import {AnchorLocations, AnchorSpec} from "../factory/anchor-record-factory"
import {PaintStyle} from "../styles"
import {OverlaySpec} from "../overlay/overlay"
import {ConnectorSpec} from "../connector/abstract-connector"
import {Connection} from "../connector/connection-impl"
import { EndpointFactory } from "../factory/endpoint-factory"
import { EndpointRepresentation } from './endpoints'
import {extend, merge, isString, isAssignableFrom} from '../util'
import {DeleteConnectionOptions, JsPlumbInstance} from '../core'
import {Component} from "../component/component"
import {DEFAULT, EVENT_ANCHOR_CHANGED, EVENT_MAX_CONNECTIONS} from "../constants"
import {InternalEndpointOptions} from "./endpoint-options"
import { LightweightAnchor } from '../factory/anchor-record-factory'

export type EndpointId = "Rectangle" | "Dot" | "Blank" | UserDefinedEndpointId
export type UserDefinedEndpointId = string
export type EndpointParams = any
export type FullEndpointSpec = {type:EndpointId, options:EndpointParams}
export type EndpointSpec = EndpointId | FullEndpointSpec

export interface EndpointStyle extends PaintStyle, Record<string, any> {}

<<<<<<< HEAD
=======
export interface InternalEndpointOptions<E> extends EndpointOptions<E> {
    isTemporarySource?:boolean
    elementId?:string
    _transient?:boolean
    type?: string; // "Dot", etc.
    id?: string
    preparedAnchor?:Anchor
    connections?:Array<Connection>
    element?:E
    existingEndpoint?:EndpointRepresentation<E>
}

export interface EndpointOptions<E = any> {

    parameters?:Record<string, any>

    scope?:string
    cssClass?:string
    data?:any
    hoverClass?:string

    /**
     * Optional definition for both the source and target anchors for any connection created with this endpoint as its source.
     * If you do not supply this, the default `anchors` definition for the jsPlumb instance will be used
     */
    anchor?: AnchorSpec

    /**
     * Optional definition for the source and target anchors for any connection created with this endpoint as its source.
     * If you do not supply this, the default `anchors` definition for the jsPlumb instance will be used
     */
    anchors?:[ AnchorSpec, AnchorSpec ]

    /**
     * Optional endpoint definition. If you do not supply this, the default endpoint definition for the jsPlumb instance will be used
     */
    endpoint?: EndpointSpec

    /**
     * Whether or not the endpoint is initially enabled. Defaults to true.
     */
    enabled?: boolean

    /**
     * Optional paint style to assign to the endpoint
     */
    paintStyle?: PaintStyle

    /**
     * Optional paint style to assign, on hover, to the endpoint.
     */
    hoverPaintStyle?: PaintStyle

    /**
     * Maximum number of connections this endpoint supports. Defaults to 1. Use a value of -1 to indicate there is no limit.
     */
    maxConnections?: number

    /**
     * Optional paint style to assign to a connection that is created with this endpoint as its source.
     */
    connectorStyle?: PaintStyle

    /**
     * Optional paint style to assign, on hover, to a connection that is created with this endpoint as its source.
     */
    connectorHoverStyle?: PaintStyle

    /**
     * Optional connector definition for connections that are created with this endpoint as their source.
     */
    connector?: ConnectorSpec

    /**
     * Optional list of overlays to add to a connection that is created with this endpoint as its source.
     */
    connectorOverlays?: Array<OverlaySpec>

    /**
     * Optional class to assign to connections that have this endpoint as their source.
     */
    connectorClass?: string

    /**
     * Optional class to assign, on mouse hover,  to connections that have this endpoint as their source.
     */
    connectorHoverClass?: string

    /**
     * Whether or not connections that have this endpoint as their source are configured to be detachable with the mouse. Defaults to true.
     */
    connectionsDetachable?: boolean

    /**
     * Whether or not this Endpoint acts as a source for connections dragged with the mouse. Defaults to true
     */
    source?: boolean//= true

    /**
     * Whether or not this Endpoint acts as a target for connections dragged with the mouse. Defaults to true.
     */
    target?: boolean// = true

    /**
     * Optional 'type' for connections that have this endpoint as their source.
     */
    edgeType?: string

    /**
     * Whether or not to set `reattach:true` on connections that have this endpoint as their source. Defaults to false.
     */
    reattachConnections?: boolean

    /**
     * Optional "port id" for this endpoint - a logical mapping of the endpoint to some name.
     */
    portId?:string

    /**
     * Optional user-supplied ID for this endpoint.
     */
    uuid?:string

    /**
     * Whether or not connections can be dragged from the endpoint when it is full. Since no new connection could be dragged from an endpoint that is
     * full, in a practical sense this means whether or not existing connections can be dragged off an endpoint that is full. Defaults to true.
     */
    dragAllowedWhenFull?:boolean

    /**
     * Optional callback to fire when the endpoint transitions to the state that it is now full.
     * @param value
     * @param event
     */
    onMaxConnections?:(value:any, event?:any) => any

    /**
     * Optional cost to set for connections that have this endpoint as their source. Defaults to 1.
     */
    connectionCost?:number

    /**
     * Whether or not connections that have this endpoint as their source are considered "directed".
     */
    connectionsDirected?:boolean

    /**
     * Whether or not to delete the Endpoint if it transitions to the state that it has no connections. Defaults to false. Note that this only
     * applies if the endpoint previously had one or more connections and now has none: a newly created endpoint with this flag set is not
     * immediately deleted.
     */
    deleteOnEmpty?:boolean

}


>>>>>>> 46798103
const typeParameters = [ "connectorStyle", "connectorHoverStyle", "connectorOverlays", "connector", "connectionType", "connectorClass", "connectorHoverClass" ]

export class Endpoint<E = any> extends Component {

    getIdPrefix ():string { return  "_jsplumb_e"; }

    getTypeDescriptor ():string {
        return "endpoint"
    }

    getXY() {
        return { x:this.endpoint.x, y:this.endpoint.y }
    }

    connections:Array<Connection<E>> = []
    endpoint:EndpointRepresentation<any>
    element:E
    elementId:string
    dragAllowedWhenFull:boolean = true
    timestamp:string

    portId:string

    maxConnections:number

    proxiedBy:Endpoint<E>

    connectorClass:string
    connectorHoverClass:string

    finalEndpoint:Endpoint<E>

    enabled = true

    isSource:boolean
    isTarget:boolean
    isTemporarySource:boolean

    connectionCost:number = 1
    connectionsDirected:boolean
    connectionsDetachable:boolean
    reattachConnections:boolean

    currentAnchorClass:string

    referenceEndpoint:Endpoint<E>

    edgeType:string
    connector:ConnectorSpec
    connectorOverlays:Array<OverlaySpec>

    connectorStyle:PaintStyle
    connectorHoverStyle:PaintStyle

    deleteOnEmpty:boolean

    uuid:string

    scope:string

    _anchor:LightweightAnchor

    defaultLabelLocation = [ 0.5, 0.5 ] as [number, number]
    getDefaultOverlayKey () { return "endpointOverlays"; }

    constructor(public instance:JsPlumbInstance, params:InternalEndpointOptions<E>) {
        super(instance, params)

        this.appendToDefaultType({
            edgeType:params.edgeType,
            maxConnections: params.maxConnections == null ? this.instance.defaults.maxConnections : params.maxConnections, // maximum number of connections this endpoint can be the source of.,
            paintStyle: params.paintStyle || this.instance.defaults.endpointStyle,
            hoverPaintStyle: params.hoverPaintStyle || this.instance.defaults.endpointHoverStyle,
            connectorStyle: params.connectorStyle,
            connectorHoverStyle: params.connectorHoverStyle,
            connectorClass: params.connectorClass,
            connectorHoverClass: params.connectorHoverClass,
            connectorOverlays: params.connectorOverlays,
            connector: params.connector
        })

        this.enabled = !(params.enabled === false)
        this.visible = true
        this.element = params.element

        this.uuid = params.uuid

        this.portId = params.portId
        this.elementId = params.elementId

        this.connectionCost = params.connectionCost == null ? 1 : params.connectionCost
        this.connectionsDirected = params.connectionsDirected
        this.currentAnchorClass = ""
        this.events = {}

        this.connectorOverlays = params.connectorOverlays

        this.connectorStyle = params.connectorStyle
        this.connectorHoverStyle = params.connectorHoverStyle
        this.connector = params.connector
        this.edgeType = params.edgeType
        this.connectorClass = params.connectorClass
        this.connectorHoverClass = params.connectorHoverClass

        this.deleteOnEmpty = params.deleteOnEmpty === true

        this.isSource = params.source !== false
        this.isTemporarySource = params.isTemporarySource || false
        this.isTarget = params.target !== false

        this.connections = params.connections || []

        this.scope = params.scope || instance.defaultScope
        this.timestamp = null
        this.reattachConnections = params.reattachConnections || instance.defaults.reattachConnections
        this.connectionsDetachable = instance.defaults.connectionsDetachable
        if (params.connectionsDetachable === false) {
            this.connectionsDetachable = false
        }
        this.dragAllowedWhenFull = params.dragAllowedWhenFull !== false

        if (params.onMaxConnections) {
            this.bind(EVENT_MAX_CONNECTIONS, params.onMaxConnections)
        }

        let ep = params.endpoint || params.existingEndpoint || instance.defaults.endpoint
        this.setEndpoint(ep)

        if (params.preparedAnchor != null) {
            this.setPreparedAnchor(params.preparedAnchor)
        } else {
            let anchorParamsToUse:AnchorSpec|Array<AnchorSpec> = params.anchor ? params.anchor : params.anchors ? params.anchors : (instance.defaults.anchor || AnchorLocations.Top)
            this.setAnchor(anchorParamsToUse)
        }

        // finally, set type if it was provided
        let type = [ DEFAULT, (params.type || "")].join(" ")
        this.addType(type, params.data)
    }

    private _updateAnchorClass ():void {
        const ac = this._anchor && this._anchor.cssClass
        if (ac != null && ac.length > 0) {
            // stash old, get new
            let oldAnchorClass = this.instance.endpointAnchorClassPrefix + "-" + this.currentAnchorClass
            this.currentAnchorClass = ac
            let anchorClass = this.instance.endpointAnchorClassPrefix + (this.currentAnchorClass ? "-" + this.currentAnchorClass : "")

            if (oldAnchorClass !== anchorClass) {
                this.removeClass(oldAnchorClass)
                this.addClass(anchorClass)
                this.instance.removeClass(this.element, oldAnchorClass)
                this.instance.addClass(this.element, anchorClass)
            }
        }
    }

    private setPreparedAnchor (anchor:LightweightAnchor):Endpoint {
        this.instance.router.setAnchor(this, anchor)
        this._updateAnchorClass()
        return this
    }

    /**
     * Called by the router when a dynamic anchor has changed its current location.
     * @param currentAnchor
     */
    _anchorLocationChanged(currentAnchor:LightweightAnchor) {
        this.fire(EVENT_ANCHOR_CHANGED, {endpoint: this, anchor: currentAnchor})
        this._updateAnchorClass()
    }

    setAnchor (anchorParams:AnchorSpec | Array<AnchorSpec>):Endpoint {
        const a = this.instance.router.prepareAnchor(this, anchorParams)
        this.setPreparedAnchor(a)
        return this
    }

    addConnection(conn:Connection) {
        const wasFull = this.isFull()
        const wasEmpty = this.connections.length === 0
        this.connections.push(conn)

        if (wasEmpty) {
            this.addClass(this.instance.endpointConnectedClass)
        }
        if (this.isFull()) {
            if (!wasFull) {
                this.addClass(this.instance.endpointFullClass)
            }
        } else if (wasFull) {
            this.removeClass(this.instance.endpointFullClass)
        }
    }

    /**
     * Detaches this Endpoint from the given Connection.  If `deleteOnEmpty` is set to true and there are no
     * Connections after this one is detached, the Endpoint is deleted.
     * @param connection Connection from which to detach.
     * @param idx Optional, used internally to identify if this is the source (0) or target endpoint (1). Sometimes we already know this when we call this method.
     * @param transientDetach For internal use only.
     */
    detachFromConnection (connection:Connection, idx?:number, transientDetach?:boolean):void {
        idx = idx == null ? this.connections.indexOf(connection) : idx
        if (idx >= 0) {
            this.connections.splice(idx, 1)
            // refresh the endpoint's appearance (which can change based on the number of connections, via classes)
            this.instance.refreshEndpoint(this)
        }

        if (!transientDetach  && this.deleteOnEmpty && this.connections.length === 0) {
            this.instance.deleteEndpoint(this)
        }
    }

    /**
     * Delete every connection in the instance.
     * @param params
     */
    deleteEveryConnection (params?:DeleteConnectionOptions):void {
        let c = this.connections.length
        for (let i = 0; i < c; i++) {
            this.instance.deleteConnection(this.connections[0], params)
        }
    }

    /**
     * Removes all connections from this endpoint to the given other endpoint.
     * @param otherEndpoint
     */
    detachFrom (otherEndpoint:Endpoint):Endpoint {
        let c = []
        for (let i = 0; i < this.connections.length; i++) {
            if (this.connections[i].endpoints[1] === otherEndpoint || this.connections[i].endpoints[0] === otherEndpoint) {
                c.push(this.connections[i])
            }
        }
        for (let j = 0, count = c.length; j < count; j++) {
            this.instance.deleteConnection(c[0])
        }
        return this
    }

    setVisible(v:boolean, doNotChangeConnections?:boolean, doNotNotifyOtherEndpoint?:boolean) {

        super.setVisible(v)

        this.endpoint.setVisible(v)

        if (v) {
            this.showOverlays()
        } else {
            this.hideOverlays()
        }

        if (!doNotChangeConnections) {
            for (let i = 0; i < this.connections.length; i++) {
                this.connections[i].setVisible(v)
                if (!doNotNotifyOtherEndpoint) {
                    let oIdx = this === this.connections[i].endpoints[0] ? 1 : 0
                    // only change the other endpoint if this is its only connection.
                    if (this.connections[i].endpoints[oIdx].connections.length === 1) {
                        this.connections[i].endpoints[oIdx].setVisible(v, true, true)
                    }
                }
            }
        }
    }

    applyType(t:any, typeMap:any):void {

        super.applyType(t, typeMap)

        this.setPaintStyle(t.endpointStyle || t.paintStyle)
        this.setHoverPaintStyle(t.endpointHoverStyle || t.hoverPaintStyle)

        this.connectorStyle = t.connectorStyle
        this.connectorHoverStyle = t.connectorHoverStyle
        this.connector = t.connector
        this.connectorOverlays = t.connectorOverlays
        this.edgeType = t.edgeType

        if (t.maxConnections != null) {
            this.maxConnections = t.maxConnections
        }
        if (t.scope) {
            this.scope = t.scope
        }
        extend(t, typeParameters)

        this.instance.applyEndpointType(this, t)

    }

    destroy():void {

        super.destroy()

        let anchorClass = this.instance.endpointAnchorClassPrefix + (this.currentAnchorClass ? "-" + this.currentAnchorClass : "")
        this.instance.removeClass(this.element, anchorClass)
        if(this.endpoint != null) {
            this.instance.destroyEndpoint(this)
        }


    }

    isFull():boolean {
        return this.maxConnections === 0 ? true : !(this.isFloating() || this.maxConnections < 0 || this.connections.length < this.maxConnections)
    }

    isFloating():boolean {
        return this.instance.router.isFloating(this)
    }

    /**
     * Test if this Endpoint is connected to the given Endpoint.
     * @param otherEndpoint
     */
    isConnectedTo(otherEndpoint:Endpoint):boolean {
        let found = false
        if (otherEndpoint) {
            for (let i = 0; i < this.connections.length; i++) {
                if (this.connections[i].endpoints[1] === otherEndpoint || this.connections[i].endpoints[0] === otherEndpoint) {
                    found = true
                    break
                }
            }
        }
        return found
    }

    setDragAllowedWhenFull(allowed:boolean):void {
        this.dragAllowedWhenFull = allowed
    }

    // equals(endpoint:Endpoint):boolean {
    //     return this.anchor.equals(endpoint.anchor)
    // }

    getUuid():string {
        return this.uuid
    }

    connectorSelector ():Connection {
        return this.connections[0]
    }

    private prepareEndpoint<C>(ep:EndpointSpec | EndpointRepresentation<C>, typeId?:string):EndpointRepresentation<C> {

        let endpointArgs = {
            cssClass: this.cssClass,
            endpoint: this
        }

        let endpoint:EndpointRepresentation<C>

        if(isAssignableFrom(ep, EndpointRepresentation)) {

            const epr = (ep as EndpointRepresentation<C>)
            endpoint = EndpointFactory.clone(epr)

        } else if (isString(ep)) {
            endpoint = EndpointFactory.get(this, ep as string, endpointArgs)
        }
        else {
            const fep = ep as FullEndpointSpec
            extend(endpointArgs, fep.options || {})
            endpoint = EndpointFactory.get(this, fep.type, endpointArgs)
        }

        endpoint.typeId = typeId
        return endpoint
    }

    setEndpoint<C>(ep:EndpointSpec | EndpointRepresentation<C>) {
        let _ep = this.prepareEndpoint(ep)
        this.setPreparedEndpoint(_ep)
    }

    private setPreparedEndpoint<C>(ep:EndpointRepresentation<C>) {
        if (this.endpoint != null) {
            this.instance.destroyEndpoint(this)
        }
        this.endpoint = ep
    }

    addClass(clazz: string, cascade?:boolean): void {
        super.addClass(clazz, cascade)
        if (this.endpoint != null) {
            this.endpoint.addClass(clazz)
        }
    }

    removeClass(clazz: string, cascade?:boolean): void {
        super.removeClass(clazz, cascade)
        if (this.endpoint != null) {
            this.endpoint.removeClass(clazz)
        }
    }
}<|MERGE_RESOLUTION|>--- conflicted
+++ resolved
@@ -20,165 +20,6 @@
 
 export interface EndpointStyle extends PaintStyle, Record<string, any> {}
 
-<<<<<<< HEAD
-=======
-export interface InternalEndpointOptions<E> extends EndpointOptions<E> {
-    isTemporarySource?:boolean
-    elementId?:string
-    _transient?:boolean
-    type?: string; // "Dot", etc.
-    id?: string
-    preparedAnchor?:Anchor
-    connections?:Array<Connection>
-    element?:E
-    existingEndpoint?:EndpointRepresentation<E>
-}
-
-export interface EndpointOptions<E = any> {
-
-    parameters?:Record<string, any>
-
-    scope?:string
-    cssClass?:string
-    data?:any
-    hoverClass?:string
-
-    /**
-     * Optional definition for both the source and target anchors for any connection created with this endpoint as its source.
-     * If you do not supply this, the default `anchors` definition for the jsPlumb instance will be used
-     */
-    anchor?: AnchorSpec
-
-    /**
-     * Optional definition for the source and target anchors for any connection created with this endpoint as its source.
-     * If you do not supply this, the default `anchors` definition for the jsPlumb instance will be used
-     */
-    anchors?:[ AnchorSpec, AnchorSpec ]
-
-    /**
-     * Optional endpoint definition. If you do not supply this, the default endpoint definition for the jsPlumb instance will be used
-     */
-    endpoint?: EndpointSpec
-
-    /**
-     * Whether or not the endpoint is initially enabled. Defaults to true.
-     */
-    enabled?: boolean
-
-    /**
-     * Optional paint style to assign to the endpoint
-     */
-    paintStyle?: PaintStyle
-
-    /**
-     * Optional paint style to assign, on hover, to the endpoint.
-     */
-    hoverPaintStyle?: PaintStyle
-
-    /**
-     * Maximum number of connections this endpoint supports. Defaults to 1. Use a value of -1 to indicate there is no limit.
-     */
-    maxConnections?: number
-
-    /**
-     * Optional paint style to assign to a connection that is created with this endpoint as its source.
-     */
-    connectorStyle?: PaintStyle
-
-    /**
-     * Optional paint style to assign, on hover, to a connection that is created with this endpoint as its source.
-     */
-    connectorHoverStyle?: PaintStyle
-
-    /**
-     * Optional connector definition for connections that are created with this endpoint as their source.
-     */
-    connector?: ConnectorSpec
-
-    /**
-     * Optional list of overlays to add to a connection that is created with this endpoint as its source.
-     */
-    connectorOverlays?: Array<OverlaySpec>
-
-    /**
-     * Optional class to assign to connections that have this endpoint as their source.
-     */
-    connectorClass?: string
-
-    /**
-     * Optional class to assign, on mouse hover,  to connections that have this endpoint as their source.
-     */
-    connectorHoverClass?: string
-
-    /**
-     * Whether or not connections that have this endpoint as their source are configured to be detachable with the mouse. Defaults to true.
-     */
-    connectionsDetachable?: boolean
-
-    /**
-     * Whether or not this Endpoint acts as a source for connections dragged with the mouse. Defaults to true
-     */
-    source?: boolean//= true
-
-    /**
-     * Whether or not this Endpoint acts as a target for connections dragged with the mouse. Defaults to true.
-     */
-    target?: boolean// = true
-
-    /**
-     * Optional 'type' for connections that have this endpoint as their source.
-     */
-    edgeType?: string
-
-    /**
-     * Whether or not to set `reattach:true` on connections that have this endpoint as their source. Defaults to false.
-     */
-    reattachConnections?: boolean
-
-    /**
-     * Optional "port id" for this endpoint - a logical mapping of the endpoint to some name.
-     */
-    portId?:string
-
-    /**
-     * Optional user-supplied ID for this endpoint.
-     */
-    uuid?:string
-
-    /**
-     * Whether or not connections can be dragged from the endpoint when it is full. Since no new connection could be dragged from an endpoint that is
-     * full, in a practical sense this means whether or not existing connections can be dragged off an endpoint that is full. Defaults to true.
-     */
-    dragAllowedWhenFull?:boolean
-
-    /**
-     * Optional callback to fire when the endpoint transitions to the state that it is now full.
-     * @param value
-     * @param event
-     */
-    onMaxConnections?:(value:any, event?:any) => any
-
-    /**
-     * Optional cost to set for connections that have this endpoint as their source. Defaults to 1.
-     */
-    connectionCost?:number
-
-    /**
-     * Whether or not connections that have this endpoint as their source are considered "directed".
-     */
-    connectionsDirected?:boolean
-
-    /**
-     * Whether or not to delete the Endpoint if it transitions to the state that it has no connections. Defaults to false. Note that this only
-     * applies if the endpoint previously had one or more connections and now has none: a newly created endpoint with this flag set is not
-     * immediately deleted.
-     */
-    deleteOnEmpty?:boolean
-
-}
-
-
->>>>>>> 46798103
 const typeParameters = [ "connectorStyle", "connectorHoverStyle", "connectorOverlays", "connector", "connectionType", "connectorClass", "connectorHoverClass" ]
 
 export class Endpoint<E = any> extends Component {
