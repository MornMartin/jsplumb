import {PaintStyle} from "../styles"
import {Dictionary, TypeDescriptor, PointXY, Extents} from '../common'
import { JsPlumbInstance } from "../core"
import {clone, extend, isFunction, isString, log, merge, populate, setToArray, uuid} from "../util"
import {EventGenerator} from "../event-generator"
import {Connection} from "../connector/connection-impl"
import {Endpoint} from "../endpoint/endpoint"
import { INTERCEPT_BEFORE_DROP } from '../constants'
import {
    convertToFullOverlaySpec, FullOverlaySpec,
    LabelOverlayOptions,
    Overlay,
    OverlaySpec
} from "../overlay/overlay"
import { LabelOverlay } from "../overlay/label-overlay"
import { OverlayFactory } from "../factory/overlay-factory"

export type ComponentParameters = Record<string, any>

function _splitType (t:string):string[] {
    return t == null ? null : t.split(" ")
}

function _mapType (map:any, obj:any, typeId:string) {
    for (let i in obj) {
        map[i] = typeId
    }
}

const CONNECTOR = "connector"
const MERGE_STRATEGY_OVERRIDE = "override"
const CSS_CLASS = "cssClass"
const DEFAULT_TYPE_KEY = "__default"
const ANCHOR = "anchor"
const ANCHORS = "anchors"
const _internalLabelOverlayId = "__label"
const TYPE_ITEM_OVERLAY = "overlay"
const LOCATION_ATTRIBUTE = "labelLocation"
const ACTION_ADD = "add"
const ACTION_REMOVE = "remove"

function _applyTypes<E>(component:Component, params?:any) {
    if (component.getDefaultType) {
        let td = component.getTypeDescriptor(), map = {}
        let defType = component.getDefaultType()

        let o = extend({}, defType)

        _mapType(map, defType, DEFAULT_TYPE_KEY)
        for (let i = 0, j = component._types.length; i < j; i++) {
            let tid = component._types[i]
            if (tid !== DEFAULT_TYPE_KEY) {
                let _t = component.instance.getType(tid, td)
                if (_t != null) {

                    const overrides = new Set([CONNECTOR, ANCHOR, ANCHORS])
                    if (_t.mergeStrategy === MERGE_STRATEGY_OVERRIDE) {
                        for (let k in _t) {
                            overrides.add(k)
                        }
                    }

                    o = merge(o, _t, [CSS_CLASS], setToArray(overrides))
                    _mapType(map, _t, tid)
                }
            }
        }

        if (params) {
            o = populate(o, params, "_")
        }

        component.applyType(o, map)
    }
}

export function _removeTypeCssHelper<E>(component:Component, typeIndex:number) {
    let typeId = component._types[typeIndex],
        type = component.instance.getType(typeId, component.getTypeDescriptor())

     if (type != null && type.cssClass) {
        component.removeClass(type.cssClass)
    }
}

// helper method to update the hover style whenever it, or paintStyle, changes.
// we use paintStyle as the foundation and merge hoverPaintStyle over the
// top.
export function  _updateHoverStyle<E> (component:Component) {
    if (component.paintStyle && component.hoverPaintStyle) {
        let mergedHoverStyle:PaintStyle = {}
        extend(mergedHoverStyle, component.paintStyle)
        extend(mergedHoverStyle, component.hoverPaintStyle)
        component.hoverPaintStyle = mergedHoverStyle
    }
}

export interface ComponentOptions {
    parameters?:Record<string, any>
    beforeDetach?:Function
    beforeDrop?:Function
    hoverClass?:string
    events?:Dictionary<(value:any, event:any) => any>
    scope?:string
    cssClass?:string
    data?:any
<<<<<<< HEAD
    id?:string
=======
    label?:string
    labelLocation?:number
    overlays?:Array<OverlaySpec>
}


export type ClassAction = "add" | "remove"

function _makeLabelOverlay(component:Component, params:LabelOverlayOptions):LabelOverlay {

    let _params:any = {
            cssClass: params.cssClass,
            id: _internalLabelOverlayId,
            component: component
        },
        mergedParams:LabelOverlayOptions = extend<LabelOverlayOptions>(_params, params)

    return new LabelOverlay(component.instance, component, mergedParams)
}

function _processOverlay<E>(component:Component, o:OverlaySpec|Overlay) {
    let _newOverlay:Overlay = null
    if (isString(o)) {
        _newOverlay = OverlayFactory.get(component.instance, o as string, component, {})
    }
    else if ((o as FullOverlaySpec).type != null && (o as FullOverlaySpec).options != null) {
        // this is for the {type:"Arrow", options:{ width:50 }} syntax
        const oa = o as FullOverlaySpec
        const p = extend({}, oa.options)
        _newOverlay = OverlayFactory.get(component.instance, oa.type, component, p)
    } else {
        _newOverlay = o as Overlay
    }

    _newOverlay.id = _newOverlay.id || uuid()
    component.cacheTypeItem(TYPE_ITEM_OVERLAY, _newOverlay, _newOverlay.id)
    component.overlays[_newOverlay.id] = _newOverlay

    return _newOverlay
>>>>>>> 5de8da1e
}

export abstract class Component extends EventGenerator {

    abstract getTypeDescriptor():string
    abstract getDefaultOverlayKey():string
    abstract getIdPrefix():string
    abstract getXY():PointXY

    defaultLabelLocation:number | [number, number] = 0.5

    overlays:Dictionary<Overlay> = {}
    overlayPositions:Dictionary<PointXY> = {}
    overlayPlacements:Dictionary<Extents> = {}

    clone: () => Component

    deleted:boolean

    segment:number
    x:number
    y:number
    w:number
    h:number
    id:string

    visible:boolean = true
    
    typeId:string

    params:Dictionary<any> = {}

    paintStyle:PaintStyle
    hoverPaintStyle:PaintStyle
    paintStyleInUse:PaintStyle

    _hover:boolean = false

    lastPaintedAt:string

    data:any

    _defaultType:any

    events:any

    parameters:ComponentParameters

    _types:string[]
    _typeCache:{}

    cssClass:string
    hoverClass:string
    beforeDetach:Function
    beforeDrop:Function

    constructor(public instance:JsPlumbInstance, params?:ComponentOptions) {

        super()

        params = params || ({} as ComponentOptions)

        this.cssClass = params.cssClass || ""
        this.hoverClass = params.hoverClass || instance.defaults.hoverClass

        this.beforeDetach = params.beforeDetach
        this.beforeDrop = params.beforeDrop

        this._types = []
        this._typeCache = {}

        this.parameters = clone(params.parameters || {})

        this.id = params.id || this.getIdPrefix() + (new Date()).getTime()

        this._defaultType = {
            parameters: this.parameters,
            scope: params.scope || this.instance.defaultScope
        }

        if (params.events) {
            for (let evtName in params.events) {
                this.bind(evtName, params.events[evtName])
            }
        }

        this.clone = ():Component => {
            let o = Object.create(this.constructor.prototype)
            this.constructor.apply(o, [instance, params])
            return o
        }

        this.overlays = {}
        this.overlayPositions = {}

        let o = params.overlays || [], oo = {}
        let defaultOverlayKey = this.getDefaultOverlayKey()
        if (defaultOverlayKey) {

            const defaultOverlays = this.instance.defaults[defaultOverlayKey]
            if (defaultOverlays) {
                o.push(...defaultOverlays)
            }

            for (let i = 0; i < o.length; i++) {
                // if a string, convert to object representation so that we can store the typeid on it.
                // also assign an id.
                let fo = convertToFullOverlaySpec(o[i])
                oo[fo.options.id] = fo
            }
        }

        this._defaultType.overlays = oo

        if (params.label) {
            this.getDefaultType().overlays[_internalLabelOverlayId] = {
                type:LabelOverlay.type,
                options:{
                    label: params.label,
                    location: params.labelLocation || this.defaultLabelLocation,
                    id:_internalLabelOverlayId
                }
            }
        }
    }

    isDetachAllowed(connection:Connection):boolean {
        let r = true
        if (this.beforeDetach) {
            try {
                r = this.beforeDetach(connection)
            }
            catch (e) {
                log("jsPlumb: beforeDetach callback failed", e)
            }
        }
        return r
    }

    isDropAllowed(sourceId:string, targetId:string, scope:string, connection:Connection, dropEndpoint:Endpoint):any {
        let r = this.instance.checkCondition(INTERCEPT_BEFORE_DROP, {
            sourceId: sourceId,
            targetId: targetId,
            scope: scope,
            connection: connection,
            dropEndpoint: dropEndpoint
        })
        if (this.beforeDrop) {
            try {
                r = this.beforeDrop({
                    sourceId: sourceId,
                    targetId: targetId,
                    scope: scope,
                    connection: connection,
                    dropEndpoint: dropEndpoint
                })
            }
            catch (e) {
                log("jsPlumb: beforeDrop callback failed", e)
            }
        }
        return r
    }

    getDefaultType():TypeDescriptor {
        return this._defaultType
    }

    appendToDefaultType (obj:any) {
        for (let i in obj) {
            this._defaultType[i] = obj[i]
        }
    }

    getId():string { return this.id; }

    cacheTypeItem(key:string, item:any, typeId:string) {
        this._typeCache[typeId] = this._typeCache[typeId] || {}
        this._typeCache[typeId][key] = item
    }

    getCachedTypeItem (key:string, typeId:string):any {
        return this._typeCache[typeId] ? this._typeCache[typeId][key] : null
    }

    setType(typeId:string, params?:any) {
        this.clearTypes()
        this._types = _splitType(typeId) || []
        _applyTypes(this, params)
    }

    getType():string[] {
        return this._types
    }

    reapplyTypes(params?:any) {
        _applyTypes(this, params)
    }

    hasType(typeId:string):boolean {
        return this._types.indexOf(typeId) !== -1
    }

    addType(typeId:string, params?:any):void {
        let t = _splitType(typeId), _somethingAdded = false
        if (t != null) {
            for (let i = 0, j = t.length; i < j; i++) {
                if (!this.hasType(t[i])) {
                    this._types.push(t[i])
                    _somethingAdded = true
                }
            }
            if (_somethingAdded) {
                _applyTypes(this, params)
            }
        }
    }

    removeType(typeId:string, params?:any) {
        let t = _splitType(typeId), _cont = false, _one = (tt:string) =>{
            let idx = this._types.indexOf(tt)
            if (idx !== -1) {
                // remove css class if necessary
                _removeTypeCssHelper(this, idx)
                this._types.splice(idx, 1)
                return true
            }
            return false
        }

        if (t != null) {
            for (let i = 0, j = t.length; i < j; i++) {
                _cont = _one(t[i]) || _cont
            }
            if (_cont) {
                _applyTypes(this, params)
            }
        }
    }

    clearTypes(params?:any, doNotRepaint?:boolean):void {
        let i = this._types.length
        for (let j = 0; j < i; j++) {
            _removeTypeCssHelper(this, 0)
            this._types.splice(0, 1)
        }
        _applyTypes(this, params)
    }

    toggleType(typeId:string, params?:any) {
        let t = _splitType(typeId)
        if (t != null) {
            for (let i = 0, j = t.length; i < j; i++) {
                let idx = this._types.indexOf(t[i])
                if (idx !== -1) {
                    _removeTypeCssHelper(this, idx)
                    this._types.splice(idx, 1)
                }
                else {
                    this._types.push(t[i])
                }
            }

            _applyTypes(this, params)
        }
    }

    applyType(t:any, params?:any):void {
        this.setPaintStyle(t.paintStyle)
        this.setHoverPaintStyle(t.hoverPaintStyle)
        this.mergeParameters(t.parameters)
        this.paintStyleInUse = this.getPaintStyle()

        // overlays?  not overlayMap?
        if (t.overlays) {
            // loop through the ones in the type. if already present on the component,
            // dont remove or re-add.
            let keep = {}, i

            for (i in t.overlays) {

                let existing:Overlay = this.overlays[t.overlays[i].options.id]
                if (existing) {
                    // maybe update from data, if there were parameterised values for instance.
                    existing.updateFrom(t.overlays[i].options)
                    keep[t.overlays[i].options.id] = true
                    this.instance.reattachOverlay(existing, this)

                }
                else {
                    let c:Overlay = this.getCachedTypeItem("overlay", t.overlays[i].options.id)
                    if (c != null) {
                        this.instance.reattachOverlay(c, this)
                        c.setVisible(true)
                        // maybe update from data, if there were parameterised values for instance.
                        c.updateFrom(t.overlays[i].options)
                        this.overlays[c.id] = c
                    }
                    else {
                        c = this.addOverlay(t.overlays[i])
                    }
                    keep[c.id] = true
                }
            }

            // now loop through the full overlays and remove those that we dont want to keep
            for (i in this.overlays) {
                if (keep[this.overlays[i].id] == null) {
                    this.removeOverlay(this.overlays[i].id, true); // remove overlay but dont clean it up.
                    // that would remove event listeners etc; overlays are never discarded by the types stuff, they are
                    // just detached/reattached.
                }
            }
        }
    }

    setPaintStyle(style:PaintStyle):void {

        this.paintStyle = style
        this.paintStyleInUse = this.paintStyle
        _updateHoverStyle(this)
    }

    getPaintStyle():PaintStyle {
        return this.paintStyle
    }

    setHoverPaintStyle(style:PaintStyle) {
        this.hoverPaintStyle = style
        _updateHoverStyle(this)
    }

    getHoverPaintStyle():PaintStyle {
        return this.hoverPaintStyle
    }

    destroy(force?:boolean):void {

        for (let i in this.overlays) {
            this.instance.destroyOverlay(this.overlays[i])
        }

        if (force || this.typeId == null) {

                this.overlays = {}
                this.overlayPositions = {}

            this.unbind() // this is on EventGenerator
            this.clone = null
        }
    }

    isHover():boolean {
        return this._hover
    }

    mergeParameters(p:ComponentParameters) {
        if (p != null) {
            extend(this.parameters, p)
        }
    }

    setVisible(v:boolean) {
        this.visible = v
        if (v) {
            this.showOverlays()
        } else {
            this.hideOverlays()
        }
    }

    isVisible():boolean {
        return this.visible
    }

    setAbsoluteOverlayPosition(overlay:Overlay, xy:PointXY) {
        this.overlayPositions[overlay.id] = xy
    }

    getAbsoluteOverlayPosition(overlay:Overlay):PointXY {
        return this.overlayPositions ? this.overlayPositions[overlay.id] : null
    }

    private _clazzManip(action:ClassAction, clazz:string) {

        for (let i in this.overlays) {
            if (action === ACTION_ADD) {
                this.instance.addOverlayClass(this.overlays[i], clazz)
            } else if (action === ACTION_REMOVE) {
                this.instance.removeOverlayClass(this.overlays[i], clazz)
            }
        }
    }

    addClass(clazz:string, cascade?:boolean):void {
        let parts = (this.cssClass || "").split(" ")
        parts.push(clazz)
        this.cssClass = parts.join(" ")
        this._clazzManip(ACTION_ADD, clazz)
    }

    removeClass(clazz:string, cascade?:boolean):void {
        let parts = (this.cssClass || "").split(" ")
        this.cssClass = parts.filter((p) => p !== clazz).join(" ")
        this._clazzManip(ACTION_REMOVE, clazz)
    }

    getClass() : string {
        return this.cssClass
    }

    shouldFireEvent(event: string, value: any, originalEvent?: Event): boolean {
        return true
    }

    getData () { return this.data; }
    setData (d:any) { this.data = d || {}; }
    mergeData (d:any) { this.data = extend(this.data, d); }

    // =----------- overlays ------------
    addOverlay(overlay:OverlaySpec):Overlay {
        let o = _processOverlay(this, overlay)

        if (this.getData && o.type === LabelOverlay.type && !isString(overlay)) {
            //
            // component data might contain label location - look for it here.
            const d = this.getData(), p = (overlay as FullOverlaySpec).options
            if (d) {
                const locationAttribute = (<LabelOverlayOptions>p).labelLocationAttribute || LOCATION_ATTRIBUTE
                const loc = d[locationAttribute]

                if (loc) {
                    o.location = loc
                }
            }
        }
        return o
    }

    /**
     * Get the Overlay with the given ID. You can optionally provide a type parameter for this method in order to get
     * a typed return value (such as `LabelOverlay`, `ArrowOverlay`, etc), since some overlays have methods that
     * others do not.
     * @param id ID of the overlay to retrieve.
     */
    getOverlay<T extends Overlay>(id:string):T {
        return this.overlays[id] as T
    }

    getOverlays():Dictionary<Overlay> {
        return this.overlays
    }

    hideOverlay(id:string):void {
        let o = this.getOverlay(id)
        if (o) {
            o.setVisible(false)
        }
    }

    hideOverlays():void {
        for (let i in this.overlays) {
            this.overlays[i].setVisible(false)
        }
    }

    showOverlay(id:string):void {
        let o = this.getOverlay(id)
        if (o) {
            o.setVisible(true)
        }
    }

    showOverlays():void {
        for (let i in this.overlays) {
            this.overlays[i].setVisible(true)
        }
    }

    removeAllOverlays():void {
        for (let i in this.overlays) {
            this.instance.destroyOverlay(this.overlays[i])
        }

        this.overlays = {}
        this.overlayPositions = null
        this.overlayPlacements= {}
    }

    removeOverlay(overlayId:string, dontCleanup?:boolean):void {
        let o = this.overlays[overlayId]
        if (o) {
            o.setVisible(false)
            if (!dontCleanup) {
                this.instance.destroyOverlay(o)
            }
            delete this.overlays[overlayId]
            if (this.overlayPositions) {
                delete this.overlayPositions[overlayId]
            }

            if (this.overlayPlacements) {
                delete this.overlayPlacements[overlayId]
            }
        }
    }

    removeOverlays(...overlays:string[]):void {
        for (let i = 0, j = overlays.length; i < j; i++) {
            this.removeOverlay(arguments[i])
        }
    }

    getLabel():string {
        let lo:LabelOverlay = this.getLabelOverlay()
        return lo != null ? lo.getLabel() : null
    }

    getLabelOverlay():LabelOverlay {
        return this.getOverlay(_internalLabelOverlayId) as LabelOverlay
    }

    setLabel(l:string|Function|LabelOverlay):void {
        let lo = this.getLabelOverlay()
        if (!lo) {
            let params:LabelOverlayOptions = isString(l) || isFunction(l) ? { label: l as string|Function } : (l as LabelOverlayOptions)
            lo = _makeLabelOverlay(this, params)
            this.overlays[_internalLabelOverlayId] = lo
        }
        else {
            if (isString(l) || isFunction(l)) {
                lo.setLabel(l as string|Function)
            }
            else {
                let ll = l as LabelOverlay
                if (ll.label) {
                    lo.setLabel(ll.label)
                }
                if (ll.location) {
                    lo.location = ll.location
                }
            }
        }
    }
}<|MERGE_RESOLUTION|>--- conflicted
+++ resolved
@@ -104,9 +104,7 @@
     scope?:string
     cssClass?:string
     data?:any
-<<<<<<< HEAD
     id?:string
-=======
     label?:string
     labelLocation?:number
     overlays?:Array<OverlaySpec>
@@ -146,7 +144,6 @@
     component.overlays[_newOverlay.id] = _newOverlay
 
     return _newOverlay
->>>>>>> 5de8da1e
 }
 
 export abstract class Component extends EventGenerator {
