--- conflicted
+++ resolved
@@ -997,7 +997,7 @@
 			manually, since this method attaches event listeners and an id.
 		*/
 		_newEndpoint = function(params) {
-			var endpointFunc = jsPlumb.Defaults.EndpointType || Endpoint;
+			var endpointFunc = _currentInstance.Defaults.EndpointType || Endpoint;
 			params.parent = _getParentFromParams(params);
 			params["_jsPlumb"] = _currentInstance;
 			var ep = new endpointFunc(params);
@@ -1556,7 +1556,7 @@
 
 		var fireDetachEvent = function(jpc, doFireEvent) {
             // may have been given a connection, or in special cases, an object
-            var connType =  jsPlumb.Defaults.ConnectionType || jsPlumb.getDefaultConnectionType(),
+            var connType =  _currentInstance.Defaults.ConnectionType || _currentInstance.getDefaultConnectionType(),
                 argIsConnection = jpc.constructor == connType,
                 params = argIsConnection ? {
                     connection:jpc,
@@ -1591,7 +1591,7 @@
 		this.detach = function() {
 
             if (arguments.length == 0) return;
-            var connType =  jsPlumb.Defaults.ConnectionType || jsPlumb.getDefaultConnectionType(),
+            var connType =  _currentInstance.Defaults.ConnectionType || _currentInstance.getDefaultConnectionType(),
                 firstArgIsConnection = arguments[0].constructor == connType,
                 params = arguments.length == 2 ? firstArgIsConnection ? (arguments[1] || {}) : arguments[0] : arguments[0],
                 fireEvent = (params.fireEvent !== false),
@@ -2123,7 +2123,7 @@
 						source.detach(jpc, false, true, true);//source.endpointWillMoveAfterConnection);
 				
 						// make a new Endpoint for the target
-						var newEndpoint = jsPlumb.addEndpoint(_el, _endpoint);
+						var newEndpoint = _currentInstance.addEndpoint(_el, _endpoint);
 																
 						// if the anchor has a 'positionFinder' set, then delegate to that function to find
 						// out where to locate the anchor.
@@ -2140,7 +2140,7 @@
 							// specified in one axis only, and so how to make that choice? i think i will use whichever axis is the one in which
 							// the target is furthest away from the source.
 						}
-						var c = jsPlumb.connect({
+						var c = _currentInstance.connect({
 							source:source,
 							target:newEndpoint,
 							scope:scope,
@@ -2166,7 +2166,7 @@
 								jpc.setHover(false);
 								jpc.floatingAnchorIndex = null;
 								jpc.suspendedEndpoint.addConnection(jpc);
-								jsPlumb.repaint(source.elementId);
+								_currentInstance.repaint(source.elementId);
 							}
 							else
 								source.detach(jpc, false, true, true);  // otherwise, detach the connection and tell everyone about it.
@@ -2266,7 +2266,7 @@
 					_currentInstance.currentlyDragging = false;
 					
 					if (ep.connections.length == 0)
-						jsPlumb.deleteEndpoint(ep);
+						_currentInstance.deleteEndpoint(ep);
 					else {
 						
 						jpcl.unbind(ep.canvas, "mousedown"); 
@@ -2275,7 +2275,7 @@
 						// the connection was just a placeholder that was located at the place the user pressed the
 						// mouse button to initiate the drag.
 						var anchorDef = _sourceEndpointDefinitions[elid].anchor || _currentInstance.Defaults.Anchor;
-						ep.anchor = jsPlumb.makeAnchor(anchorDef, elid, _currentInstance);
+						ep.anchor = _currentInstance.makeAnchor(anchorDef, elid, _currentInstance);
 						
 						if (p.parent) {						
 							var parent = jpcl.getElementObject(p.parent);
@@ -2324,14 +2324,14 @@
 					// the user has specified a 'container' on the endpoint definition or on 
 					// the defaults, we should use that.
 					if (p.parent) {
-						var potentialParent = tempEndpointParams.container || jsPlumb.Defaults.Container;
+						var potentialParent = tempEndpointParams.container || _currentInstance.Defaults.Container;
 						if (potentialParent)
 							tempEndpointParams.container = potentialParent;
 						else
 							tempEndpointParams.container = jsPlumb.CurrentLibrary.getParent(p.parent);
 					}
 					
-					ep = jsPlumb.addEndpoint(elid, tempEndpointParams);
+					ep = _currentInstance.addEndpoint(elid, tempEndpointParams);
 
 					endpointAddedButNoDragYet = true;
 					// we set this to prevent connections from firing attach events before this function has had a chance
@@ -2345,7 +2345,7 @@
 						// legitimate endpoint, were it not for this check.  the flag is set after adding an
 						// endpoint and cleared in a drag listener we set in the dragOptions above.
 						if(endpointAddedButNoDragYet) {
-							jsPlumb.deleteEndpoint(ep);
+							_currentInstance.deleteEndpoint(ep);
                         }
 					};
 
@@ -4043,19 +4043,12 @@
 			this.areConnectionsBidirectional = function() { return _connectionsBidirectional; };
 			this.setConnectionsBidirectional = function(b) { _connectionsBidirectional = b; };
 			
-<<<<<<< HEAD
 			// removed in 1.3.5.  use 'anchor' instead.
 			//if (params.dynamicAnchors)
 				//self.anchor = new DynamicAnchor(jsPlumb.makeAnchors(params.dynamicAnchors, _elementId, _currentInstance));
 			//else 			
 			//self.anchor = params.anchor ? jsPlumb.makeAnchor(params.anchor, _elementId, _currentInstance) : params.anchors ? jsPlumb.makeAnchor(params.anchors, _elementId, _currentInstance) : jsPlumb.makeAnchor("TopCenter", _elementId, _currentInstance);
 			self.anchor = params.anchor ? _currentInstance.makeAnchor(params.anchor, _elementId, _currentInstance) : params.anchors ? _currentInstance.makeAnchor(params.anchors, _elementId, _currentInstance) : _currentInstance.makeAnchor("TopCenter", _elementId, _currentInstance);
-=======
-			if (params.dynamicAnchors)
-				self.anchor = new DynamicAnchor(jsPlumb.makeAnchors(params.dynamicAnchors, _elementId, _currentInstance));
-			else 			
-				self.anchor = params.anchor ? jsPlumb.makeAnchor(params.anchor, _elementId, _currentInstance) : params.anchors ? jsPlumb.makeAnchor(params.anchors, _elementId, _currentInstance) : jsPlumb.makeAnchor("TopCenter", _elementId, _currentInstance);
->>>>>>> 05d1a7e7
 				
 			// ANCHOR MANAGER
 			if (!params._transient) // in place copies, for example, are transient.  they will never need to be retrieved during a paint cycle, because they dont move, and then they are deleted.
