{
  "name": "jsplumb",
<<<<<<< HEAD
  "version": "3.0.0",
=======
  "version": "2.9.1",
>>>>>>> 822134c9
  "description": "Visual connectivity for webapps",
  "main": "dist/js/jsplumb.js",
  "directories": {
    "doc": "doc",
    "test": "tests"
  },
  "files": [
    "index.d.ts",
    "dist/js/jsplumb.js",
    "dist/js/jsplumb.min.js",
    "css/jsplumbtoolkit-defaults.css"
  ],
  "types": "index",
  "scripts": {
    "test": "echo \"Error: no test specified\" && exit 1",
    "init": "node ./install.js"
  },
  "repository": {
    "type": "git",
    "url": "git://github.com/jsplumb/jsplumb.git"
  },
  "keywords": [
    "javascript",
    "svg",
    "visual",
    "connectivity"
  ],
  "author": "jsPlumb",
  "license": "(MIT OR GPL-2.0)",
  "devDependencies": {
    "biltong": "^0.4.0",
    "grunt": "~0.4.1",
    "grunt-contrib-clean": "~0.5.0",
    "grunt-contrib-concat": "~0.3.0",
    "grunt-contrib-connect": "^0.11.2",
    "grunt-contrib-jshint": "~0.6.2",
    "grunt-contrib-qunit": "^0.7.0",
    "grunt-contrib-uglify": "~0.2.2",
    "grunt-contrib-watch": "~0.5.3",
    "grunt-contrib-copy": "~0.5.0",
    "grunt-exec": "^1.0.1",
    "grunt-jekyll": "~0.4.2",
    "grunt-qunit-junit": "^0.3.1",
    "jsbezier": "0.9.4",
    "katavorio": "1.2.0",
    "morgan": "1.8.0",
    "mottle": "1.0.0"
  }
}<|MERGE_RESOLUTION|>--- conflicted
+++ resolved
@@ -1,10 +1,6 @@
 {
   "name": "jsplumb",
-<<<<<<< HEAD
   "version": "3.0.0",
-=======
-  "version": "2.9.1",
->>>>>>> 822134c9
   "description": "Visual connectivity for webapps",
   "main": "dist/js/jsplumb.js",
   "directories": {
