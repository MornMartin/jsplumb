
<<<<<<< HEAD
var versions = {
        JS_BEZIER : { f:"jsBezier", v:"0.8" },
        BILTONG : { f:"biltong", v:"0.3" },
        MOTTLE : {f:"mottle", v:"0.7.3" },
        KATAVORIO : {f:"katavorio", v:"0.17.0" }
    },
    get = function(name) { return "lib/" + versions[name].f + "-" + versions[name].v + ".js"; },

    renderers = [ "svg" ],
    extraLibraries = [ get("MOTTLE"), get("KATAVORIO") ],
=======
var package = require('./package.json'),
    get = function(name) { return "lib/" + package.includes[name].f + "-" + package.includes[name].v + ".js"; },
>>>>>>> 532b8196
    objects = {
        common:[
            'util.js', 'browser-util.js', 'jsPlumb.js', 'dom-adapter.js', 'overlay-component.js', 'endpoint.js', 'connection.js', 'anchors.js', 'defaults.js', 'base-library-adapter.js', 'group.js'
        ]
    },
    optionList = function(grunt, type) {
        return grunt.option(type) && grunt.option(type).split(",") || [];
    },
    getOutputFilename = function(grunt, suffix) {
        var suffix2 = grunt.option('outputSuffix') ? ('-' + grunt.option("outputSuffix")) : '';
        return 'dist/js/jsPlumb' + suffix2 + '-<%= pkg.version%>' + suffix + '.js';
    },
    filter = function(l, v, t, o) {
        if (l.length === 0 || l.indexOf(v) != -1)
            o.push("src/" + t + "-" + v + ".js");
    },
    getList = function(grunt, type) {
        var ol = optionList(grunt, type), l = package[type], out = [];
        for (var i = 0; i < l.length; i++)
            filter(ol, l[i], type, out);

        return out;
    },
    getSources = function(grunt) {
        var sources =  package.coreLibs.map(get);

        sources.push.apply(sources, package.browserLibs.map(get));

        sources.push.apply(sources, objects.common.map(function(v) { return "src/" + v; }));
        sources.push.apply(sources, getList(grunt, "connectors"));
        sources.push.apply(sources, getList(grunt, "renderers"));
        sources.push("src/dom.jsPlumb.js");
        return sources;
    },
    help = "\nBuilding jsPlumb\n" +
           "-----------------\n" +
           "To build jsPlumb, execute the 'build' task:\n\n" +
           "--> grunt build\n\n" +
           "this will, by default, build a version of jsPlumb with all the available connectors.\n\n" +
           "You can build a custom version of jsPlumb by specifying a list of connectors and/or renderers on the command line, for example:\n\n" +
           "--> grunt build --connectors=flowchart,statemachine\n\n";

module.exports = function(grunt) {

    grunt.registerTask('help', 'Help with the jsPlumb build', function(arg1, arg2) {
        grunt.log.write(help);
    });

    grunt.registerTask('info', 'dumps info about what will be built', function(arg1, arg2) {
        grunt.log.write('Build jsPlumb');
    });

    grunt.registerTask('prepare', function() {
        grunt.file.delete("dist");
    });


    var fileLists = function(suffix) {
        suffix = suffix || "";
        return {
            "dom":{
                src:getSources(grunt),
                dest:getOutputFilename(grunt, suffix)
            }
        };
    };

    // Project configuration.
    grunt.initConfig({
        pkg: grunt.file.readJSON('package.json'),
        concat: fileLists(),
        uglify: fileLists("-min"),
        qunit: {
            all: {
                options: {
                    urls:[
                        'http://localhost:3333/tests/qunit-svg-dom-instance.html'
                    ]
                }
            }
        },
        connect: {
            server: {
                options: {
                    port: 3333,
                    base: '.'
                }
            }
        },
        copy:{
            site:{
                files:[
                    { expand:true, cwd:"css", src:"*.*", dest:"jekyll/css" },
                    { expand:true, cwd:"demo/font", src:"*.*", dest:"jekyll/css" },
                    { expand:true, cwd:"img", src:"*.*", dest:"jekyll/img" },
                    { expand:true, cwd:"demo", src:["**/*.jpg", "**/*.png" ], dest:"dist/demo/"}
                ]
            },
            demos:{
                files:[
                    { expand: true, cwd:"demo", src:"demo-list.js", dest:"jekyll/js"}
                ]
            },
            tests:{
              files:[
                { expand:true, cwd:"tests", src:[ "*.css", "qunit-*.js", "*.js", "loadtest-template.html"  ], dest:"jekyll/tests" }
              ]
            },
            js:{
                files:[
                    { expand:true, cwd:"dist/js", src:"*.js", dest:"jekyll/js" }
                ]
            },
            dist:{
                files:[
                    { expand:true, cwd:"jekyll/_site", src:"**/*.*", dest:"dist" }
                ]
            },
            external:{
                files:[
                    { expand:true, cwd:"external", src:"*.*", dest:"jekyll/external" },
                    { expand:true, cwd:"css/external", src:"*.*", dest:"dist/css/external" }
                ]
            }
        },
        clean:{
            options:{
                force:true
            },
            dist:["dist"],
            stage:[ "jekyll/doc", "jekyll/apidocs", "jekyll/demo", "jekyll/tests", "jekyll/css", "jekyll/js", "jekyll/img", "jekyll/external" ],
            site: [ 'jekyll/_site' ]
        },
        jshint: {
            options: {
                  eqnull: true,
                  loopfunc:true,
                  '-W099': true,
                  '-W018':true,
                  '-W038':true,
				  '-W044':true,
				  '-W053':true,
				  '-W055':true,
                  '-W032':true
                },
            files:{
                src: [ 'src/base-library-adapter.js', 'src/anchors.js', 'src/util.js', 'src/browser-util.js', 'src/connection.js', 'src/connectors-bezier.js', 'src/connectors-flowchart.js', 'src/connectors-statemachine.js', 'src/defaults.js', 'src/dom-adapter.js', 'src/endpoint.js', 'src/dom.jsPlumb.js', 'src/jquery.jsPlumb.js', 'src/renderers-svg.js', 'src/jsPlumb.js']
            }
        },
        watch: {
            scripts: {
                files: ['src/*.js'],
                tasks: ['build-src']
            }
        },
		jekyll: {
    		options: {
				src:'jekyll'
    		},
			dist:{
				options:{
					dest:"jekyll/_site",
					config:'jekyll/_config.yml'
				}
			}
		},
        yuidoc: {
            compile: {
                name: '<%= pkg.name %>',
                description: '<%= pkg.description %>',
                version: '<%= pkg.version %>',
                url: '<%= pkg.homepage %>',
                options: {
                    paths: 'doc/api/',
                    themedir: 'jekyll/yuitheme/',
                    outdir: 'jekyll/apidocs/',
                    helpers:['jekyll/yuitheme/helpers.js']
                }
            },
            tests:{
                name: '<%= pkg.name %> - Test Coverage',
                description: '<%= pkg.description %>',
                version: '<%= pkg.version %>',
                url: '<%= pkg.homepage %>',
                options: {
                    paths: 'tests/',
                    themedir: 'jekyll/yuitheme/',
                    outdir: 'jekyll/test-apidocs/',
                    helpers:['jekyll/yuitheme/helpers.js']
                }
            }
        }
    });

    // Load the plugin that provides the "docular" tasks.
    grunt.loadNpmTasks('grunt-contrib-concat');
    grunt.loadNpmTasks('grunt-contrib-uglify');
    grunt.loadNpmTasks('grunt-contrib-qunit');
    grunt.loadNpmTasks('grunt-contrib-connect');
    grunt.loadNpmTasks('grunt-qunit-junit');
    grunt.loadNpmTasks('grunt-contrib-copy');
    grunt.loadNpmTasks('grunt-contrib-clean');
    grunt.loadNpmTasks('grunt-contrib-yuidoc');
    grunt.loadNpmTasks('grunt-contrib-jshint');
    grunt.loadNpmTasks('grunt-contrib-watch');
    grunt.loadNpmTasks('grunt-jekyll');



// ------------------------- prepare jekyll site task --------------------------------------------------------

    var package = require('./package.json');
    var support = require("./build-support.js");

    var _createDemos = function() {
        for (var i = 0; i < package.demos.length; i++) {
            var d = package.demos[i][0],
                js = grunt.file.read("demo/" + d + "/demo.js"),
                css = grunt.file.read("demo/" + d + "/demo.css");

            grunt.file.mkdir("jekyll/demo/" + d);
            //for (var j = 0; j < libraries.length; j++) {
                var html = grunt.file.read("demo/" + d + "/dom.html"),
                    m = html.match(/(<!-- demo.*>.*\n)(.*\n)*(.*\/demo -->)/),
                    t = package.demos[i][1];

                grunt.file.write("jekyll/demo/" + d + "/demo.js", js);
                grunt.file.write("jekyll/demo/" + d + "/demo.css", css);
                var fm = support.createFrontMatter({
                    layout:"demo",
                    date:support.timestamp(),
                    categories:"demo",
                    title:t,
                    base:"../..",
                    demo:d
                });
                grunt.file.write("jekyll/demo/" + package.demos[i][0] + "/dom.html", fm + m[0]);
           // }
        }
    };



    //
    //  creates qunit test pages: we only need to create markdown files here; the jekyll layout fills in the rest.
    //
    var _createTests = function() {
        // unit tests
        for (var j = 0; j < package.renderers.length; j++) {

            var frontMatter = support.createFrontMatter({
                layout:"test",
                date:support.timestamp(),
                categories:"test",
                renderer:package.renderers[j],
                base:".."
            });
            grunt.file.write("jekyll/tests/qunit-" + package.renderers[j] + "-dom-instance.html", frontMatter);
        }

        // load tests
        var lt = grunt.file.read("tests/loadtest-template.html");

        var frontMatter = support.createFrontMatter({
            layout:"loadtest",
            date:support.timestamp(),
            categories:"test",
            base:".."
        });
        grunt.file.write("jekyll/tests/loadtest-dom.html", frontMatter + lt);

        // now create index page
        var ip = grunt.file.read("tests/index.html"),
            m  = ip.match(/(<!-- content.*>.*\n)(.*\n)*(.*\/content -->)/),
            fm = support.createFrontMatter({
                layout:"default",
                date:support.timestamp(),
                base:".."
            });

        grunt.file.write("jekyll/tests/index.html", fm + m[0]);
    };

    var _prepareSite = function() {
        // exclusions from input doc dir
        var exclusions = ["node_modules", "ff.htl"],
            docOutput = "jekyll/doc";

        // 1. create directories for docs.
        grunt.file.mkdir(docOutput);

        // 2. copy files from markdown directory into 'doc', and then give each one some front matter.
        var sources = grunt.file.expand({ cwd:"doc/wiki" }, "*");
        for (var i = 0; i < sources.length; i++) {
            if (exclusions.indexOf(sources[i]) == -1) {
                var layout = sources[i] == "contents.md" ? "plain" : "doc";
                support.processMarkdownFile(grunt, "doc/wiki", sources[i], layout, "..", docOutput);
            }
        }
    };

    grunt.registerTask('writeIndex', function() {
        // write an index file to the root of the dist dir (redirects to main "Vanilla" demo)
        grunt.file.write("jekyll/index.html", "<!doctype html><html><head><meta http-equiv='refresh' content='0;url=demo/flowchart/dom.html'/></head></html>");
        // and to the demo directory root
        grunt.file.write("jekyll/demo/index.html", "<!doctype html><html><head><meta http-equiv='refresh' content='0;url=flowchart/dom.html'/></head></html>");
        // write an index file to the root of the docs dir (redirects to 'home')
        grunt.file.write("jekyll/doc/index.html", "<!doctype html><html><head><meta http-equiv='refresh' content='0;url=home.html'/></head></html>");
    });

    grunt.registerTask('createTests', _createTests);
    grunt.registerTask('createDemos', _createDemos);
    grunt.registerTask('prepare', _prepareSite);
    grunt.registerTask("build", [ 'build-src', 'clean:stage', 'prepare', 'copy:site', 'copy:tests', 'copy:js', 'copy:demos', 'copy:external', 'yuidoc', 'createTests', 'createDemos',  'writeIndex', 'jekyll', 'copy:dist', 'clean:stage', 'clean:site' ]);
    grunt.registerTask('build-src', ['clean', 'jshint', 'prepare', 'concat',  'uglify' ]);
    grunt.registerTask('default', ['help']);
    grunt.registerTask('build-all', ['qunit', 'build']);

    var _replace = function(cwd, pattern, oldV, newV, exclusions) {
        exclusions = exclusions || [];
        var _one = function(f) {
            if (exclusions.indexOf(f) == -1) {
                if (!grunt.file.isDir(cwd + "/" + f)) {
                    var c = grunt.file.read(cwd + "/" + f);
                    grunt.file.write(cwd + "/" + f, c.replace(oldV, newV));
                }
            }
        };
        var sources = grunt.file.expand({ cwd:cwd }, pattern);
        for (var i = 0; i < sources.length; i++)
            _one(sources[i]);
    };

    grunt.registerTask('update', function() {
        var newV = grunt.option("newver");
        if (newV == null) {
            grunt.log.error("You must provide the new version: grunt update --newver=X.X.X");
        }
        else {
            var oldV = new RegExp(grunt.config("pkg").version, "g");
            // now update version number in all demos and src files etc
            _replace("src", "*.js", oldV, newV);
            _replace("demo", "**/*.html", oldV, newV);
            _replace(".", "bower.json", oldV, newV);
            _replace(".", "package.json", oldV, newV);
            _replace(".", "README.md", oldV, newV);
            _replace("jekyll", "**/*.*", oldV, newV);
        }

    });

    grunt.registerTask("test", ["connect:server", "qunit_junit", "qunit"]);

};<|MERGE_RESOLUTION|>--- conflicted
+++ resolved
@@ -1,19 +1,6 @@
 
-<<<<<<< HEAD
-var versions = {
-        JS_BEZIER : { f:"jsBezier", v:"0.8" },
-        BILTONG : { f:"biltong", v:"0.3" },
-        MOTTLE : {f:"mottle", v:"0.7.3" },
-        KATAVORIO : {f:"katavorio", v:"0.17.0" }
-    },
-    get = function(name) { return "lib/" + versions[name].f + "-" + versions[name].v + ".js"; },
-
-    renderers = [ "svg" ],
-    extraLibraries = [ get("MOTTLE"), get("KATAVORIO") ],
-=======
 var package = require('./package.json'),
     get = function(name) { return "lib/" + package.includes[name].f + "-" + package.includes[name].v + ".js"; },
->>>>>>> 532b8196
     objects = {
         common:[
             'util.js', 'browser-util.js', 'jsPlumb.js', 'dom-adapter.js', 'overlay-component.js', 'endpoint.js', 'connection.js', 'anchors.js', 'defaults.js', 'base-library-adapter.js', 'group.js'
