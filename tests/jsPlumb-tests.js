// _jsPlumb qunit tests.

QUnit.config.reorder = false;

/**
 * @name Test
 * @class
 */

var makeContent = function (s) {
    var d = document.createElement("div");
    d.innerHTML = s;
    return d.firstChild;
};

var _length = function(obj) {
    var c = 0;
    for (var i in obj) if (obj.hasOwnProperty(i)) c++;
    return c;
};

var _head = function(obj) {
    for (var i in obj)
        return obj[i];
};

var assertEndpointCount = function (elId, count, _jsPlumb) {
    var ep = _jsPlumb.getEndpoints(elId),
        epl = ep ? ep.length : 0;
    equal(epl, count, elId + " has " + count + ((count > 1 || count == 0) ? " endpoints" : " endpoint"));
    equal(_jsPlumb.anchorManager.getEndpointsFor(elId).length, count, "anchor manager has " + count + ((count > 1 || count == 0) ? " endpoints" : " endpoint") + " for " + elId);
};

var assertConnectionCount = function (endpoint, count) {
    equal(endpoint.connections.length, count, "endpoint has " + count + " connections");
};

var assertConnectionByScopeCount = function (scope, count, _jsPlumb) {
    equal(_jsPlumb.select({scope: scope}).length, count, 'Scope ' + scope + " has " + count + (count > 1) ? "connections" : "connection");
};

var VERY_SMALL_NUMBER = 0.00000000001;
// helper to test that a value is the same as some target, within our tolerance
// sometimes the trigonometry stuff needs a little bit of leeway.
var within = function (val, target, _ok, msg) {
    _ok(Math.abs(val - target) < VERY_SMALL_NUMBER, msg + "[expected: " + target + " got " + val + "] [diff:" + (Math.abs(val - target)) + "]");
};

var _divs = [];
var _addDiv = function (id, parent, className, x, y, w, h) {
    var d1 = document.createElement("div");
    d1.style.position = "absolute";
    if (parent) parent.appendChild(d1); else document.getElementById("container").appendChild(d1);
    d1.setAttribute("id", id);
    d1.style.left = (x != null ? x : (Math.floor(Math.random() * 1000))) + "px";
    d1.style.top = (y!= null ? y : (Math.floor(Math.random() * 1000))) + "px";
    if (className) d1.className = className;
    if (w) d1.style.width = w + "px";
    if (h) d1.style.width = h + "px";
    _divs.push(id);
    return d1;
};

var _addDraggableDiv = function (_jsPlumb, id, parent, className, x, y, w, h) {
    var d = _addDiv.apply(null, [id, parent, className, x, y, w, h]);
    _jsPlumb.draggable(d);
    return d;
};

var _addDivs = function (ids, parent) {
    for (var i = 0; i < ids.length; i++)
        _addDiv(ids[i], parent);
};

var defaults = null,
    _cleanup = function (_jsPlumb) {
        _jsPlumb.reset();
        _jsPlumb.unbindContainer();
        if (_jsPlumb.select().length != 0)
            throw "there are connections!";

        _jsPlumb.Defaults = defaults;

        for (var i in _divs) {
            var d = document.getElementById(_divs[i]);
            d && d.parentNode.removeChild(d);
        }
        _divs.splice(0, _divs.length - 1);

        /*
        var svg = document.querySelectorAll("svg");
        for (var i = 0; i < svg.length; i++) {
            svg[i].parentNode.removeChild(svg[i]);
        }*/

        document.getElementById("container").innerHTML = "";
    };

var testSuite = function (renderMode, _jsPlumb) {

    var support = jsPlumbTestSupport.getInstance(_jsPlumb);

    module("jsPlumb", {
        teardown: function () {
            _cleanup(_jsPlumb);
        },
        setup: function () {
            defaults = jsPlumb.extend({}, _jsPlumb.Defaults);
            _jsPlumb.setContainer("container");
        }
    });

    // setup the container
    var container = document.createElement("div");
    container.id = "container";
    document.body.appendChild(container);



    //*
/*
    test(" : getElementObject", function () {
        var e = document.createElement("div");
        e.id = "FOO";
        document.body.appendChild(e);
        var el = jsPlumb.getElementObject(e);
        equal(jsPlumbTestSupport.getAttribute(el, "id"), "FOO");
    });
    */

    test(" : getElement", function () {
        var e = document.createElement("div");
        e.id = "FOO";
        document.body.appendChild(e);
        var e2 = jsPlumb.getElement(e);
        equal(e2.id, "FOO");

        var e3 = jsPlumb.getElement("FOO");
        equal(e3.id, "FOO");
    });

    test(': _jsPlumb setup', function () {
        ok(_jsPlumb, "loaded");
    });

    test(': getId', function () {
        var d10 = _addDiv('d10');
        equal(_jsPlumb.getId(jsPlumb.getElement(d10)), "d10");
    });

    test(': create a simple endpoint', function () {
        var d1 = _addDiv("d1");
        var e = _jsPlumb.addEndpoint("d1", {});
        ok(e, 'endpoint exists');
        assertEndpointCount("d1", 1, _jsPlumb);
        ok(e.id != null, "endpoint has had an id assigned");
    });

    test(': create and remove a simple endpoint', function () {
        var d1 = _addDiv("d1");
        var ee = _jsPlumb.addEndpoint(d1, {uuid: "78978597593"});
        ok(ee != null, "endpoint exists");
        var e = _jsPlumb.getEndpoint("78978597593");
        ok(e != null, "the endpoint could be retrieved by UUID");
        ok(e.id != null, "the endpoint has had an id assigned to it");
        assertEndpointCount("d1", 1, _jsPlumb);
        _jsPlumb.deleteEndpoint(ee);
        assertEndpointCount("d1", 0, _jsPlumb);
        e = _jsPlumb.getEndpoint("78978597593");
        equal(e, null, "the endpoint has been deleted");
    });

    test('endpoint with overlays', function() {
        var d1 = _addDiv("d1");
        var e = _jsPlumb.addEndpoint(d1, {
            "overlays": [["Label", {"label": "Label text", "cssClass": 'kw_port_label', "id": "66"}]]
        });
        var o = e.getOverlay("66");
        ok(o != null, "overlay exists");
    });

    test(': create two simple endpoints, registered using a selector', function () {
        var d1 = _addDiv("d1"), d2 = _addDiv("d2");
        jsPlumb.addClass(d1, "window");
        jsPlumb.addClass(d2, "window");
        var endpoints = _jsPlumb.addEndpoint(jsPlumb.getSelector(".window"), {});
        equal(endpoints.length, 2, "endpoint added to both windows");
        assertEndpointCount("d1", 1, _jsPlumb);
        assertEndpointCount("d2", 1, _jsPlumb);
    });

    test(': create two simple endpoints, registered using an array of element ids', function () {
        var d1 = _addDiv("d1"), d2 = _addDiv("d2");
        jsPlumb.addClass(d1, "window");
        jsPlumb.addClass(d2, "window");
        var endpoints = _jsPlumb.addEndpoint(["d1", "d2"], {});
        equal(endpoints.length, 2, "endpoint added to both windows");
        assertEndpointCount("d1", 1, _jsPlumb);
        assertEndpointCount("d2", 1, _jsPlumb);
    });

    test(' jsPlumb.remove after element removed from DOM', function () {
        var d = document.createElement("div");
        d.innerHTML = '<div id="container2"><ul id="targets"><li id="in1">input 1</li><li id="in2">input 2</li></ul><ul id="sources"><li id="output">output</li></ul></div>';
        var container = d.firstChild;
        document.body.appendChild(jsPlumb.getElement(container));
        var e1 = _jsPlumb.addEndpoint("in1", { maxConnections: 1, isSource: false, isTarget: true, anchor: [ 0, 0.4, -1, 0 ] }),
            e2 = _jsPlumb.addEndpoint("in2", { maxConnections: 1, isSource: false, isTarget: true, anchor: [ 0, 0.4, -1, 0 ] }),
            e3 = _jsPlumb.addEndpoint("output", { isSource: true, isTarget: false, anchor: [ 1, 0.4, 1, 0 ] });

        _jsPlumb.connect({source: e3, target: e1});

        // the element gets removed out of jsplumb's control
        var op = document.getElementById("output");
        op.parentNode.removeChild(op);

        // but you can tell jsPlumb about it after the fact
        _jsPlumb.remove("output");


        equal(_jsPlumb.selectEndpoints({element: "output"}).length, 0, "no endpoints registered for in1");
    });

    test(': draggable in nested element does not cause extra ids to be created', function () {
        var d = _addDiv("d1");
        var d2 = document.createElement("div");
        d2.setAttribute("foo", "ff");
        d.appendChild(d2);
        var d3 = document.createElement("div");
        d2.appendChild(d3);
        ok(d2.getAttribute("id") == null, "no id on d2");
        _jsPlumb.draggable(d);
        _jsPlumb.addEndpoint(d3);
        ok(d2.getAttribute("id") == null, "no id on d2");
        ok(d3.getAttribute("id") != null, "id on d3");
    });

    test(" : draggable, reference elements returned correctly", function () {
        var d = _addDiv("d1");
        var d2 = document.createElement("div");
        d2.setAttribute("foo", "ff");
        d.appendChild(d2);
        var d3 = document.createElement("div");
        d3.setAttribute("id", "d3");
        d2.appendChild(d3);
        _jsPlumb.draggable(d);
        _jsPlumb.addEndpoint(d3);
        _jsPlumb.draggable(d3);
        // now check ref ids for element d1
        var els = _jsPlumb.dragManager.getElementsForDraggable("d1");
        ok(!jsPlumbUtil.isEmpty(els), "there is one sub-element for d1");
        ok(els["d3"] != null, "d3 registered");
    });


    test(" : draggable + setParent, reference elements returned correctly", function () {
        var d = _addDiv("d1");
        var d2 = document.createElement("div");
        d2.setAttribute("foo", "ff");
        d.appendChild(d2);
        var d3 = document.createElement("div");
        d3.setAttribute("id", "d3");
        d2.appendChild(d3);
        _jsPlumb.draggable(d);
        _jsPlumb.addEndpoint(d3);
        _jsPlumb.draggable(d3);
        // create some other new parent
        var d12 = _addDiv("d12");
        // and move d3
        _jsPlumb.setParent(d3, d12);

        // now check ref ids for element d1
        var els = _jsPlumb.dragManager.getElementsForDraggable("d1");
        ok(jsPlumbUtil.isEmpty(els), "there are no sub-elements for d1");
        var els12 = _jsPlumb.dragManager.getElementsForDraggable("d12");
        ok(!jsPlumbUtil.isEmpty(els12), "there is one sub-element for d12");
        ok(els12["d3"] != null, "d3 registered");
    });

<<<<<<< HEAD
    test("drag multiple elements and ensure their connections are painted correctly at the end", function() {
=======
test("drag multiple elements and ensure their connections are painted correctly at the end", function() {
>>>>>>> 532b8196

        var d1 = _addDraggableDiv (_jsPlumb, 'd1', null, null,50, 50, 100, 100);
        var d2 = _addDraggableDiv (_jsPlumb, 'd2', null, null,250, 250, 100, 100);
        var d3 = _addDraggableDiv (_jsPlumb, 'd3', null, null,500, 500, 100, 100);

        var e1 = _jsPlumb.addEndpoint(d1, {
            anchor:"TopLeft"
        });
        var e2 = _jsPlumb.addEndpoint(d2, {
            anchor:"TopLeft",
            maxConnections:-1
        });
        var e3 = _jsPlumb.addEndpoint(d3, {
            anchor:"TopLeft"
        });

        _jsPlumb.connect({source:e1, target:e2});
        _jsPlumb.connect({source:e2, target:e3});

        equal(e1.canvas.offsetLeft, 50 - (e1.canvas.offsetWidth/2), "endpoint 1 is at the right place");
        equal(e1.canvas.offsetTop, 50 - (e1.canvas.offsetHeight/2), "endpoint 1 is at the right place");
        equal(e2.canvas.offsetLeft, 250 - (e2.canvas.offsetWidth/2), "endpoint 2 is at the right place");
        equal(e2.canvas.offsetTop, 250 - (e2.canvas.offsetHeight/2), "endpoint 2 is at the right place");
        equal(e3.canvas.offsetLeft, 500 - (e3.canvas.offsetWidth/2), "endpoint 3 is at the right place");
        equal(e3.canvas.offsetTop, 500 - (e3.canvas.offsetHeight/2), "endpoint 3 is at the right place");

        _jsPlumb.addToDragSelection("d1");
        _jsPlumb.addToDragSelection("d3");

        // drag node 2 by 750,750. we expect its endpoint to have moved too

        support.dragNodeTo(d2, 1000, 1000);

        equal(d2.offsetLeft, 950, "div 2 is at the right left position");
        equal(d2.offsetTop, 1000, "div 2 is at the right top position");

        // divs 1 and 3 have moved too, make sure they are in the right place
        equal(d1.offsetLeft, 750, "div 1 is at the right left position");
        equal(d1.offsetTop, 800, "div 1 is at the right top position");
        equal(d3.offsetLeft, 1200, "div 3 is at the right left position");
        equal(d3.offsetTop, 1250, "div 3 is at the right top position");

        // check the endpoints
        equal(e2.canvas.offsetLeft, 950 - (e2.canvas.offsetWidth/2), "endpoint 2 is at the right place");
        equal(e2.canvas.offsetTop, 1000 - (e2.canvas.offsetHeight/2), "endpoint 2 is at the right place");

        equal(e1.canvas.offsetLeft, 750 - (e1.canvas.offsetWidth/2), "endpoint 1 is at the right place");
        equal(e1.canvas.offsetTop, 800 - (e1.canvas.offsetHeight/2), "endpoint 1 is at the right place");

        equal(e3.canvas.offsetLeft, 1200 - (e3.canvas.offsetWidth/2), "endpoint 3 is at the right place");
        equal(e3.canvas.offsetTop, 1250 - (e3.canvas.offsetHeight/2), "endpoint 3 is at the right place");

    });

    test(": lineWidth specified as string (eew)", function () {
        var d1 = _addDiv("d1"), d2 = _addDiv("d2");
        var c = _jsPlumb.connect({
            source: "d1",
            target: "d2",
            paintStyle: {
                stroke: "red",
                strokeWidth: "3"
            }
        });
        equal(c._jsPlumb.paintStyleInUse.strokeWidth, 3, "line width converted to integer");
    });

    test(": outlineWidth specified as string (eew)", function () {
        var d1 = _addDiv("d1"), d2 = _addDiv("d2");
        var c = _jsPlumb.connect({
            source: "d1",
            target: "d2",
            paintStyle: {
                stroke: "red",
                strokeWidth: 3,
                outlineWidth: "5"
            }
        });
        c.repaint();
        equal(c._jsPlumb.paintStyleInUse.outlineWidth, 5, "outline width converted to integer");
    });




    test(": strokeWidth and outlineWidth specified as strings (eew)", function () {
        var d1 = _addDiv("d1"), d2 = _addDiv("d2");
        var c = _jsPlumb.connect({
            source: "d1",
            target: "d2",
            paintStyle: {
                stroke: "red",
                strokeWidth: "3",
                outlineWidth: "5"
            }
        });
        c.repaint();
        equal(c._jsPlumb.paintStyleInUse.outlineWidth, 5, "outline width converted to integer");
        equal(c._jsPlumb.paintStyleInUse.strokeWidth, 3, "line width converted to integer");
    });

    test(': defaultEndpointMaxConnections', function () {
        var d3 = _addDiv("d3"), d4 = _addDiv("d4");
        var e3 = _jsPlumb.addEndpoint(d3, {isSource: true});
        ok(e3.anchor, 'endpoint 3 has an anchor');
        var e4 = _jsPlumb.addEndpoint(d4, {isSource: true});
        assertEndpointCount("d3", 1, _jsPlumb);
        assertEndpointCount("d4", 1, _jsPlumb);
        ok(!e3.isFull(), "endpoint 3 is not full.");
        _jsPlumb.connect({source: d3, target: 'd4', sourceEndpoint: e3, targetEndpoint: e4});
        assertConnectionCount(e3, 1);   // we have one connection
        _jsPlumb.connect({source: d3, target: 'd4', sourceEndpoint: e3, targetEndpoint: e4});
        assertConnectionCount(e3, 1);  // should have refused the connection; default max is 1.
    });

    test(': specifiedEndpointMaxConnections', function () {
        var d5 = _addDiv("d5"), d6 = _addDiv("d6");
        var e5 = _jsPlumb.addEndpoint(d5, {isSource: true, maxConnections: 3});
        ok(e5.anchor, 'endpoint 5 has an anchor');
        var e6 = _jsPlumb.addEndpoint(d6, {isSource: true, maxConnections: 2});  // this one has max TWO
        assertEndpointCount("d5", 1, _jsPlumb);
        assertEndpointCount("d6", 1, _jsPlumb);
        ok(!e5.isFull(), "endpoint 5 is not full.");
        _jsPlumb.connect({sourceEndpoint: e5, targetEndpoint: e6});
        assertConnectionCount(e5, 1);   // we have one connection
        _jsPlumb.connect({sourceEndpoint: e5, targetEndpoint: e6});
        assertConnectionCount(e5, 2);  // two connections
        _jsPlumb.connect({sourceEndpoint: e5, targetEndpoint: e6});
        assertConnectionCount(e5, 2);  // should have refused; max is 2, for d4.
    });

    test(': noEndpointMaxConnections', function () {
        var d3 = _addDiv("d3"), d4 = _addDiv("d4");
        var e3 = _jsPlumb.addEndpoint(d3, {isSource: true, maxConnections: -1});
        var e4 = _jsPlumb.addEndpoint(d4, {isSource: true, maxConnections: -1});
        _jsPlumb.connect({sourceEndpoint: e3, targetEndpoint: e4});
        assertConnectionCount(e3, 1);   // we have one connection
        _jsPlumb.connect({sourceEndpoint: e3, targetEndpoint: e4});
        assertConnectionCount(e3, 2);  // we have two.  etc (default was one. this proves max is working).
        var d5 = _addDiv("d5"), d6 = _addDiv("d6");
        var e5 = _jsPlumb.addEndpoint(d3, {isSource: true, maxConnections: -1});
        _jsPlumb.connect({sourceEndpoint: e5, targetEndpoint: e4});
        assertConnectionCount(e4, 3);
    });


    test(': endpoint.isConnectdTo', function () {
        var d3 = _addDiv("d3"), d4 = _addDiv("d4");
        var e3 = _jsPlumb.addEndpoint(d3, {isSource: true, maxConnections: -1});
        var e4 = _jsPlumb.addEndpoint(d4, {isSource: true, maxConnections: -1});
        _jsPlumb.connect({sourceEndpoint: e3, targetEndpoint: e4});
        ok(e3.isConnectedTo(e4), "e3 is connected to e4");
        ok(e4.isConnectedTo(e3), "e4 is connected to e3");
    });

// ************** ANCHORS ********************************************	

    test(': anchors equal', function () {
        var a1 = _jsPlumb.makeAnchor([0, 1, 1, 1], null, _jsPlumb);
        var a2 = _jsPlumb.makeAnchor([0, 1, 1, 1], null, _jsPlumb);
        ok(a1.equals(a2), "anchors are the same");
    });

    test(': anchors equal with offsets', function () {
        var a1 = _jsPlumb.makeAnchor([0, 1, 1, 1, 10, 13], null, _jsPlumb);
        var a2 = _jsPlumb.makeAnchor([0, 1, 1, 1, 10, 13], null, _jsPlumb);
        ok(a1.equals(a2), "anchors are the same");
    });

    test(': anchors not equal', function () {
        var a1 = _jsPlumb.makeAnchor([0, 1, 0, 1], null, _jsPlumb);
        var a2 = _jsPlumb.makeAnchor([0, 1, 1, 1], null, _jsPlumb);
        ok(!a1.equals(a2), "anchors are different");
    });

    test(': anchor not equal with offsets', function () {
        var a1 = _jsPlumb.makeAnchor([0, 1, 1, 1, 10, 13], null, _jsPlumb);
        var a2 = _jsPlumb.makeAnchor([0, 1, 1, 1], null, _jsPlumb);
        ok(!a1.equals(a2), "anchors are different");
    });

    test('simple makeAnchor, dynamicAnchors', function () {
        expect(0);
        var spec = [
            [0.2, 0, 0, -1],
            [1, 0.2, 1, 0],
            [0.8, 1, 0, 1],
            [0, 0.8, -1, 0]
        ];
        _jsPlumb.makeAnchor(spec);
    });

    test(": unknown anchor type should throw Error", function () {
        try {
            _addDiv("d1");
            _addDiv("d2");
            _jsPlumb.connect({source: "d1", target: "d2", anchor: "FOO"});
        }
        catch (e) {
            // ok	
            ok(e.msg == "jsPlumb: unknown anchor type 'FOO'", "useful error message");
        }
    });

    test(": unknown anchor type should not throw Error because it is suppressed in Defaults", function () {
        try {
            _addDiv("d1");
            _addDiv("d2");
            _jsPlumb.Defaults.DoNotThrowErrors = true;
            _jsPlumb.connect({source: "d1", target: "d2", anchor: "FOO"});
        }
        catch (e) {
            // ok	
            ok(e.msg != "jsPlumb: unknown anchor type 'FOO'", "no error message");
        }
    });

    test(": unknown endpoint type should throw Error", function () {
        try {
            _addDiv("d1");
            _addDiv("d2");
            _jsPlumb.Defaults.DoNotThrowErrors = false;
            _jsPlumb.connect({source: "d1", target: "d2", endpoint: "FOO"});
        }
        catch (e) {
            // ok	
            ok(e.msg == "jsPlumb: unknown endpoint type 'FOO'", "useful error message");
        }
    });

    test(": unknown endpoint type should not throw Error because it is suppressed in Defaults", function () {
        try {
            _addDiv("d1");
            _addDiv("d2");
            _jsPlumb.Defaults.DoNotThrowErrors = true;
            _jsPlumb.connect({source: "d1", target: "d2", endpoint: "FOO"});
        }
        catch (e) {
            // ok	
            ok(e.msg != "jsPlumb: unknown endpoint type 'FOO'", "no error message");
        }
    });

    test(": unknown connector type should throw Error", function () {
        try {
            _addDiv("d1");
            _addDiv("d2");
            _jsPlumb.Defaults.DoNotThrowErrors = false;
            _jsPlumb.connect({source: "d1", target: "d2", connector: "FOO"});
        }
        catch (e) {
            // ok	
            ok(e.msg == "jsPlumb: unknown connector type 'FOO'", "useful error message");
        }
    });

    test(": unknown connector type should not throw Error because it is suppressed in Defaults", function () {
        try {
            _addDiv("d1");
            _addDiv("d2");
            _jsPlumb.Defaults.DoNotThrowErrors = true;
            _jsPlumb.connect({source: "d1", target: "d2", connector: "FOO"});
        }
        catch (e) {
            // ok	
            ok(e.msg != "jsPlumb: unknown connector type 'FOO'", "no error message");
        }
    });

// ************** / ANCHORS ********************************************


// **************************** DETACHING CONNECTIONS ****************************************************


    test(': detach does not fail when no arguments are provided', function () {
        var d3 = _addDiv("d3"), d4 = _addDiv("d4");
        _jsPlumb.connect({source: d3, target: d4});
        _jsPlumb.detach();
        expect(0);
    });

    // test that detach does not fire an event by default
    test(': _jsPlumb.detach should fire detach event by default', function () {
        var d5 = _addDiv("d5"), d6 = _addDiv("d6");
        var conn = _jsPlumb.connect({source: d5, target: d6});
        var eventCount = 0;
        _jsPlumb.bind("connectionDetached", function (c) {
            eventCount++;
        });
        _jsPlumb.detach(conn);
        equal(eventCount, 1);
    });

    // test that detach does not fire an event by default
    test(': _jsPlumb.detach should fire detach event by default, using params object', function () {
        var d5 = _addDiv("d5"), d6 = _addDiv("d6");
        var conn = _jsPlumb.connect({source: d5, target: d6});
        var eventCount = 0;
        _jsPlumb.bind("connectionDetached", function (c) {
            eventCount++;
        });
        _jsPlumb.detach({connection: conn});
        equal(eventCount, 1);
    });

    // test that detach fires an event when instructed to do so
    test(': _jsPlumb.detach should not fire detach event when instructed to not do so', function () {
        var d5 = _addDiv("d5"), d6 = _addDiv("d6");
        var conn = _jsPlumb.connect({source: d5, target: d6});
        var eventCount = 0;
        _jsPlumb.bind("connectionDetached", function (c) {
            eventCount++;
        });
        _jsPlumb.detach(conn, {fireEvent: false});
        equal(eventCount, 0);
    });

    // issue 81
    test(': _jsPlumb.detach should fire only one detach event (pass Connection as argument)', function () {
        var d5 = _addDiv("d5"), d6 = _addDiv("d6");
        var conn = _jsPlumb.connect({source: d5, target: d6});
        var eventCount = 0;
        _jsPlumb.bind("connectionDetached", function (c) {
            eventCount++;
        });
        _jsPlumb.detach(conn);
        equal(eventCount, 1);
    });

    // issue 81
    test(': _jsPlumb.detach should fire only one detach event (pass Connection as param in argument)', function () {
        var d5 = _addDiv("d5"), d6 = _addDiv("d6");
        var conn = _jsPlumb.connect({source: d5, target: d6});
        var eventCount = 0;
        _jsPlumb.bind("connectionDetached", function (c) {
            eventCount++;
        });
        _jsPlumb.detach({connection: conn});
        equal(eventCount, 1);
    });

    // issue 81
    test(': detach should fire only one detach event (pass source and targets as strings as arguments in params object)', function () {
        var d5 = _addDiv("d5"), d6 = _addDiv("d6");
        var conn = _jsPlumb.connect({source: d5, target: d6});
        var eventCount = 0;
        _jsPlumb.bind("connectionDetached", function (c) {
            eventCount++;
        });
        _jsPlumb.detach({source: "d5", target: "d6"});
        equal(eventCount, 1);
    });

    // issue 81
    test(': detach should fire only one detach event (pass source and targets as divs as arguments in params object)', function () {
        var d5 = _addDiv("d5"), d6 = _addDiv("d6");
        var conn = _jsPlumb.connect({source: d5, target: d6});
        var eventCount = 0;
        _jsPlumb.bind("connectionDetached", function (c) {
            eventCount++;
        });
        _jsPlumb.detach({source: d5, target: d6, fireEvent: true});
        equal(eventCount, 1);
    });

    //TODO make sure you run this test with a single detach call, to ensure that
    // single detach calls result in the connection being removed. detachEveryConnection can
    // just blow away the connectionsByScope array and recreate it.
    test(': getConnections (simple case, default scope)', function () {
        var d5 = _addDiv("d5"), d6 = _addDiv("d6");
        _jsPlumb.connect({source: d5, target: d6});
        var c = _jsPlumb.getConnections();  // will get all connections in the default scope.
        equal(c.length, 1, "there is one connection");
    });

    test('getConnections (uuids)', function () {
        var d5 = _addDiv("d5"),
            d6 = _addDiv("d6"),
            e5 = _jsPlumb.addEndpoint(d5, {uuid:"foo"}),
            e6 = _jsPlumb.addEndpoint(d6, {uuid:"bar"});
        _jsPlumb.connect({uuids:["foo", "bar"]});
        var c = _jsPlumb.getConnections();  // will get all connections in the default scope.
        equal(c.length, 1, "there is one connection");
        equal(c[0].getUuids()[0], "foo");
        equal(c[0].getUuids()[1], "bar");
    });

    test('getConnections (simple case, default scope; detach by element id using params object)', function () {
        var d5 = _addDiv("d5"), d6 = _addDiv("d6"), d7 = _addDiv("d7");
        _jsPlumb.connect({source: d5, target: d6});
        _jsPlumb.connect({source: d6, target: d7});
        var c = _jsPlumb.getConnections();  // will get all connections
        equal(c.length, 2, "there are two connections initially");
        _jsPlumb.detach({source: 'd5', target: 'd6'});
        c = _jsPlumb.getConnections();  // will get all connections
        equal(c.length, 1, "after detaching one, there is now one connection.");
    });

    test(': getConnections (simple case, default scope; detach by id using params object)', function () {
        var d5 = _addDiv("d5"), d6 = _addDiv("d6"), d7 = _addDiv("d7");
        _jsPlumb.connect({source: d5, target: d6});
        _jsPlumb.connect({source: d6, target: d7});
        var c = _jsPlumb.getConnections();  // will get all connections
        equal(c.length, 2, "there are two connections initially");
        _jsPlumb.detach({source: "d5", target: "d6"});
        c = _jsPlumb.getConnections();  // will get all connections
        equal(c.length, 1, "after detaching one, there is now one connection.");
    });

    test(': getConnections (simple case, default scope; detach by element object using params object)', function () {
        var d5 = _addDiv("d5"), d6 = _addDiv("d6"), d7 = _addDiv("d7");
        _jsPlumb.connect({source: d5, target: d6});
        _jsPlumb.connect({source: d6, target: d7});
        var c = _jsPlumb.getConnections();  // will get all connections
        equal(c.length, 2, "there are two connections initially");
        _jsPlumb.detach({source: d5, target: d6});
        c = _jsPlumb.getConnections();  // will get all connections
        equal(c.length, 1, "after detaching one, there is now one connection.");
    });

    test(': getConnections (simple case, default scope; detach by Connection)', function () {
        var d5 = _addDiv("d5"), d6 = _addDiv("d6"), d7 = _addDiv("d7");
        var c56 = _jsPlumb.connect({source: d5, target: d6});
        var c67 = _jsPlumb.connect({source: d6, target: d7});
        var c = _jsPlumb.getConnections();  // will get all connections
        equal(c.length, 2, "there are two connections initially");
        _jsPlumb.detach(c56);
        c = _jsPlumb.getConnections();  // will get all connections
        equal(c.length, 1, "after detaching one, there is now one connection.");
    });

// beforeDetach functionality

    test(": detach; beforeDetach on connect call returns false", function () {
        var d1 = _addDiv("d1"), d2 = _addDiv("d2");
        var c = _jsPlumb.connect({source: d1, target: d2, beforeDetach: function (conn) {
            return false;
        }});
        var beforeDetachCount = 0;
        _jsPlumb.bind("beforeDetach", function (connection) {
            beforeDetachCount++;
        });
        equal(c.endpoints[0].connections.length, 1, "source endpoint has a connection initially");
        _jsPlumb.detach(c);
        equal(c.endpoints[0].connections.length, 1, "source endpoint has a connection after detach call was denied");
        equal(beforeDetachCount, 0, "jsplumb before detach was not called");
    });

    test(": detach; beforeDetach on connect call returns undefined", function () {
        var d1 = _addDiv("d1"), d2 = _addDiv("d2");
        var c = _jsPlumb.connect({source: d1, target: d2, beforeDetach: function (conn) { }});
        var beforeDetachCount = 0;
        _jsPlumb.bind("beforeDetach", function (connection) {
            beforeDetachCount++;
        });
        equal(c.endpoints[0].connections.length, 1, "source endpoint has a connection initially");
        _jsPlumb.detach(c);
        equal(c.endpoints, null, "connection's endpoints were removed");
    });

    test(": detach; beforeDetach on connect call returns true", function () {
        var d1 = _addDiv("d1"), d2 = _addDiv("d2");
        var c = _jsPlumb.connect({source: d1, target: d2, beforeDetach: function (conn) {
            return true;
        }});
        equal(c.endpoints[0].connections.length, 1, "source endpoint has a connection initially");
        _jsPlumb.detach(c);
        equal(c.endpoints, null, "connection's endpoints were removed");
    });

    test(": detach; beforeDetach on connect call throws an exception; we treat it with the contempt it deserves and pretend it said the detach was ok.", function () {
        var d1 = _addDiv("d1"), d2 = _addDiv("d2");
        var c = _jsPlumb.connect({source: d1, target: d2, beforeDetach: function (conn) {
            throw "i am an example of badly coded beforeDetach, but i don't break jsPlumb ";
        }});
        equal(c.endpoints[0].connections.length, 1, "source endpoint has a connection initially");
        _jsPlumb.detach(c);
        equal(c.endpoints, null, "connection's endpoints were removed");
    });

    test(": detach; beforeDetach on addEndpoint call to source Endpoint returns false", function () {
        var d1 = _addDiv("d1"), d2 = _addDiv("d2");
        var e1 = _jsPlumb.addEndpoint(d1, { isSource: true, beforeDetach: function (conn) {
                return false;
            } }),
            e2 = _jsPlumb.addEndpoint(d2, { isTarget: true });
        var c = _jsPlumb.connect({source: e1, target: e2});
        var beforeDetachCount = 0;
        _jsPlumb.bind("beforeDetach", function (connection) {
            beforeDetachCount++;
        });
        equal(c.endpoints[0].connections.length, 1, "source endpoint has a connection initially");
        _jsPlumb.detach(c);
        equal(c.endpoints[0].connections.length, 1, "source endpoint has a connection after detach call was denied");
        equal(beforeDetachCount, 0, "jsplumb before detach was not called");
    });

    test(": detach; beforeDetach on addEndpoint call to source Endpoint returns true", function () {
        var d1 = _addDiv("d1"), d2 = _addDiv("d2");
        var e1 = _jsPlumb.addEndpoint(d1, { isSource: true, beforeDetach: function (conn) {
                return true;
            } }),
            e2 = _jsPlumb.addEndpoint(d2, { isTarget: true });
        var c = _jsPlumb.connect({source: e1, target: e2});
        equal(c.endpoints[0].connections.length, 1, "source endpoint has a connection initially");
        _jsPlumb.detach(c);
        equal(c.endpoints, null, "connection's endpoints were removed");
    });


    test(": Endpoint.detach; beforeDetach on addEndpoint call to source Endpoint returns false; Endpoint.detach returns false too (the UI needs it to)", function () {
        var d1 = _addDiv("d1"), d2 = _addDiv("d2");
        var e1 = _jsPlumb.addEndpoint(d1, { isSource: true, beforeDetach: function (conn) {
                return false;
            } }),
            e2 = _jsPlumb.addEndpoint(d2, { isTarget: true });
        var c = _jsPlumb.connect({source: e1, target: e2});
        equal(c.endpoints[0].connections.length, 1, "source endpoint has a connection initially");
        var success = e1.detach(c);
        equal(c.endpoints[0].connections.length, 1, "source endpoint has a connection after detach call was denied");
        ok(!success, "Endpoint reported detach did not execute");
    });

    test(": _jsPlumb.detach; beforeDetach on addEndpoint call to target Endpoint returns false", function () {
        var d1 = _addDiv("d1"), d2 = _addDiv("d2");
        var e1 = _jsPlumb.addEndpoint(d1, { isSource: true }),
            e2 = _jsPlumb.addEndpoint(d2, { isTarget: true, beforeDetach: function (conn) {
                return false;
            } });
        var c = _jsPlumb.connect({source: e1, target: e2});
        equal(c.endpoints[1].connections.length, 1, "target endpoint has a connection initially");
        _jsPlumb.detach(c);
        equal(c.endpoints[1].connections.length, 1, "target endpoint has a connection after detach call was denied");
    });

    test(": _jsPlumb.detach; beforeDetach on addEndpoint call to target Endpoint returns false but detach is forced", function () {
        var d1 = _addDiv("d1"), d2 = _addDiv("d2");
        var e1 = _jsPlumb.addEndpoint(d1, { isSource: true }),
            e2 = _jsPlumb.addEndpoint(d2, { isTarget: true, beforeDetach: function (conn) {
                return false;
            } });
        var c = _jsPlumb.connect({source: e1, target: e2});
        equal(c.endpoints[1].connections.length, 1, "target endpoint has a connection initially");
        _jsPlumb.detach(c, {forceDetach: true});
        equal(c.endpoints, null, "connection's endpoints were removed");
    });

    test(": _jsPlumb.detach; beforeDetach on addEndpoint call to target Endpoint returns true", function () {
        var d1 = _addDiv("d1"), d2 = _addDiv("d2");
        var e1 = _jsPlumb.addEndpoint(d1, { isSource: true }),
            e2 = _jsPlumb.addEndpoint(d2, { isTarget: true, beforeDetach: function (conn) {
                return true;
            } });
        var c = _jsPlumb.connect({source: e1, target: e2});
        equal(c.endpoints[1].connections.length, 1, "target endpoint has a connection initially");
        _jsPlumb.detach(c);
        equal(c.endpoints, null, "connection's endpoints were removed");
        equal(e1.connections.length, 0, "source endpoint has no connections");
        equal(e2.connections.length, 0, "target endpoint has no connections");
    });

    test(": _jsPlumb.detach; beforeDetach bound to _jsPlumb returns false", function () {
        var d1 = _addDiv("d1"), d2 = _addDiv("d2");
        var e1 = _jsPlumb.addEndpoint(d1, { isSource: true }),
            e2 = _jsPlumb.addEndpoint(d2, { isTarget: true });
        var c = _jsPlumb.connect({source: e1, target: e2});
        var beforeDetachCount = 0;
        _jsPlumb.bind("beforeDetach", function (connection) {
            ok(connection.sourceId === "d1", "connection is provided and configured with correct source");
            ok(connection.targetId === "d2", "connection is provided and configured with correct target");
            beforeDetachCount++;
            return false;
        });
        equal(c.endpoints[1].connections.length, 1, "target endpoint has a connection initially");
        _jsPlumb.detach(c);
        equal(c.endpoints[1].connections.length, 1, "target endpoint has a connection after detach call was denied");
        equal(beforeDetachCount, 1, "beforeDetach was called only one time");
    });

    test(": _jsPlumb.detach; beforeDetach bound to _jsPlumb returns true", function () {
        var d1 = _addDiv("d1"), d2 = _addDiv("d2");
        var e1 = _jsPlumb.addEndpoint(d1, { isSource: true }),
            e2 = _jsPlumb.addEndpoint(d2, { isTarget: true });
        var c = _jsPlumb.connect({source: e1, target: e2});
        _jsPlumb.bind("beforeDetach", function (connection) {
            ok(connection.sourceId === "d1", "connection is provided and configured with correct source");
            ok(connection.targetId === "d2", "connection is provided and configured with correct target");
            return true;
        });
        equal(c.endpoints[1].connections.length, 1, "target endpoint has a connection initially");
        _jsPlumb.detach(c);
        equal(c.endpoints, null, "connection's endpoints were removed");
        equal(e1.connections.length, 0, "source endpoint has no connections");
        equal(e2.connections.length, 0, "target endpoint has no connections");
    });

    test(": _jsPlumb.detach; beforeDetach bound to _jsPlumb returns false", function () {
        var d1 = _addDiv("d1"), d2 = _addDiv("d2");
        var e1 = _jsPlumb.addEndpoint(d1, { isSource: true }),
            e2 = _jsPlumb.addEndpoint(d2, { isTarget: true });
        var c = _jsPlumb.connect({source: e1, target: e2});
        _jsPlumb.bind("beforeDetach", function (connection) {
            return false;
        });
        equal(c.endpoints[1].connections.length, 1, "target endpoint has a connection initially");
        _jsPlumb.detach(c);
        equal(e1.connections.length, 1, "source endpoint's connection was not removed");
    });

    test(": _jsPlumb.detachAllConnections ; beforeDetach on addEndpoint call to target Endpoint returns false but we should detach anyway", function () {
        var d1 = _addDiv("d1"), d2 = _addDiv("d2");
        var e1 = _jsPlumb.addEndpoint(d1, { isSource: true }),
            e2 = _jsPlumb.addEndpoint(d2, { isTarget: true, beforeDetach: function (conn) {
                return false;
            } });
        var c = _jsPlumb.connect({source: e1, target: e2});
        equal(c.endpoints[1].connections.length, 1, "target endpoint has a connection initially");
        _jsPlumb.detachAllConnections(d1);
        equal(c.endpoints, null, "connection's endpoints were removed");
        equal(e1.connections.length, 0, "source endpoint has no connections");
        equal(e2.connections.length, 0, "target endpoint has no connections");
    });

    test(": _jsPlumb.detachAllConnections ; beforeDetach on jsPlumb returns false and we dont detach", function () {
        var d1 = _addDiv("d1"), d2 = _addDiv("d2");
        var e1 = _jsPlumb.addEndpoint(d1, { isSource: true }),
            e2 = _jsPlumb.addEndpoint(d2, { isTarget: true });
        var c = _jsPlumb.connect({source: e1, target: e2});
        equal(c.endpoints[1].connections.length, 1, "target endpoint has a connection initially");
        _jsPlumb.bind("beforeDetach", function (conn) {
            return false;
        });
        _jsPlumb.detachAllConnections(d1);
        equal(c.endpoints.length, 2, "connection's endpoints were not removed");
        equal(e1.connections.length, 1, "source endpoint has a connection");
        equal(e2.connections.length, 1, "target endpoint has a connection");
    });

    test(": _jsPlumb.detachAllConnections ; beforeDetach on jsPlumb returns true and we do detach", function () {
        var d1 = _addDiv("d1"), d2 = _addDiv("d2");
        var e1 = _jsPlumb.addEndpoint(d1, { isSource: true }),
            e2 = _jsPlumb.addEndpoint(d2, { isTarget: true });
        var c = _jsPlumb.connect({source: e1, target: e2});
        equal(c.endpoints[1].connections.length, 1, "target endpoint has a connection initially");
        _jsPlumb.bind("beforeDetach", function (conn) {
            return true;
        });
        _jsPlumb.detachAllConnections(d1);
        equal(c.endpoints, null, "connection's endpoints were removed");
        equal(e1.connections.length, 0, "source endpoint has no connections");
        equal(e2.connections.length, 0, "target endpoint has no connections");
    });

    test(": _jsPlumb.detachEveryConnection ; beforeDetach on jsPlumb returns false and we dont detach", function () {
        var d1 = _addDiv("d1"), d2 = _addDiv("d2");
        var e1 = _jsPlumb.addEndpoint(d1, { isSource: true }),
            e2 = _jsPlumb.addEndpoint(d2, { isTarget: true });
        var c = _jsPlumb.connect({source: e1, target: e2});
        equal(c.endpoints[1].connections.length, 1, "target endpoint has a connection initially");
        _jsPlumb.bind("beforeDetach", function (conn) {
            return false;
        });
        _jsPlumb.detachEveryConnection();
        equal(c.endpoints.length, 2, "connection's endpoints were not removed");
        equal(e1.connections.length, 1, "source endpoint has a connection");
        equal(e2.connections.length, 1, "target endpoint has a connection");
    });

    test(": _jsPlumb.detachEveryConnection ; beforeDetach on jsPlumb returns true and we do detach", function () {
        var d1 = _addDiv("d1"), d2 = _addDiv("d2");
        var e1 = _jsPlumb.addEndpoint(d1, { isSource: true }),
            e2 = _jsPlumb.addEndpoint(d2, { isTarget: true });
        var c = _jsPlumb.connect({source: e1, target: e2});
        equal(c.endpoints[1].connections.length, 1, "target endpoint has a connection initially");
        _jsPlumb.bind("beforeDetach", function (conn) {
            return true;
        });
        _jsPlumb.detachEveryConnection();
        equal(c.endpoints, null, "connection's endpoints were removed");
        equal(e1.connections.length, 0, "source endpoint has no connections");
        equal(e2.connections.length, 0, "target endpoint has no connections");
    });

    test(": _jsPlumb.detachEveryConnection ; beforeDetach on jsPlumb returns true but we have forced detach", function () {
        var d1 = _addDiv("d1"), d2 = _addDiv("d2");
        var e1 = _jsPlumb.addEndpoint(d1, { isSource: true }),
            e2 = _jsPlumb.addEndpoint(d2, { isTarget: true });
        var c = _jsPlumb.connect({source: e1, target: e2});
        equal(c.endpoints[1].connections.length, 1, "target endpoint has a connection initially");
        _jsPlumb.bind("beforeDetach", function (conn) {
            return false;
        });
        _jsPlumb.detachEveryConnection({forceDetach: true});
        equal(c.endpoints, null, "connection's endpoints were removed");
        equal(e1.connections.length, 0, "source endpoint has no connections");
        equal(e2.connections.length, 0, "target endpoint has no connections");
    });

    test(": _jsPlumb.detachEveryConnection ; beforeDetach on addEndpoint call to target Endpoint returns false but we should detach anyway", function () {
        var d1 = _addDiv("d1"), d2 = _addDiv("d2");
        var e1 = _jsPlumb.addEndpoint(d1, { isSource: true }),
            e2 = _jsPlumb.addEndpoint(d2, { isTarget: true, beforeDetach: function (conn) {
                return false;
            } });
        var c = _jsPlumb.connect({source: e1, target: e2});
        equal(c.endpoints[1].connections.length, 1, "target endpoint has a connection initially");
        _jsPlumb.detachEveryConnection();
        equal(c.endpoints, null, "connection's endpoints were removed");
        equal(e1.connections.length, 0, "source endpoint has no connections");
        equal(e2.connections.length, 0, "target endpoint has no connections");
    });

    test(": Endpoint.detachAll ; beforeDetach on addEndpoint call to target Endpoint returns false but we should detach anyway", function () {
        var d1 = _addDiv("d1"), d2 = _addDiv("d2");
        var e1 = _jsPlumb.addEndpoint(d1, { isSource: true }),
            e2 = _jsPlumb.addEndpoint(d2, { isTarget: true, beforeDetach: function (conn) {
                return false;
            } });
        var c = _jsPlumb.connect({source: e1, target: e2});
        equal(c.endpoints[1].connections.length, 1, "target endpoint has a connection initially");
        e1.detachAll();
        equal(c.endpoints, null, "connection's endpoints were removed");
        equal(e1.connections.length, 0, "source endpoint has no connections");
        equal(e2.connections.length, 0, "target endpoint has no connections");
    });

// ******** end of beforeDetach tests **************

// detachEveryConnection/detachAllConnections fireEvent overrides tests

    test(": _jsPlumb.detachEveryConnection fires events", function () {
        var d1 = _addDiv("d1"), d2 = _addDiv("d2"), connCount = 0;
        _jsPlumb.bind("connection", function () {
            connCount++;
        });
        _jsPlumb.bind("connectionDetached", function () {
            connCount--;
        });
        _jsPlumb.connect({source: d1, target: d2});
        _jsPlumb.connect({source: d1, target: d2});
        equal(connCount, 2, "two connections registered");
        _jsPlumb.detachEveryConnection();
        equal(connCount, 0, "no connections registered");
    });


    test(": _jsPlumb.detachEveryConnection doesn't fire events when instructed not to", function () {
        var d1 = _addDiv("d1"), d2 = _addDiv("d2"), connCount = 0;
        _jsPlumb.bind("connection", function () {
            connCount++;
        });
        _jsPlumb.bind("connectionDetached", function () {
            connCount--;
        });
        _jsPlumb.connect({source: d1, target: d2});
        _jsPlumb.connect({source: d1, target: d2});
        equal(connCount, 2, "two connections registered");
        _jsPlumb.detachEveryConnection({fireEvent: false});
        equal(connCount, 2, "two connections registered");
    });

    test(": _jsPlumb.detachAllConnections fires events", function () {
        var d1 = _addDiv("d1"), d2 = _addDiv("d2"), connCount = 0,
            e1 = _jsPlumb.addEndpoint(d1), e2 = _jsPlumb.addEndpoint(d2);
        _jsPlumb.bind("connection", function () {
            connCount++;
        });
        _jsPlumb.bind("connectionDetached", function () {
            connCount--;
        });
        _jsPlumb.connect({source: d1, target: d2});
        _jsPlumb.connect({source: d1, target: d2});
        equal(connCount, 2, "two connections registered");
        _jsPlumb.detachAllConnections("d1");
        equal(connCount, 0, "no connections registered");
    });

    test(": _jsPlumb.detachAllConnections doesn't fire events when instructed not to", function () {
        var d1 = _addDiv("d1"), d2 = _addDiv("d2"), connCount = 0,
            e1 = _jsPlumb.addEndpoint(d1), e2 = _jsPlumb.addEndpoint(d2);
        _jsPlumb.bind("connection", function () {
            connCount++;
        });
        _jsPlumb.bind("connectionDetached", function () {
            connCount--;
        });
        _jsPlumb.connect({source: d1, target: d2});
        _jsPlumb.connect({source: d1, target: d2});
        equal(connCount, 2, "two connections registered");
        _jsPlumb.detachAllConnections("d1", {fireEvent: false});
        equal(connCount, 2, "two connections registered");
    });

// **************************** / DETACHING CONNECTIONS ****************************************************    

    test(" : deletions, simple endpoint case", function () {

        // 1. simplest case - an endpoint that exists on some element.		
        var d1 = _addDiv("d1"),
            e = _jsPlumb.addEndpoint(d1),
            dt = _jsPlumb.deleteObject({endpoint: e});

        equal(jsPlumbUtil.isEmpty(dt.endpoints), false, "one endpoint to delete");
        equal(dt.endpointCount, 1, "one endpoint to delete");
        equal(jsPlumbUtil.isEmpty(dt.connections), true, "zero connections to delete");
        equal(dt.connectionCount, 0, "zero connections to delete");

        // 2. create two endpoints and connect them, then delete one. the other endpoint should
        // still exist.
        var d2 = _addDiv("d2"), d3 = _addDiv("d3"),
            e2 = _jsPlumb.addEndpoint(d2),
            e3 = _jsPlumb.addEndpoint(d3);

        _jsPlumb.connect({source: e2, target: e3});
        equal(_jsPlumb.select({source: d2}).length, 1, "one connection exists");

        var dt2 = _jsPlumb.deleteObject({endpoint: e2});
        equal(jsPlumbUtil.isEmpty(dt2.endpoints), false, "one endpoint to delete");
        equal(jsPlumbUtil.isEmpty(dt2.connections), false, "one connection to delete");
        equal(_jsPlumb.select({source: d2}).length, 0, "zero connections exist");
        equal(_jsPlumb.getEndpoints(d2), null, "zero endpoints on d2");
        equal(_jsPlumb.getEndpoints(d3).length, 1, "one endpoint on d3");

        // 3. create two endpoints and connect them, then detach the connection. the two endpoints
        // should still exist.
        var d4 = _addDiv("d4"), d5 = _addDiv("d5"),
            e4 = _jsPlumb.addEndpoint(d4),
            e5 = _jsPlumb.addEndpoint(d5);

        var c = _jsPlumb.connect({source: e4, target: e5});
        equal(_jsPlumb.select({source: d4}).length, 1, "one connection exists");

        var dt3 = _jsPlumb.deleteObject({connection: c});
        equal(jsPlumbUtil.isEmpty(dt3.endpoints), true, "zero endpoints to delete");
        equal(jsPlumbUtil.isEmpty(dt3.connections), false, "connections to delete");
        equal(_jsPlumb.select({source: d4}).length, 0, "zero connections exist");
        equal(_jsPlumb.getEndpoints(d4).length, 1, "one endpoint on d4");
        equal(_jsPlumb.getEndpoints(d5).length, 1, "one endpoint on d5");

        // 4. same as (3), except set deleteEndpointsOnDetach on the connect call.
        var d6 = _addDiv("d6"), d7 = _addDiv("d7");

        var c2 = _jsPlumb.connect({source: d6, target: d7, deleteEndpointsOnDetach: true});
        equal(_jsPlumb.select({source: d6}).length, 1, "one connection exists");

        var dt4 = _jsPlumb.deleteObject({connection: c2});
        equal(jsPlumbUtil.isEmpty(dt4.endpoints), false, "endpoints to delete");
        equal(dt4.endpointCount, 2, "2 endpoints to delete");
        equal(jsPlumbUtil.isEmpty(dt4.connections), false, "zero connections to delete");
        equal(_jsPlumb.select({source: d6}).length, 0, "zero connections exist");
        equal(_jsPlumb.getEndpoints(d6), null, "no endpoints on d4");
        equal(_jsPlumb.getEndpoints(d7), null, "no endpoints on d5");

    });


    test(': getConnections (scope testScope)', function () {
        var d5 = _addDiv("d5"), d6 = _addDiv("d6");
        _jsPlumb.connect({source: d5, target: d6, scope: 'testScope'});
        var c = _jsPlumb.getConnections("testScope");  // will get all connections in testScope	
        equal(c.length, 1, "there is one connection");
        equal(c[0].sourceId, 'd5', "the connection's source is d5");
        equal(c[0].targetId, 'd6', "the connection's source is d6");
        c = _jsPlumb.getConnections();  // will get all connections in default scope; should be none.
        equal(c.length, 0, "there are no connections in the default scope");
    });

    test(': _jsPlumb.getAllConnections (filtered by scope)', function () {
        var d8 = _addDiv("d8"), d9 = _addDiv("d9"), d10 = _addDiv('d10');
        _jsPlumb.connect({source: d8, target: d9, scope: 'testScope'});
        _jsPlumb.connect({source: d9, target: d10}); // default scope
        var c = _jsPlumb.getAllConnections();  // will get all connections	
        equal(c.length, 2, "all connections has two entries");
        // now supply a list of scopes
        c = _jsPlumb.getConnections();
        equal(c.length, 1, "1 connection in default scope");
        c = _jsPlumb.getConnections("testScope");
        equal(c.length, 1, "there is one connection in 'testScope'");
    });

    test(': _jsPlumb.getConnections (filtered by scope and sourceId)', function () {
        var d8 = _addDiv("d8"), d9 = _addDiv("d9"), d10 = _addDiv('d10');
        _jsPlumb.connect({source: d8, target: d9, scope: 'testScope'});
        _jsPlumb.connect({source: d9, target: d8, scope: 'testScope'});
        _jsPlumb.connect({source: d9, target: d10}); // default scope
        var c = _jsPlumb.getConnections({scope: 'testScope', source: 'd8'});  // will get all connections with sourceId 'd8'	
        equal(c.length, 1, "there is one connection in 'testScope' from d8");
    });

    test(': _jsPlumb.getConnections (filtered by scope, source id and target id)', function () {
        var d11 = _addDiv("d11"), d12 = _addDiv("d12"), d13 = _addDiv('d13');
        _jsPlumb.connect({source: d11, target: d12, scope: 'testScope'});
        _jsPlumb.connect({source: d12, target: d13, scope: 'testScope'});
        _jsPlumb.connect({source: d11, target: d13, scope: 'testScope'});
        var c = _jsPlumb.getConnections({scope: 'testScope', source: 'd11', target: 'd13'});
        equal(c.length, 1, "there is one connection from d11 to d13");
    });

    test(': _jsPlumb.getConnections (filtered by a list of scopes)', function () {
        var d11 = _addDiv("d11"), d12 = _addDiv("d12"), d13 = _addDiv('d13');
        _jsPlumb.connect({source: d11, target: d12, scope: 'testScope'});
        _jsPlumb.connect({source: d12, target: d13, scope: 'testScope2'});
        _jsPlumb.connect({source: d11, target: d13, scope: 'testScope3'});
        var c = _jsPlumb.getConnections({scope: ['testScope', 'testScope3']});
        equal(c['testScope'].length, 1, 'there is one connection in testScope');
        equal(c['testScope3'].length, 1, 'there is one connection in testScope3');
        equal(c['testScope2'], null, 'there are no connections in testScope2');
    });

    test(': _jsPlumb.getConnections (filtered by a list of scopes and source ids)', function () {
        var d11 = _addDiv("d11"), d12 = _addDiv("d12"), d13 = _addDiv('d13');
        _jsPlumb.connect({source: d11, target: d12, scope: 'testScope'});
        _jsPlumb.connect({source: d13, target: d12, scope: 'testScope'});
        _jsPlumb.connect({source: d12, target: d13, scope: 'testScope2'});
        _jsPlumb.connect({source: d11, target: d13, scope: 'testScope3'});
        var c = _jsPlumb.getConnections({scope: ['testScope', 'testScope3'], source: ['d11']});
        equal(c['testScope'].length, 1, 'there is one connection in testScope');
        equal(c['testScope3'].length, 1, 'there is one connection in testScope3');
        equal(c['testScope2'], null, 'there are no connections in testScope2');
    });

    test(': _jsPlumb.getConnections (filtered by a list of scopes, source ids and target ids)', function () {
        _jsPlumb.detachEveryConnection();
        var d11 = _addDiv("d11"), d12 = _addDiv("d12"), d13 = _addDiv('d13'), d14 = _addDiv("d14"), d15 = _addDiv("d15");
        _jsPlumb.connect({source: d11, target: d12, scope: 'testScope'});
        _jsPlumb.connect({source: d13, target: d12, scope: 'testScope'});
        _jsPlumb.connect({source: d11, target: d14, scope: 'testScope'});
        _jsPlumb.connect({source: d11, target: d15, scope: 'testScope'});
        _jsPlumb.connect({source: d12, target: d13, scope: 'testScope2'});
        _jsPlumb.connect({source: d11, target: d13, scope: 'testScope3'});
        var c = _jsPlumb.getConnections({scope: ['testScope', 'testScope3'], source: ['d11'], target: ['d14', 'd15']});
        equal(c['testScope'].length, 2, 'there are two connections in testScope');
        equal(c['testScope3'], null, 'there are no connections in testScope3');
        equal(c['testScope2'], null, 'there are no connections in testScope2');
        var anEntry = c['testScope'][0];
        ok(anEntry.endpoints[0] != null, "Source endpoint is set");
        ok(anEntry.endpoints[1] != null, "Target endpoint is set");
        equal(anEntry.source.getAttribute("id"), "d11", "Source is div d11");
        equal(anEntry.target.getAttribute("id"), "d14", "Target is div d14");
    });

    test(': getEndpoints, one Endpoint added by addEndpoint, get Endpoints by selector', function () {
        var d1 = _addDiv("d1"), d2 = _addDiv("d2");
        _jsPlumb.addEndpoint(d1);
        var e = _jsPlumb.getEndpoints(d1);
        equal(e.length, 1, "there is one endpoint for element d1");
    });

    test(': getEndpoints, one Endpoint added by addEndpoint, get Endpoints by id', function () {
        var d1 = _addDiv("d1"), d2 = _addDiv("d2");
        _jsPlumb.addEndpoint(d1);
        var e = _jsPlumb.getEndpoints("d1");
        equal(e.length, 1, "there is one endpoint for element d1");
    });

    test(': addEndpoint, css class on anchor added to endpoint artefact and element', function () {
        var d1 = _addDiv("d1"), d2 = _addDiv("d2");
        var ep = _jsPlumb.addEndpoint(d1, { anchor: [0, 0, 1, 1, 0, 0, "foo" ]});
        ok(jsPlumb.hasClass(ep.canvas, "jtk-endpoint-anchor-foo"), "class set on endpoint");
        ok(jsPlumb.hasClass(d1, "jtk-endpoint-anchor-foo"), "class set on element");
        _jsPlumb.deleteEndpoint(ep);
        ok(!jsPlumb.hasClass(d1, "jtk-endpoint-anchor-foo"), "class removed from element");
    });

    test(': addEndpoint, blank css class on anchor does not add extra prefix ', function () {
        var d1 = _addDiv("d1"), d2 = _addDiv("d2");
        var ep = _jsPlumb.addEndpoint(d1, { anchor: [0, 0, 1, 1, 0, 0  ]});
        ok(jsPlumb.hasClass(ep.canvas, "jtk-endpoint-anchor"), "class set on endpoint");
        ok(jsPlumb.hasClass(d1, "jtk-endpoint-anchor"), "class set on element");
        _jsPlumb.deleteEndpoint(ep);
        ok(!jsPlumb.hasClass(d1, "jtk-endpoint-anchor"), "class removed from element");
    });

    test(': connect, jsplumb connected class added to elements', function () {
        var d1 = _addDiv("d1"), d2 = _addDiv("d2"), d3 = _addDiv("d3");
        // connect two elements and check they both get the class.
        var c = _jsPlumb.connect({source:d1, target:d2});
        ok(jsPlumb.hasClass(d1, "jtk-connected"), "class set on element d1");
        ok(jsPlumb.hasClass(d2, "jtk-connected"), "class set on element d2");
        // connect d1 to another element and check d3 gets the class
        var c2 = _jsPlumb.connect({source:d1, target:d3});
        ok(jsPlumb.hasClass(d3, "jtk-connected"), "class set on element d3");
        // now disconnect original connection. d2 should no longer have the class, but d1 should, since it has
        // still one connection.
        _jsPlumb.detach(c);
        ok(jsPlumb.hasClass(d1, "jtk-connected"), "class still on element d1");
        ok(!jsPlumb.hasClass(d2, "jtk-connected"), "class removed from element d2");
        _jsPlumb.detach(c2);
        ok(!jsPlumb.hasClass(d1, "jtk-connected"), "class removed from element d1");
        ok(!jsPlumb.hasClass(d3, "jtk-connected"), "class removed from element d3");
    });

    test(': connection event listeners', function () {
        var d1 = _addDiv("d1"), d2 = _addDiv("d2");
        var returnedParams = null;
        _jsPlumb.bind("connection", function (params) {
            returnedParams = jsPlumb.extend({}, params);
        });
        var c = _jsPlumb.connect({source: d1, target: d2});
        ok(returnedParams != null, "new connection listener event was fired");
        ok(returnedParams.connection != null, 'connection is set');
        equal(returnedParams.sourceId, "d1", 'sourceid is set');
        equal(returnedParams.targetId, "d2", 'targetid is set');
        equal(returnedParams.source.getAttribute("id"), "d1", 'source is set');
        equal(returnedParams.target.getAttribute("id"), "d2", 'target is set');
        ok(returnedParams.sourceEndpoint != null, "source endpoint is not null");
        ok(returnedParams.targetEndpoint != null, "target endpoint is not null");
        _jsPlumb.bind("connectionDetached", function (params) {
            returnedParams = jsPlumb.extend({}, params);
        });
        _jsPlumb.detach(c);
        ok(returnedParams.connection != null, 'connection is set');
    });

    test(': detach event listeners (detach by connection)', function () {
        var d1 = _addDiv("d1"), d2 = _addDiv("d2");
        var returnedParams = null;
        _jsPlumb.bind("connectionDetached", function (params) {
            returnedParams = jsPlumb.extend({}, params);
        });
        var conn = _jsPlumb.connect({source: d1, target: d2});
        _jsPlumb.detach(conn);
        ok(returnedParams != null, "removed connection listener event was fired");
        ok(returnedParams.connection != null, "removed connection listener event passed in connection");
    });

    test(': detach event listeners (detach by element ids)', function () {
        var d1 = _addDiv("d1"), d2 = _addDiv("d2");
        var returnedParams = null;
        _jsPlumb.bind("connectionDetached", function (params) {
            returnedParams = jsPlumb.extend({}, params);
        });
        var conn = _jsPlumb.connect({source: d1, target: d2});
        _jsPlumb.detach({source: "d1", target: "d2"});
        ok(returnedParams != null, "removed connection listener event was fired");
    });

    test(': detach event listeners (detach by elements)', function () {
        var d1 = _addDiv("d1"), d2 = _addDiv("d2");
        var returnedParams = null;
        _jsPlumb.bind("connectionDetached", function (params) {
            returnedParams = jsPlumb.extend({}, params);
        });
        var conn = _jsPlumb.connect({source: d1, target: d2});
        _jsPlumb.detach({source: d1, target: d2});
        ok(returnedParams != null, "removed connection listener event was fired");
    });

    test(': detach event listeners (via Endpoint.detach method)', function () {
        var d1 = _addDiv("d1"), d2 = _addDiv("d2");
        var e1 = _jsPlumb.addEndpoint(d1, {});
        var e2 = _jsPlumb.addEndpoint(d2, {});
        var returnedParams = null;
        _jsPlumb.bind("connectionDetached", function (params) {
            returnedParams = jsPlumb.extend({}, params);
        });
        var conn = _jsPlumb.connect({sourceEndpoint: e1, targetEndpoint: e2});
        e1.detach({connection:conn});
        ok(returnedParams != null, "removed connection listener event was fired");
    });

    test(': detach event listeners (via Endpoint.detachFrom method)', function () {
        var d1 = _addDiv("d1"), d2 = _addDiv("d2");
        var e1 = _jsPlumb.addEndpoint(d1, {});
        var e2 = _jsPlumb.addEndpoint(d2, {});
        var returnedParams = null;
        _jsPlumb.bind("connectionDetached", function (params) {
            returnedParams = jsPlumb.extend({}, params);
        });
        _jsPlumb.connect({sourceEndpoint: e1, targetEndpoint: e2});
        e1.detachFrom(e2);
        ok(returnedParams != null, "removed connection listener event was fired");
    });

    test(': detach event listeners (via Endpoint.detachAll method)', function () {
        var d1 = _addDiv("d1"), d2 = _addDiv("d2");
        var e1 = _jsPlumb.addEndpoint(d1, {});
        var e2 = _jsPlumb.addEndpoint(d2, {});
        var returnedParams = null;
        _jsPlumb.bind("connectionDetached", function (params) {
            returnedParams = jsPlumb.extend({}, params);
        });
        _jsPlumb.connect({sourceEndpoint: e1, targetEndpoint: e2});
        e1.detachAll();
        ok(returnedParams != null, "removed connection listener event was fired");
    });

    test(': detach event listeners (via _jsPlumb.deleteEndpoint method)', function () {
        var d1 = _addDiv("d1"), d2 = _addDiv("d2");
        var e1 = _jsPlumb.addEndpoint(d1, {});
        var e2 = _jsPlumb.addEndpoint(d2, {});
        var returnedParams = null;
        _jsPlumb.bind("connectionDetached", function (params) {
            returnedParams = jsPlumb.extend({}, params);
        });
        _jsPlumb.connect({sourceEndpoint: e1, targetEndpoint: e2});
        _jsPlumb.deleteEndpoint(e1);
        ok(returnedParams != null, "removed connection listener event was fired");
    });

    test(': detach event listeners (ensure cleared by _jsPlumb.reset)', function () {
        var d1 = _addDiv("d1"), d2 = _addDiv("d2");
        var returnedParams = null;
        _jsPlumb.bind("connectionDetached", function (params) {
            returnedParams = jsPlumb.extend({}, params);
        });
        var conn = _jsPlumb.connect({source: d1, target: d2});
        _jsPlumb.detach({source: d1, target: d2, fireEvent: true});
        ok(returnedParams != null, "removed connection listener event was fired");
        returnedParams = null;

        _jsPlumb.reset();
        var conn = _jsPlumb.connect({source: d1, target: d2});
        _jsPlumb.detach({source: d1, target: d2, fireEvent: true});
        ok(returnedParams == null, "connection listener was cleared by _jsPlumb.reset()");
        equal(_jsPlumb.select({source: d1}).length, 0, "no connections from d1 after detach with two connections as arguments");
    });

    test(': connection events that throw errors', function () {
        var d1 = _addDiv("d1"), d2 = _addDiv("d2");
        var returnedParams = null, returnedParams2 = null;
        _jsPlumb.bind("connection", function (params) {
            returnedParams = jsPlumb.extend({}, params);
            throw "oh no!";
        });
        _jsPlumb.connect({source: d1, target: d2});
        var d3 = _addDiv("d3"), d4 = _addDiv("d4");
        _jsPlumb.connect({source: d3, target: d4});
        ok(returnedParams != null, "new connection listener event was fired; we threw an error, _jsPlumb survived.");
    });

    test(': unbinding connection event listeners, connection', function () {
        var d1 = _addDiv("d1"), d2 = _addDiv("d2");
        var count = 0;
        _jsPlumb.bind("connection", function (params) {
            count++;
        });
        var c = _jsPlumb.connect({source: d1, target: d2});
        ok(count == 1, "received one event");
        _jsPlumb.unbind("connection");
        var c2 = _jsPlumb.connect({source: d1, target: d2});
        ok(count == 1, "still received only one event");

        _jsPlumb.bind("connectionDetached", function (params) {
            count--;
        });
        _jsPlumb.detach(c);
        ok(count == 0, "count of events is now zero");
    });

    test(': unbinding connection event listeners, detach', function () {
        var d1 = _addDiv("d1"), d2 = _addDiv("d2");
        var count = 0;
        _jsPlumb.bind("connection", function (params) {
            count++;
        });
        var c = _jsPlumb.connect({source: d1, target: d2});
        ok(count == 1, "received one event");
        var c2 = _jsPlumb.connect({source: d1, target: d2});
        ok(count == 2, "received two events");

        _jsPlumb.bind("connectionDetached", function (params) {
            count--;
        });
        _jsPlumb.detach(c);
        ok(count == 1, "count of events is now one");
        _jsPlumb.unbind("connectionDetached");
        _jsPlumb.detach(c2);
        ok(count == 1, "count of events is still one");
    });

    test(': unbinding connection event listeners, all listeners', function () {
        var d1 = _addDiv("d1"), d2 = _addDiv("d2");
        var count = 0;
        _jsPlumb.bind("connection", function (params) {
            count++;
        });
        var c = _jsPlumb.connect({source: d1, target: d2}),
            c2 = _jsPlumb.connect({source: d1, target: d2}),
            c3 = _jsPlumb.connect({source: d1, target: d2});

        ok(count == 3, "received three events");

        _jsPlumb.bind("connectionDetached", function (params) {
            count--;
        });
        _jsPlumb.detach(c);
        ok(count == 2, "count of events is now two");

        _jsPlumb.unbind();  // unbind everything

        _jsPlumb.detach(c2);
        _jsPlumb.detach(c3);
        _jsPlumb.connect({source: d1, target: d2});
        _jsPlumb.connect({source: d1, target: d2});
        _jsPlumb.connect({source: d1, target: d2});
        _jsPlumb.connect({source: d1, target: d2});

        ok(count == 2, "count of events is still two");
    });

    test(": Endpoint.detachFrom", function () {
        var d16 = _addDiv("d16"), d17 = _addDiv("d17");
        var e16 = _jsPlumb.addEndpoint(d16, {isSource: true});
        ok(e16.anchor, 'endpoint 16 has an anchor');
        var e17 = _jsPlumb.addEndpoint(d17, {isSource: true});
        var conn = _jsPlumb.connect({sourceEndpoint: e16, targetEndpoint: e17});
        assertConnectionCount(e16, 1);
        assertConnectionCount(e17, 1);
        assertConnectionByScopeCount(_jsPlumb.getDefaultScope(), 1, _jsPlumb);
        e16.detachFrom(e17);
        // but the connection should be gone, meaning not registered by _jsPlumb and not registered on either Endpoint:
        assertConnectionCount(e16, 0);
        assertConnectionCount(e17, 0);
        assertConnectionByScopeCount(_jsPlumb.getDefaultScope(), 0, _jsPlumb);
    });

    test(": Endpoint.detachFromConnection", function () {
        var d16 = _addDiv("d16"), d17 = _addDiv("d17");
        var e16 = _jsPlumb.addEndpoint(d16, {isSource: true});
        ok(e16.anchor, 'endpoint 16 has an anchor');
        var e17 = _jsPlumb.addEndpoint(d17, {isSource: true});
        var conn = _jsPlumb.connect({sourceEndpoint: e16, targetEndpoint: e17});
        assertConnectionCount(e16, 1);
        assertConnectionCount(e17, 1);
        assertConnectionByScopeCount(_jsPlumb.getDefaultScope(), 1, _jsPlumb);
        e16.detachFromConnection(conn);
        // but endpoint e16 should have no connections now.
        assertConnectionCount(e16, 0);
        assertConnectionCount(e17, 1);
        assertConnectionByScopeCount(_jsPlumb.getDefaultScope(), 1, _jsPlumb);
    });

    test(": Endpoint.detachAll", function () {
        var d16 = _addDiv("d16"), d17 = _addDiv("d17"), d18 = _addDiv("d18");
        var e16 = _jsPlumb.addEndpoint("d16", {isSource: true, maxConnections: -1});
        ok(e16.anchor, 'endpoint 16 has an anchor');
        var e17 = _jsPlumb.addEndpoint("d17", {isSource: true});
        var e18 = _jsPlumb.addEndpoint("d18", {isSource: true});
        _jsPlumb.connect({sourceEndpoint: e16, targetEndpoint: e17});
        _jsPlumb.connect({sourceEndpoint: e16, targetEndpoint: e18});
        assertConnectionCount(e16, 2);
        assertConnectionCount(e17, 1);
        assertConnectionCount(e18, 1);
        assertConnectionByScopeCount(_jsPlumb.getDefaultScope(), 2, _jsPlumb);
        e16.detachAll();
        assertConnectionCount(e16, 0);
        assertConnectionCount(e17, 0);
        assertConnectionByScopeCount(_jsPlumb.getDefaultScope(), 0, _jsPlumb);
    });

    test(": Endpoint.detach", function () {
        var d16 = _addDiv("d16"), d17 = _addDiv("d17");
        var e16 = _jsPlumb.addEndpoint(d16, {isSource: true});
        ok(e16.anchor, 'endpoint 16 has an anchor');
        var e17 = _jsPlumb.addEndpoint(d17, {isSource: true});
        var conn = _jsPlumb.connect({sourceEndpoint: e16, targetEndpoint: e17});
        assertConnectionCount(e16, 1);
        assertConnectionCount(e17, 1);
        assertConnectionByScopeCount(_jsPlumb.getDefaultScope(), 1, _jsPlumb);
        e16.detach({connection:conn});
        // but the connection should be gone, meaning not registered by _jsPlumb and not registered on either Endpoint:
        assertConnectionCount(e16, 0);
        assertConnectionCount(e17, 0);
        assertConnectionByScopeCount(_jsPlumb.getDefaultScope(), 0, _jsPlumb);
    });

    test("Image Endpoint remove", function() {
        var d1 = _addDiv("d1"), d2 = _addDiv("d2");
        _jsPlumb.makeSource(d1, {
            endpoint:[ "Image", { src:"atom.png" }]
        });

        _jsPlumb.makeTarget(d2, {
            endpoint:[ "Image", { src:"atom.png" }]
        });

        var c = _jsPlumb.connect({source:d1, target:d2});
        var ep = c.endpoints[0];

        ok(ep.canvas.parentNode != null, "endpoint 1 is in the DOM");

        _jsPlumb.detach(c);
        ok(ep.canvas.parentNode == null, "endpoint 1 is no longer in the DOM");
    });

    // Some race condition causes this to fail randomly.
    // asyncTest(" jsPlumbUtil.setImage on Endpoint, with supplied onload", function() {
    // var d1 = _addDiv("d1"), d2 = _addDiv("d2"),
    // e = {
    // endpoint:[ "Image", {
    // src:"../demo/home/endpointTest1.png",
    // onload:function(imgEp) {
    // _jsPlumb.repaint("d1");
    // ok(imgEp._jsPlumb.img.src.indexOf("endpointTest1.png") != -1, "image source is correct");
    // ok(imgEp._jsPlumb.img.src.indexOf("endpointTest1.png") != -1, "image elementsource is correct");

    // imgEp.canvas.setAttribute("id", "iwilllookforthis");

     //_jsPlumb.removeAllEndpoints("d1");
    // ok(document.getElementById("iwilllookforthis") == null, "image element was removed after remove endpoint");
    // }
    // } ]
    // };
    // start();
    // _jsPlumb.addEndpoint(d1, e);
    // expect(3);
    // });

    test(": setting endpoint uuid", function () {
        var uuid = "14785937583175927504313";
        var d16 = _addDiv("d16"), d17 = _addDiv("d17"), d18 = _addDiv("d18");
        var e16 = _jsPlumb.addEndpoint(d16, {isSource: true, maxConnections: -1, uuid: uuid});
        equal(e16.getUuid(), uuid, "endpoint's uuid was set correctly");
    });

    test(": _jsPlumb.getEndpoint (by uuid)", function () {
        var uuid = "14785937583175927504313";
        var d16 = _addDiv("d16");
        var e16 = _jsPlumb.addEndpoint(d16, {isSource: true, maxConnections: -1, uuid: uuid});
        var e = _jsPlumb.getEndpoint(uuid);
        equal(e.getUuid(), uuid, "retrieved endpoint by uuid");
    });

    test(": _jsPlumb.deleteEndpoint (by uuid, simple case)", function () {
        var uuid = "14785937583175927504313";
        var d16 = _addDiv("d16");
        var e16 = _jsPlumb.addEndpoint(d16, {isSource: true, maxConnections: -1, uuid: uuid});
        var e = _jsPlumb.getEndpoint(uuid);
        equal(e.getUuid(), uuid, "retrieved endpoint by uuid");
        _jsPlumb.deleteEndpoint(uuid);
        var f = _jsPlumb.getEndpoint(uuid);
        equal(f, null, "endpoint has been deleted");
        var ebe = _jsPlumb.getEndpoints("d16");
        ok(ebe == null, "no endpoints registered for element d16 anymore");
    });


    test(": deleteEndpoint (by uuid, connections too)", function () {
        // create two endpoints (one with a uuid), add them to two divs and then connect them.
        var uuid = "14785937583175927504313";
        var d16 = _addDiv("d16"), d17 = _addDiv("d17");
        var e16 = _jsPlumb.addEndpoint(d16, {isSource: true, maxConnections: -1, uuid: uuid});
        var e17 = _jsPlumb.addEndpoint(d17, {isSource: true, maxConnections: -1});
        _jsPlumb.connect({sourceEndpoint: e16, targetEndpoint: e17});
        // check that the connection was ok.
        equal(e16.connections.length, 1, "e16 has one connection");
        equal(e17.connections.length, 1, "e17 has one connection");

        // delete the endpoint that has a uuid.  verify that the endpoint cannot be retrieved and that the connection has been removed, but that
        // element d17 still has its Endpoint.
        _jsPlumb.deleteEndpoint(uuid);
        var f = _jsPlumb.getEndpoint(uuid);
        equal(f, null, "endpoint has been deleted");
        equal(e16.connections.length, 0, "e16 has no connections");
        equal(e17.connections.length, 0, "e17 has no connections");
        var ebe = _jsPlumb.getEndpoints("d16");
        ok(ebe == null, "no endpoints registered for element d16 anymore");
        ebe = _jsPlumb.getEndpoints("d17");
        equal(ebe.length, 1, "element d17 still has its Endpoint");

        // now delete d17's endpoint and check that it has gone.
        _jsPlumb.deleteEndpoint(e17);
        f = _jsPlumb.getEndpoint(e17);
        equal(f, null, "endpoint has been deleted");
        ebe = _jsPlumb.getEndpoints("d17");
        ok(ebe == null, "element d17 no longer has any Endpoints");
    });

    test(": deleteEndpoint (by reference, simple case)", function () {
        var uuid = "14785937583175927504313";
        var d16 = _addDiv("d16");
        var e16 = _jsPlumb.addEndpoint(d16, {isSource: true, maxConnections: -1, uuid: uuid});
        var e = _jsPlumb.getEndpoint(uuid);
        equal(e.getUuid(), uuid, "retrieved endpoint by uuid");
        _jsPlumb.deleteEndpoint(e16);
        var f = _jsPlumb.getEndpoint(uuid);
        equal(f, null, "endpoint has been deleted");
    });

    test(": _jsPlumb.deleteEndpoint (by reference, connections too)", function () {
        var uuid = "14785937583175927504313";
        var d16 = _addDiv("d16"), d17 = _addDiv("d17");
        var e16 = _jsPlumb.addEndpoint(d16, {isSource: true, maxConnections: -1, uuid: uuid});
        var e17 = _jsPlumb.addEndpoint(d17, {isSource: true, maxConnections: -1});
        _jsPlumb.connect({sourceEndpoint: e16, targetEndpoint: e17});
        equal(e16.connections.length, 1, "e16 has one connection");
        equal(e17.connections.length, 1, "e17 has one connection");

        _jsPlumb.deleteEndpoint(e16);
        var f = _jsPlumb.getEndpoint(uuid);
        equal(f, null, "endpoint has been deleted");
        equal(e16.connections.length, 0, "e16 has no connections");
        equal(e17.connections.length, 0, "e17 has no connections");
    });

    test(": _jsPlumb.deleteEveryEndpoint", function () {
        var uuid = "14785937583175927504313";
        var d16 = _addDiv("d16"), d17 = _addDiv("d17");
        var e16 = _jsPlumb.addEndpoint(d16, {isSource: true, maxConnections: -1, uuid: uuid});
        var e17 = _jsPlumb.addEndpoint(d17, {isSource: true, maxConnections: -1});
        var e = _jsPlumb.getEndpoint(uuid);
        equal(e.getUuid(), uuid, "retrieved endpoint by uuid");

        _jsPlumb.deleteEveryEndpoint();

        var f = _jsPlumb.getEndpoint(uuid);
        equal(f, null, "endpoint e16 has been deleted");
        var g = _jsPlumb.getEndpoint(e17);
        equal(g, null, "endpoint e17 has been deleted");
    });

    test(": _jsPlumb.deleteEveryEndpoint (connections too)", function () {
        var uuid = "14785937583175927504313";
        var d16 = _addDiv("d16"), d17 = _addDiv("d17");
        var e16 = _jsPlumb.addEndpoint(d16, {isSource: true, maxConnections: -1, uuid: uuid});
        var e17 = _jsPlumb.addEndpoint(d17, {isSource: true, maxConnections: -1});
        _jsPlumb.connect({sourceEndpoint: e16, targetEndpoint: e17});
        assertConnectionByScopeCount(_jsPlumb.getDefaultScope(), 1, _jsPlumb);
        var e = _jsPlumb.getEndpoint(uuid);
        equal(e.getUuid(), uuid, "retrieved endpoint by uuid");

        _jsPlumb.deleteEveryEndpoint();

        var f = _jsPlumb.getEndpoint(uuid);
        equal(f, null, "endpoint e16 has been deleted");
        var g = _jsPlumb.getEndpoint(e17);
        equal(g, null, "endpoint e17 has been deleted");
        assertConnectionByScopeCount(_jsPlumb.getDefaultScope(), 0, _jsPlumb);
    });

    test(": removeAllEndpoints, referenced as string", function () {
        var d1 = _addDiv("d1");
        _jsPlumb.addEndpoint(d1);
        _jsPlumb.addEndpoint(d1);
        _jsPlumb.addEndpoint(d1);

        _jsPlumb.removeAllEndpoints("d1");
        _jsPlumb.repaintEverything();

        _jsPlumb.addEndpoint(d1);
        equal(_jsPlumb.getEndpoints("d1").length, 1, "one endpoint for the given element");

        expect(1);
    });

    test(": removeAllEndpoints, referenced as selector", function () {
        var d1 = _addDiv("d1");
        _jsPlumb.addEndpoint(d1);
        _jsPlumb.addEndpoint(d1);
        _jsPlumb.addEndpoint(d1);

        _jsPlumb.removeAllEndpoints(d1);

        _jsPlumb.repaintEverything();

        _jsPlumb.addEndpoint(d1);
        equal(_jsPlumb.getEndpoints("d1").length, 1, "one endpoint for the given element");

        expect(1);
    });

    //
    //test(": removeAllEndpoints - element already deleted", function() {
    //var d1 = _addDiv("d1");
    // _jsPlumb.addEndpoint(d1);
    // _jsPlumb.addEndpoint(d1);
    // _jsPlumb.addEndpoint(d1);

    // d1.remove();
    // _jsPlumb.removeAllEndpoints("d1");
    // _jsPlumb.repaintEverything();

     //expect(0);
    // });

    test(": jsPlumb.remove, element identified by string", function () {
        var d1 = _addDiv("d1");
        var e1 = _jsPlumb.addEndpoint(d1);

        _jsPlumb.remove("d1");

        _jsPlumb.repaintEverything(); // shouldn't complain

        ok(_jsPlumb.getEndpoints("d1") == null, "no endpoints for the given element");
        ok(e1.canvas.parentNode == null, "e1 cleaned up");
    });

    test(": jsPlumb.remove, element identified by selector", function () {
        var d1 = _addDiv("d1");
        var e1 = _jsPlumb.addEndpoint(d1);
        _jsPlumb.addEndpoint(d1);
        _jsPlumb.addEndpoint(d1);

        _jsPlumb.remove(d1);

        _jsPlumb.repaintEverything(); // shouldn't complain

        ok(_jsPlumb.getEndpoints("d1") == null, "no endpoints for the given element");
        ok(e1.canvas.parentNode == null, "e1 cleaned up");
    });

    test(": jsPlumb.remove, element identified by string, nested endpoints", function () {
        var d1 = _addDiv("d1"), d2 = _addDiv("d2"), d3 = _addDiv("d3");
        d1.appendChild(d2);
        d1.appendChild(d3);
        _jsPlumb.addEndpoint(d1);
        _jsPlumb.addEndpoint(d2);
        _jsPlumb.addEndpoint(d2);
        _jsPlumb.addEndpoint(d3);

        ok(_jsPlumb.getEndpoints("d1").length == 1, " 1 endpoint exists for the parent div");
        ok(_jsPlumb.getEndpoints("d2").length == 2, " 2 endpoints exist for the first nested div");
        ok(_jsPlumb.getEndpoints("d3").length == 1, " 1 endpoint exists for the first nested div");

        _jsPlumb.remove("d1");

        _jsPlumb.repaintEverything(); // shouldn't complain

        ok(_jsPlumb.getEndpoints("d1") == null, "no endpoints for the main div");
        ok(_jsPlumb.getEndpoints("d2") == null, "no endpoints for the nested div");
        ok(_jsPlumb.getEndpoints("d3") == null, "no endpoints for the nested div");

    });

    test(": jsPlumb.remove, nested element, element identified by string, nested endpoints", function () {
        var d1 = _addDiv("d1"), d2 = _addDiv("d2");
        d1.appendChild(d2);
        _jsPlumb.addEndpoint(d2);
        _jsPlumb.addEndpoint(d2);
        _jsPlumb.addEndpoint(d2);

        _jsPlumb.remove("d2");

        _jsPlumb.repaint("d1"); // shouldn't complain
        _jsPlumb.recalculateOffsets("d1");

        ok(_jsPlumb.getEndpoints("d1") == null, "no endpoints for the main div");
        ok(_jsPlumb.getEndpoints("d2") == null, "no endpoints for the nested div");

        expect(2);
    });

    test("jsPlumb.remove fires connectionDetached events", function () {
        var d1 = _addDiv("d1"), d2 = _addDiv("d2"), d3 = _addDiv("d3");

        _jsPlumb.connect({source: d1, target: d2});
        _jsPlumb.connect({source: d1, target: d3});

        var o = 0;
        _jsPlumb.bind("connectionDetached", function () {
            o++;
        });

        _jsPlumb.remove(d1);
        equal(o, 2, "connectionDetached event was fired twice.");

    });

    test("jsPlumb.removeAllEndpoints fires connectionDetached events", function () {
        var d1 = _addDiv("d1"), d2 = _addDiv("d2"), d3 = _addDiv("d3");

        _jsPlumb.connect({source: d1, target: d2});
        _jsPlumb.connect({source: d1, target: d3});

        var o = 0;
        _jsPlumb.bind("connectionDetached", function () {
            o++;
        });

        _jsPlumb.removeAllEndpoints(d1);
        equal(o, 2, "connectionDetached event was fired twice.");

    });

    test(": jsPlumb.empty, element identified by string", function () {
        var d1 = _addDiv("d1"), d2 = _addDiv("d2"), d3 = _addDiv("d3");
        d1.appendChild(d2);
        d1.appendChild(d3);
        _jsPlumb.addEndpoint(d1);
        _jsPlumb.addEndpoint(d2);
        _jsPlumb.addEndpoint(d2);
        _jsPlumb.addEndpoint(d3);

        ok(_jsPlumb.getEndpoints("d1").length == 1, " 1 endpoint exists for the parent div");
        ok(_jsPlumb.getEndpoints("d2").length == 2, " 2 endpoints exist for the first nested div");
        ok(_jsPlumb.getEndpoints("d3").length == 1, " 1 endpoint exists for the first nested div");

        _jsPlumb.empty("d1");

        _jsPlumb.repaintEverything(); // shouldn't complain

        ok(_jsPlumb.getEndpoints("d1").length == 1, " 1 endpoint exists for the parent div");
        ok(_jsPlumb.getEndpoints("d2") == null, "no endpoints for the first nested div");
        ok(_jsPlumb.getEndpoints("d3") == null, "no endpoints for the second nested div");

    });

    //
     //I'm on the fence about this one.  There is a method you can call to tell jsPlumb that an element
     //has been deleted, so in theory you should not get into a situation where you are doing what this
     //test does.  But you can of course get there accidentally, which is one reason why it would be good
     //for this test to exist.
     //test(": deleting endpoints of deleted element should not fail", function() {
     //var d1 = _addDiv("d1"), d2 = _addDiv("d2");
     //var ep1 = _jsPlumb.addEndpoint(d1);
     //_jsPlumb.addEndpoint(d1);
     //_jsPlumb.addEndpoint(d1);
     //_jsPlumb.connect({source:ep1, target:"d2"});
     //d1.remove();
     //var eps = _jsPlumb.getEndpoints(d1);
     //equal(eps.length, 3, "there are three endpoints for d1");
     //for (var i = 0; i < eps.length; i++) {
     //_jsPlumb.deleteEndpoint(eps[i]);
     //}
     //eps = _jsPlumb.getEndpoints("d1");
     //equal(eps, null, "there are zero endpoints for d1");
     //equal(_jsPlumb.getEndpoints("d1").length, 0, "no endpoints for the given element");
     //});



    test(": _jsPlumb.addEndpoint (simple case)", function () {
        var d16 = _addDiv("d16"), d17 = _addDiv("d17");
        var e16 = _jsPlumb.addEndpoint(d16, {anchor: [0, 0.5, 0, -1]});
        var e17 = _jsPlumb.addEndpoint(d17, {anchor: "TopCenter"});
        equal(e16.anchor.x, 0);
        equal(e16.anchor.y, 0.5);
        equal(e17.anchor.x, 0.5);
        equal(e17.anchor.y, 0);
    });


    test(": _jsPlumb.addEndpoint (simple case, dynamic anchors)", function () {
        var d16 = _addDiv("d16"), d17 = _addDiv("d17");
        var e16 = _jsPlumb.addEndpoint(d16, {anchor: [
            [0, 0.5, 0, -1],
            [1, 0.5, 0, 1]
        ]});
        var e17 = _jsPlumb.addEndpoint(d17, {anchor: ["TopCenter", "BottomCenter"]});
        equal(e16.anchor.isDynamic, true, "Endpoint 16 has a dynamic anchor");
        equal(e17.anchor.isDynamic, true, "Endpoint 17 has a dynamic anchor");
    });

    test(": _jsPlumb.addEndpoint (simple case, two arg method)", function () {
        var d16 = _addDiv("d16"), d17 = _addDiv("d17");
        var e16 = _jsPlumb.addEndpoint(d16, {isSource: true, isTarget: false}, {anchor: [0, 0.5, 0, -1]});
        var e17 = _jsPlumb.addEndpoint(d17, {isTarget: true, isSource: false}, {anchor: "TopCenter"});
        equal(e16.anchor.x, 0);
        equal(e16.anchor.y, 0.5);
        equal(false, e16.isTarget);
        equal(true, e16.isSource);
        equal(e17.anchor.x, 0.5);
        equal(e17.anchor.y, 0);
        equal(true, e17.isTarget);
        equal(false, e17.isSource);
    });


    test(": _jsPlumb.addEndpoints (simple case)", function () {
        var d16 = _addDiv("d16"), d17 = _addDiv("d17");
        var e16 = _jsPlumb.addEndpoints(d16, [
            {isSource: true, isTarget: false, anchor: [0, 0.5, 0, -1] },
            { isTarget: true, isSource: false, anchor: "TopCenter" }
        ]);
        equal(e16[0].anchor.x, 0);
        equal(e16[0].anchor.y, 0.5);
        equal(false, e16[0].isTarget);
        equal(true, e16[0].isSource);
        equal(e16[1].anchor.x, 0.5);
        equal(e16[1].anchor.y, 0);
        equal(true, e16[1].isTarget);
        equal(false, e16[1].isSource);
    });


    test(": _jsPlumb.addEndpoint (empty array)", function () {
        _jsPlumb.addEndpoint([], {isSource: true});
        _jsPlumb.repaintEverything();
        expect(0);
    });

    test(": _jsPlumb.addEndpoints (with reference params)", function () {
        var d16 = _addDiv("d16"), d17 = _addDiv("d17");
        var refParams = {anchor: "RightMiddle"};
        var e16 = _jsPlumb.addEndpoints(d16, [
            {isSource: true, isTarget: false},
            { isTarget: true, isSource: false }
        ], refParams);
        equal(e16[0].anchor.x, 1);
        equal(e16[0].anchor.y, 0.5);
        equal(false, e16[0].isTarget);
        equal(true, e16[0].isSource);
        equal(e16[1].anchor.x, 1);
        equal(e16[1].anchor.y, 0.5);
        equal(true, e16[1].isTarget);
        equal(false, e16[1].isSource);
    });

    test(": _jsPlumb.addEndpoint (simple case, dynamic anchors, two arg method)", function () {
        var d16 = _addDiv("d16"), d17 = _addDiv("d17");
        var e16 = _jsPlumb.addEndpoint(d16, {isSource: true, isTarget: false}, {anchor: [
            [0, 0.5, 0, -1],
            [1, 0.5, 0, 1]
        ]});
        var e17 = _jsPlumb.addEndpoint(d17, {isTarget: true, isSource: false}, {anchor: ["TopCenter", "BottomCenter"]});
        equal(e16.anchor.isDynamic, true, "Endpoint 16 has a dynamic anchor");
        equal(e17.anchor.isDynamic, true, "Endpoint 17 has a dynamic anchor");
    });

    test(": _jsPlumb.addEndpoints (default overlays)", function () {
        _jsPlumb.Defaults.Overlays = [
            [ "Label", { id: "label" } ]
        ];
        var d16 = _addDiv("d16"), d17 = _addDiv("d17"),
            e1 = _jsPlumb.addEndpoint(d16),
            e2 = _jsPlumb.addEndpoint(d17);

        ok(e1.getOverlay("label") != null, "endpoint 1 has overlay from defaults");
    });



    test(": _jsPlumb.addEndpoints (default overlays)", function () {
        _jsPlumb.Defaults.Overlays = [
            [ "Label", { id: "label" } ]
        ];
        var d16 = _addDiv("d16"), d17 = _addDiv("d17"),
            e1 = _jsPlumb.addEndpoint(d16, {
                overlays: [
                    ["Label", { id: "label2", location: [ 0.5, 1 ] } ]
                ]
            }),
            e2 = _jsPlumb.addEndpoint(d17);

        ok(e1.getOverlay("label") != null, "endpoint 1 has overlay from defaults");
        ok(e1.getOverlay("label2") != null, "endpoint 1 has overlay from addEndpoint call");
    });

    test(": _jsPlumb.addEndpoints (end point set label)", function () {
        var d16 = _addDiv("d16"), d17 = _addDiv("d17"),
            e1 = _jsPlumb.addEndpoint(d16),
            e2 = _jsPlumb.addEndpoint(d17);

        e1.setLabel("FOO");
        equal(e1.getLabel(), "FOO", "endpoint's label is correct");
    });

    test(": _jsPlumb.addEndpoints (end point set label in constructor, as string)", function () {
        var d16 = _addDiv("d16"), d17 = _addDiv("d17"),
            e1 = _jsPlumb.addEndpoint(d16, {label: "FOO"}),
            e2 = _jsPlumb.addEndpoint(d17);

        equal(e1.getLabel(), "FOO", "endpoint's label is correct");
    });



    test(": _jsPlumb.addEndpoints (end point set label in constructor, as function)", function () {
        var d16 = _addDiv("d16"), d17 = _addDiv("d17"),
            e1 = _jsPlumb.addEndpoint(d16, {label: function () {
                return "BAZ";
            }, labelLocation: 0.1}),
            e2 = _jsPlumb.addEndpoint(d17);

        equal(e1.getLabel()(), "BAZ", "endpoint's label is correct");
        equal(e1.getLabelOverlay().getLocation(), 0.1, "endpoint's label's location is correct");
    });

    test(": jsPlumb.addEndpoint (events)", function () {
        var d16 = _addDiv("d16"),
            click = 0,
            e16 = _jsPlumb.addEndpoint(d16, {
                isSource: true,
                isTarget: false,
                anchor: [0, 0.5, 0, -1],
                events: {
                    click: function (ep) {
                        click++;
                    }
                }
            });
        e16.fire("click", function () {
            click++;
        });
        equal(click, 1, "click event was fired once");
    });


// ***************** setConnector ************************************************************



    test(": setConnector, check the connector is set", function () {
        _addDiv("d1");
        _addDiv("d2");
        var def = {
            Connector: [ "Bezier", { curviness: 45 } ]
        };
        var j = jsPlumb.getInstance(def);
        var c = j.connect({source: "d1", target: "d2"});
        equal(c.getConnector().type, "Bezier", "connector is the default");
        c.setConnector(["Bezier", { curviness: 789 }]);
        equal(def.Connector[1].curviness, 45, "curviness unchanged by setConnector call");
        j.unbindContainer();
    });

    test(": setConnector, overlays are retained", function () {
        _addDiv("d1");
        _addDiv("d2");
        var def = {
            Connector: [ "Bezier", { curviness: 45 } ]
        };
        var j = jsPlumb.getInstance(def);
        var c = j.connect({
            source: "d1", target: "d2",
            overlays:[
                [ "Label", { label:"foo" } ]
            ]
        });
        equal(c.getConnector().type, "Bezier", "connector is the default");
        equal(_length(c.getOverlays()), 1, "one overlay on the connector");

        c.setConnector(["StateMachine", { curviness: 789 }]);
        equal(def.Connector[1].curviness, 45, "curviness unchanged by setConnector call");
        equal(_length(c.getOverlays()), 1, "one overlay on the connector");
        j.unbindContainer();
    });




// ******************  makeTarget (and associated methods) tests ********************************************	

    test(": _jsPlumb.makeTarget (simple case)", function () {
        var d16 = _addDiv("d16"), d17 = _addDiv("d17");
        var e16 = _jsPlumb.addEndpoint(d16, {isSource: true, isTarget: false}, {anchors: [
            [0, 0.5, 0, -1],
            [1, 0.5, 0, 1]
        ]});
        _jsPlumb.makeTarget(d17, { isTarget: true, anchor: "TopCenter"  });
        equal(true, jsPlumb.hasClass(d17, support.droppableClass));
    });

    test(": _jsPlumb.makeTarget (specify two divs in an array)", function () {
        var d16 = _addDiv("d16"), d17 = _addDiv("d17");
        _jsPlumb.makeTarget([d16, d17], { isTarget: true, anchor: "TopCenter"  });
        equal(true, jsPlumb.hasClass(d16, support.droppableClass));
        equal(true, jsPlumb.hasClass(d17, support.droppableClass));
    });

    test(": _jsPlumb.makeTarget (specify two divs by id in an array)", function () {
        var d16 = _addDiv("d16"), d17 = _addDiv("d17");
        _jsPlumb.makeTarget(["d16", "d17"], { isTarget: true, anchor: "TopCenter"  });
        equal(true, jsPlumb.hasClass(d16, support.droppableClass));
        equal(true, jsPlumb.hasClass(d17, support.droppableClass));
    });

    test(": _jsPlumb.makeTarget (specify divs by selector)", function () {
        var d16 = _addDiv("d16"), d17 = _addDiv("d17");
        jsPlumb.addClass(d16, "FOO");
        jsPlumb.addClass(d17, "FOO");
        _jsPlumb.makeTarget(jsPlumb.getSelector(".FOO"), { isTarget: true, anchor: "TopCenter"  });
        equal(true, jsPlumb.hasClass(d16, support.droppableClass));
        equal(true, jsPlumb.hasClass(d17, support.droppableClass));
    });

    test(": _jsPlumb.connect after makeTarget (simple case)", function () {
        var d16 = _addDiv("d16"), d17 = _addDiv("d17");
        var e16 = _jsPlumb.addEndpoint(d16, {isSource: true, isTarget: false}, {anchors: [
            [0, 0.5, 0, -1],
            [1, 0.5, 0, 1]
        ]});
        _jsPlumb.makeTarget(d17, { isTarget: true, anchor: "LeftMiddle"  }); // give it a non-default anchor, we will check this below.
        equal(true, jsPlumb.hasClass(d17, support.droppableClass));
        _jsPlumb.connect({source: e16, target: "d17"});
        assertEndpointCount("d16", 1, _jsPlumb);
        assertEndpointCount("d17", 1, _jsPlumb);
        var e = _jsPlumb.getEndpoints("d17");
        equal(e.length, 1, "d17 has one endpoint");
        equal(e[0].anchor.x, 0, "anchor is LeftMiddle"); //here we should be seeing the anchor we setup via makeTarget
        equal(e[0].anchor.y, 0.5, "anchor is LeftMiddle"); //here we should be seeing the anchor we setup via makeTarget
    });

    test(": _jsPlumb.connect after makeTarget (simple case, two connect calls)", function () {
        var d16 = _addDiv("d16"), d17 = _addDiv("d17");
        var e16 = _jsPlumb.addEndpoint(d16, {isSource: true, isTarget: false, maxConnections: -1}, {anchors: [
            [0, 0.5, 0, -1],
            [1, 0.5, 0, 1]
        ]});
        _jsPlumb.makeTarget(d17, { isTarget: true, anchor: "LeftMiddle"  }); // give it a non-default anchor, we will check this below.
        equal(true, jsPlumb.hasClass(d17, support.droppableClass));
        _jsPlumb.connect({source: e16, target: "d17"});
        _jsPlumb.connect({source: e16, target: "d17"});
        assertEndpointCount("d16", 1, _jsPlumb);
        assertEndpointCount("d17", 2, _jsPlumb);
        var e = _jsPlumb.getEndpoints("d17");
        equal(e[0].anchor.x, 0, "anchor is LeftMiddle"); //here we should be seeing the anchor we setup via makeTarget
        equal(e[0].anchor.y, 0.5, "anchor is LeftMiddle"); //here we should be seeing the anchor we setup via makeTarget
    });

    test(": _jsPlumb.connect after makeTarget (simple case, two connect calls, uniqueEndpoint set)", function () {
        var d16 = _addDiv("d16"), d17 = _addDiv("d17");
        var e16 = _jsPlumb.addEndpoint(d16, {isSource: true, isTarget: false, maxConnections: -1}, {anchors: [
            [0, 0.5, 0, -1],
            [1, 0.5, 0, 1]
        ]});
        _jsPlumb.makeTarget(d17, { isTarget: true, anchor: "LeftMiddle", uniqueEndpoint: true, maxConnections: -1  }); // give it a non-default anchor, we will check this below.
        equal(true, jsPlumb.hasClass(d17, support.droppableClass));
        _jsPlumb.connect({source: e16, target: "d17"});
        _jsPlumb.connect({source: e16, target: "d17"});
        assertEndpointCount("d16", 1, _jsPlumb);
        assertEndpointCount("d17", 1, _jsPlumb);
        var e = _jsPlumb.getEndpoints("d17");
        equal(e[0].anchor.x, 0, "anchor is LeftMiddle"); //here we should be seeing the anchor we setup via makeTarget
        equal(e[0].anchor.y, 0.5, "anchor is LeftMiddle"); //here we should be seeing the anchor we setup via makeTarget
        equal(e[0].connections.length, 2, "endpoint on d17 has two connections");
    });

    test(": _jsPlumb.connect after makeTarget (newConnection:true specified)", function () {
        var d16 = _addDiv("d16"), d17 = _addDiv("d17");
        var e16 = _jsPlumb.addEndpoint(d16, {isSource: true, isTarget: false}, {anchors: [
            [0, 0.5, 0, -1],
            [1, 0.5, 0, 1]
        ]});
        _jsPlumb.makeTarget(d17, { isTarget: true, anchor: "LeftMiddle"  }); // give it a non-default anchor, we will check this below.
        equal(true, jsPlumb.hasClass(d17, support.droppableClass));
        _jsPlumb.connect({source: e16, target: "d17", newConnection: true});
        assertEndpointCount("d16", 1, _jsPlumb);
        assertEndpointCount("d17", 1, _jsPlumb);
        var e = _jsPlumb.getEndpoints("d17");
        equal(e[0].anchor.x, 0.5, "anchor is BottomCenter"); //here we should be seeing the default anchor
        equal(e[0].anchor.y, 1, "anchor is BottomCenter"); //here we should be seeing the default anchor
    });

// jsPlumb.connect, after makeSource has been called on some element
    test(": _jsPlumb.connect after makeSource (simple case)", function () {
        var d16 = _addDiv("d16"), d17 = _addDiv("d17");
        var e16 = _jsPlumb.addEndpoint(d16, {isSource: false, isTarget: true}, {anchors: [
            [0, 0.5, 0, -1],
            [1, 0.5, 0, 1]
        ]});
        _jsPlumb.makeSource(d17, { isSource: true, anchor: "LeftMiddle"  }); // give it a non-default anchor, we will check this below.
        _jsPlumb.connect({source: "d17", target: e16});
        assertEndpointCount("d16", 1, _jsPlumb);
        assertEndpointCount("d17", 1, _jsPlumb);
        var e = _jsPlumb.getEndpoints("d17");
        equal(e[0].anchor.x, 0, "anchor is LeftMiddle"); //here we should be seeing the anchor we setup via makeTarget
        equal(e[0].anchor.y, 0.5, "anchor is LeftMiddle"); //here we should be seeing the anchor we setup via makeTarget
    });


    test(": _jsPlumb.connect after makeSource (simple case, two connect calls)", function () {
        var d16 = _addDiv("d16"), d17 = _addDiv("d17");
        var e16 = _jsPlumb.addEndpoint(d16, {isSource: false, isTarget: true, maxConnections: -1}, {anchors: [
            [0, 0.5, 0, -1],
            [1, 0.5, 0, 1]
        ]});
        _jsPlumb.makeSource(d17, { isSource: true, anchor: "LeftMiddle"  }); // give it a non-default anchor, we will check this below.		
        _jsPlumb.connect({source: "d17", target: e16});
        _jsPlumb.connect({source: "d17", target: e16});
        assertEndpointCount("d16", 1, _jsPlumb);
        assertEndpointCount("d17", 2, _jsPlumb);
        var e = _jsPlumb.getEndpoints("d17");
        equal(e[0].anchor.x, 0, "anchor is LeftMiddle"); //here we should be seeing the anchor we setup via makeTarget
        equal(e[0].anchor.y, 0.5, "anchor is LeftMiddle"); //here we should be seeing the anchor we setup via makeTarget
    });

    test(": endpoint source and target scope", function () {
        var d16 = _addDiv("d16"), d17 = _addDiv("d17"), d18 = _addDiv("d18");
        var e16 = _jsPlumb.addEndpoint(d16, {scope: "foo"});
        var e18 = _jsPlumb.addEndpoint(d18, {scope: "bar"});
        var e17 = _jsPlumb.addEndpoint(d17, { scope: "foo" }); // give it a non-default anchor, we will check this below.

        var c = _jsPlumb.connect({source: e17, target: e16});
        ok(c != null, "connection with matching scope established");

        c = _jsPlumb.connect({source: e17, target: e18});
        ok(c == null, "connection with non-matching scope not established");
    });

    test(": endpoint source and target scope, multiple scope", function () {
        var d16 = _addDiv("d16"), d17 = _addDiv("d17"), d18 = _addDiv("d18"), d19 = _addDiv("d19");
        var e16 = _jsPlumb.addEndpoint(d16, {scope: "foo baz", maxConnections: -1});
        var e18 = _jsPlumb.addEndpoint(d18, {scope: "bar"});
        var e17 = _jsPlumb.addEndpoint(d17, { scope: "baz", maxConnections: -1 }); // give it a non-default anchor, we will check this below.
        var e19 = _jsPlumb.addEndpoint(d17, { scope: "foo" }); // give it a non-default anchor, we will check this below.

        var c = _jsPlumb.connect({source: e17, target: e16});
        ok(c != null, "connection with matching scope established");

        c = _jsPlumb.connect({source: e17, target: e18});
        ok(c == null, "connection with non-matching scope not established");

        c = _jsPlumb.connect({source: e19, target: e16});
        ok(c != null, "connection with second matching scope established");
    });

    test(": makeSource/makeTarget scope", function () {
        var d16 = _addDiv("d16"), d17 = _addDiv("d17"), d18 = _addDiv("d18");
        _jsPlumb.makeTarget(d16, {scope: "foo"});
        _jsPlumb.makeTarget(d18, {scope: "bar"});
        _jsPlumb.makeSource(d17, { scope: "foo" }); // give it a non-default anchor, we will check this below.
        var c = _jsPlumb.connect({source: d17, target: d16});
        ok(c != null, "connection with matching scope established");
        c = _jsPlumb.connect({source: d17, target: d18});
        ok(c == null, "connection with non-matching scope not established");
    });

    test(": makeSource, manipulate scope programmatically", function () {
        var d16 = _addDiv("d16"), d17 = _addDiv("d17"), d18 = _addDiv("d18");
        _jsPlumb.makeSource(d16, {scope: "foo", isSource: true, maxConnections: -1});
        _jsPlumb.makeTarget(d17, {scope: "bar", maxConnections: -1});
        _jsPlumb.makeTarget(d18, {scope: "qux", maxConnections: -1});

        equal(_jsPlumb.getSourceScope(d16), "foo", "scope of makeSource element retrieved");
        equal(_jsPlumb.getTargetScope(d17), "bar", "scope of makeTarget element retrieved");

        var c = _jsPlumb.connect({source: d16, target: d17});
        ok(c == null, "connection was established");

        // change scope of source, then try to connect, and it should fail.
        _jsPlumb.setSourceScope(d16, "qux");
        c = _jsPlumb.connect({source: d16, target: d17});
        ok(c == null, "connection was not established due to unmatched scopes");

        _jsPlumb.setTargetScope(d17, "foo qux");
        equal(_jsPlumb.getTargetScope(d17), "foo qux", "scope of makeTarget element retrieved");
        c = _jsPlumb.connect({source: d16, target: d17});
        ok(c != null, "connection was established now that scopes match");

        _jsPlumb.makeSource(d17);
        _jsPlumb.setScope(d17, "BAZ");
        // use setScope method to set source _and_ target scope
        equal(_jsPlumb.getTargetScope(d17), "BAZ", "scope of target element retrieved");
        equal(_jsPlumb.getSourceScope(d17), "BAZ", "scope of source element retrieved");

        // getScope will give us what it can, defaulting to source scope.
        equal(_jsPlumb.getScope(d16), "qux", "source scope retrieved for d16");
        equal(_jsPlumb.getScope(d18), "qux", "target scope retrieved for d18");
        equal(_jsPlumb.getScope(d17), "BAZ", "source scope retrieved for d17, although target scope is set too");

    });


    test(": _jsPlumb.connect after makeSource (parameters)", function () {
        var d16 = _addDiv("d16"), d17 = _addDiv("d17");
        var e16 = _jsPlumb.addEndpoint(d16, {isSource: false, isTarget: true}, {anchors: [
            [0, 0.5, 0, -1],
            [1, 0.5, 0, 1]
        ]});
        _jsPlumb.makeSource(d17, { isSource: true, anchor: "LeftMiddle", parameters: { foo: "bar"}  }); // give it a non-default anchor, we will check this below.
        _jsPlumb.connect({source: "d17", target: e16});
        assertEndpointCount("d16", 1, _jsPlumb);
        assertEndpointCount("d17", 1, _jsPlumb);
        var e = _jsPlumb.getEndpoints("d17");
        equal(e[0].getParameter("foo"), "bar", "parameter was set on endpoint made from makeSource call");
    });

    test(": _jsPlumb.connect after makeTarget (simple case, two connect calls, uniqueEndpoint set)", function () {
        var d16 = _addDiv("d16"), d17 = _addDiv("d17");
        var e16 = _jsPlumb.addEndpoint(d16, {isSource: false, isTarget: true, maxConnections: -1}, {anchors: [
            [0, 0.5, 0, -1],
            [1, 0.5, 0, 1]
        ]});
        _jsPlumb.makeSource(d17, { isSource: true, anchor: "LeftMiddle", uniqueEndpoint: true, maxConnections: -1  }); // give it a non-default anchor, we will check this below.		
        _jsPlumb.connect({source: "d17", target: e16});
        _jsPlumb.connect({source: "d17", target: e16});
        assertEndpointCount("d16", 1, _jsPlumb);
        assertEndpointCount("d17", 1, _jsPlumb);
        var e = _jsPlumb.getEndpoints("d17");
        equal(e[0].anchor.x, 0, "anchor is LeftMiddle"); //here we should be seeing the anchor we setup via makeTarget
        equal(e[0].anchor.y, 0.5, "anchor is LeftMiddle"); //here we should be seeing the anchor we setup via makeTarget
        equal(e[0].connections.length, 2, "endpoint on d17 has two connections");
    });

    test(": _jsPlumb.connect after makeTarget (newConnection:true specified)", function () {
        var d16 = _addDiv("d16"), d17 = _addDiv("d17");
        var e16 = _jsPlumb.addEndpoint(d16, {isSource: false, isTarget: true}, {anchors: [
            [0, 0.5, 0, -1],
            [1, 0.5, 0, 1]
        ]});
        _jsPlumb.makeSource(d17, { isSource: true, anchor: "LeftMiddle"  }); // give it a non-default anchor, we will check this below.		
        _jsPlumb.connect({source: "d17", target: e16, newConnection: true});
        assertEndpointCount("d16", 1, _jsPlumb);
        assertEndpointCount("d17", 1, _jsPlumb);
        var e = _jsPlumb.getEndpoints("d17");
        equal(e[0].anchor.x, 0.5, "anchor is BottomCenter"); //here we should be seeing the default anchor
        equal(e[0].anchor.y, 1, "anchor is BottomCenter"); //here we should be seeing the default anchor
    });

    // makeSource, then disable it. should not be able to make a connection from it.
    test(": _jsPlumb.connect after makeSource and setSourceEnabled(false) (string id as argument)", function () {
        var d16 = _addDiv("d16"), d17 = _addDiv("d17");
        var e16 = _jsPlumb.addEndpoint(d16, {isSource: false, isTarget: true}, {anchors: [
            [0, 0.5, 0, -1],
            [1, 0.5, 0, 1]
        ]});
        _jsPlumb.makeSource(d17, { isSource: true, anchor: "LeftMiddle"  }); // give it a non-default anchor, we will check this below.
        _jsPlumb.setSourceEnabled(d17, false);
        _jsPlumb.connect({source: "d17", target: e16});
        assertEndpointCount("d16", 1, _jsPlumb);
        assertEndpointCount("d17", 0, _jsPlumb);
    });

    // makeSource, then disable it. should not be able to make a connection from it.
    test(": _jsPlumb.connect after makeSource and setSourceEnabled(false) (selector as argument)", function () {
        var d16 = _addDiv("d16"), d17 = _addDiv("d17");
        var e16 = _jsPlumb.addEndpoint(d16, {isSource: false, isTarget: true}, {anchors: [
            [0, 0.5, 0, -1],
            [1, 0.5, 0, 1]
        ]});
        _jsPlumb.makeSource(d17, { isSource: true, anchor: "LeftMiddle"  }); // give it a non-default anchor, we will check this below.
        _jsPlumb.setSourceEnabled(jsPlumb.getSelector("div"), false);
        _jsPlumb.connect({source: "d17", target: e16});
        assertEndpointCount("d16", 1, _jsPlumb);
        assertEndpointCount("d17", 0, _jsPlumb);
    });

    // makeSource, then toggle its enabled state. should not be able to make a connection from it.
    test(": _jsPlumb.connect after makeSource and toggleSourceEnabled() (string id as argument)", function () {
        var d16 = _addDiv("d16"), d17 = _addDiv("d17");
        var e16 = _jsPlumb.addEndpoint(d16, {isSource: false, isTarget: true}, {anchors: [
            [0, 0.5, 0, -1],
            [1, 0.5, 0, 1]
        ]});
        _jsPlumb.makeSource(d17, { isSource: true, anchor: "LeftMiddle"  }); // give it a non-default anchor, we will check this below.
        _jsPlumb.toggleSourceEnabled(d17);
        _jsPlumb.connect({source: "d17", target: e16});
        assertEndpointCount("d16", 1, _jsPlumb);
        assertEndpointCount("d17", 0, _jsPlumb);

        _jsPlumb.toggleSourceEnabled(d17);
        _jsPlumb.connect({source: "d17", target: e16});
        assertEndpointCount("d16", 1, _jsPlumb);
        assertEndpointCount("d17", 1, _jsPlumb);
    });

    // makeSource, then disable it. should not be able to make a connection from it.
    test(": _jsPlumb.connect after makeSource and toggleSourceEnabled() (selector as argument)", function () {
        var d16 = _addDiv("d16"), d17 = _addDiv("d17");
        var e16 = _jsPlumb.addEndpoint(d16, {isSource: false, isTarget: true}, {anchors: [
            [0, 0.5, 0, -1],
            [1, 0.5, 0, 1]
        ]});
        _jsPlumb.makeSource(d17, { isSource: true, anchor: "LeftMiddle"  }); // give it a non-default anchor, we will check this below.
        _jsPlumb.toggleSourceEnabled(jsPlumb.getSelector("#d17"));
        _jsPlumb.connect({source: "d17", target: e16});
        assertEndpointCount("d16", 1, _jsPlumb);
        assertEndpointCount("d17", 0, _jsPlumb);
        _jsPlumb.toggleSourceEnabled(jsPlumb.getSelector("#d17"));
        _jsPlumb.connect({source: "d17", target: e16});
        assertEndpointCount("d16", 1, _jsPlumb);
        assertEndpointCount("d17", 1, _jsPlumb);
    });

    test(": jsPlumb.isSource and jsPlumb.isSourceEnabled", function () {
        var d16 = _addDiv("d16"), d17 = _addDiv("d17");
        var e16 = _jsPlumb.addEndpoint(d16, {isSource: false, isTarget: true}, {anchors: [
            [0, 0.5, 0, -1],
            [1, 0.5, 0, 1]
        ]});
        _jsPlumb.makeSource(d17, { isSource: true, anchor: "LeftMiddle"  }); // give it a non-default anchor, we will check this below.
        ok(_jsPlumb.isSource(d17) == true, "d17 is recognised as connection source");
        ok(_jsPlumb.isSourceEnabled(d17) == true, "d17 is recognised as enabled");
        _jsPlumb.setSourceEnabled(d17, false);
        ok(_jsPlumb.isSourceEnabled(d17) == false, "d17 is recognised as disabled");
    });

    // makeSource, then disable it. should not be able to make a connection to it.
    test(": _jsPlumb.connect after makeTarget and setTargetEnabled(false) (string id as argument)", function () {
        var d16 = _addDiv("d16"), d17 = _addDiv("d17");
        var e16 = _jsPlumb.addEndpoint(d16, {isSource: true, isTarget: false}, {anchors: [
            [0, 0.5, 0, -1],
            [1, 0.5, 0, 1]
        ]});
        _jsPlumb.makeTarget(d17, { anchor: "LeftMiddle"  }); // give it a non-default anchor, we will check this below.
        var originallyEnabled = _jsPlumb.setTargetEnabled("d17", false);
<<<<<<< HEAD
        _jsPlumb.connect({source: e16, target: "d17"});
        assertEndpointCount("d16", 1, _jsPlumb);
        assertEndpointCount("d17", 0, _jsPlumb);


        // tests for css class for disabled target
        ok(_jsPlumb.hasClass(d17, "jtk-target-disabled"), "disabled class added");

        ok(originallyEnabled, "setTargetEnabled returned the original enabled value of true when setting to false");
        originallyEnabled = _jsPlumb.setTargetEnabled("d17", true);
        ok(!originallyEnabled, "setTargetEnabled returned the previous enabled value of false when setting to true");

        ok(!_jsPlumb.hasClass(d17, "jtk-target-disabled"), "disabled class removed");
    });

    // makeSource, then disable it. should not be able to make a connection to it.
    test(": _jsPlumb.connect after makeTarget and setTargetEnabled(false) (DOM element as argument)", function () {
        var d16 = _addDiv("d16"), d17 = _addDiv("d17");
        var e16 = _jsPlumb.addEndpoint(d16, {isSource: true, isTarget: false}, {anchors: [
            [0, 0.5, 0, -1],
            [1, 0.5, 0, 1]
        ]});
        _jsPlumb.makeTarget(d17, { anchor: "LeftMiddle"  }); // give it a non-default anchor, we will check this below.
        var originallyEnabled = _jsPlumb.setTargetEnabled(d17, false);
=======
>>>>>>> 532b8196
        _jsPlumb.connect({source: e16, target: "d17"});
        assertEndpointCount("d16", 1, _jsPlumb);
        assertEndpointCount("d17", 0, _jsPlumb);


        // tests for css class for disabled target
        ok(_jsPlumb.hasClass(d17, "jtk-target-disabled"), "disabled class added");

        ok(originallyEnabled, "setTargetEnabled returned the original enabled value of true when setting to false");
<<<<<<< HEAD
=======
        originallyEnabled = _jsPlumb.setTargetEnabled("d17", true);
        ok(!originallyEnabled, "setTargetEnabled returned the previous enabled value of false when setting to true");

        ok(!_jsPlumb.hasClass(d17, "jtk-target-disabled"), "disabled class removed");
    });

    // makeSource, then disable it. should not be able to make a connection to it.
    test(": _jsPlumb.connect after makeTarget and setTargetEnabled(false) (DOM element as argument)", function () {
        var d16 = _addDiv("d16"), d17 = _addDiv("d17");
        var e16 = _jsPlumb.addEndpoint(d16, {isSource: true, isTarget: false}, {anchors: [
            [0, 0.5, 0, -1],
            [1, 0.5, 0, 1]
        ]});
        _jsPlumb.makeTarget(d17, { anchor: "LeftMiddle"  }); // give it a non-default anchor, we will check this below.
        var originallyEnabled = _jsPlumb.setTargetEnabled(d17, false);
        _jsPlumb.connect({source: e16, target: "d17"});
        assertEndpointCount("d16", 1, _jsPlumb);
        assertEndpointCount("d17", 0, _jsPlumb);


        // tests for css class for disabled target
        ok(_jsPlumb.hasClass(d17, "jtk-target-disabled"), "disabled class added");

        ok(originallyEnabled, "setTargetEnabled returned the original enabled value of true when setting to false");
>>>>>>> 532b8196
        originallyEnabled = _jsPlumb.setTargetEnabled(d17, true);
        ok(!originallyEnabled, "setTargetEnabled returned the previous enabled value of false when setting to true");

        ok(!_jsPlumb.hasClass(d17, "jtk-target-disabled"), "disabled class removed");
    });

    // makeTarget, then disable it. should not be able to make a connection to it.
    test(": _jsPlumb.connect after makeTarget and setTargetEnabled(false) (selector as argument)", function () {
        var d16 = _addDiv("d16"), d17 = _addDiv("d17");
        var e16 = _jsPlumb.addEndpoint(d16, {isSource: true, isTarget: false}, {anchors: [
            [0, 0.5, 0, -1],
            [1, 0.5, 0, 1]
        ]});
        _jsPlumb.makeTarget(d17, { anchor: "LeftMiddle"  }); // give it a non-default anchor, we will check this below.
        _jsPlumb.setTargetEnabled(jsPlumb.getSelector("div"), false);
        _jsPlumb.connect({source: e16, target: "d17"});
        assertEndpointCount("d16", 1, _jsPlumb);
        assertEndpointCount("d17", 0, _jsPlumb);
    });

    // makeTarget, then toggle its enabled state. should not be able to make a connection to it.
    test(": _jsPlumb.connect after makeTarget and toggleTargetEnabled() (string id as argument)", function () {
        var d16 = _addDiv("d16"), d17 = _addDiv("d17");
        var e16 = _jsPlumb.addEndpoint(d16, {isSource: true, isTarget: false}, {anchors: [
            [0, 0.5, 0, -1],
            [1, 0.5, 0, 1]
        ]});
        _jsPlumb.makeTarget(d17, { anchor: "LeftMiddle"  }); // give it a non-default anchor, we will check this below.
        _jsPlumb.toggleTargetEnabled(d17);
        _jsPlumb.connect({source: e16, target: "d17"});
        assertEndpointCount("d16", 1, _jsPlumb);
        assertEndpointCount("d17", 0, _jsPlumb);

        _jsPlumb.toggleTargetEnabled(d17);
        _jsPlumb.connect({source: e16, target: "d17"});
        assertEndpointCount("d16", 1, _jsPlumb);
        assertEndpointCount("d17", 1, _jsPlumb);
    });

    // makeTarget, then disable it. should not be able to make a connection to it.
    test(": _jsPlumb.connect after makeTarget and toggleTargetEnabled() (selector as argument)", function () {
        var d16 = _addDiv("d16"), d17 = _addDiv("d17");
        var e16 = _jsPlumb.addEndpoint(d16, {isSource: true, isTarget: false}, {anchors: [
            [0, 0.5, 0, -1],
            [1, 0.5, 0, 1]
        ]});
        _jsPlumb.makeTarget(d17, { anchor: "LeftMiddle"  }); // give it a non-default anchor, we will check this below.
        _jsPlumb.toggleTargetEnabled(jsPlumb.getSelector("div"));
        _jsPlumb.connect({source: e16, target: "d17"});
        assertEndpointCount("d16", 1, _jsPlumb);
        assertEndpointCount("d17", 0, _jsPlumb);
        _jsPlumb.toggleTargetEnabled(jsPlumb.getSelector("div"));
        _jsPlumb.connect({source: e16, target: "d17"});
        assertEndpointCount("d16", 1, _jsPlumb);
        assertEndpointCount("d17", 1, _jsPlumb);
    });

    test(": jsPlumb.isTarget and jsPlumb.isTargetEnabled", function () {
        var d17 = _addDiv("d17");
        _jsPlumb.makeTarget(d17, { isSource: true, anchor: "LeftMiddle"  }); // give it a non-default anchor, we will check this below.
        ok(_jsPlumb.isTarget(d17) == true, "d17 is recognised as connection target");
        ok(_jsPlumb.isTargetEnabled(d17) == true, "d17 is recognised as enabled");
        _jsPlumb.setTargetEnabled(d17, false);
        ok(_jsPlumb.isTargetEnabled(d17) == false, "d17 is recognised as disabled");
    });

    test(": _jsPlumb.makeTarget - endpoints deleted by default.", function () {
        var d16 = _addDiv("d16"), d17 = _addDiv("d17");
        _jsPlumb.makeSource(d16);
        _jsPlumb.makeTarget(d17);

        var c = _jsPlumb.connect({source: "d16", target: "d17"});
        assertEndpointCount("d16", 1, _jsPlumb);
        assertEndpointCount("d17", 1, _jsPlumb);
        _jsPlumb.detach(c);
        assertEndpointCount("d16", 0, _jsPlumb);
        assertEndpointCount("d17", 0, _jsPlumb);
    });

// setSource/setTarget methods.


    test(": _jsPlumb.setSource (element)", function () {

        var sc = false;
        _jsPlumb.bind("connectionMoved", function () {
            sc = true;
        });

        var d16 = _addDiv("d16"), d17 = _addDiv("d17"), d18 = _addDiv("d18");

        var c = _jsPlumb.connect({source: "d16", target: d17, endpoint: "Rectangle"});
        equal(c.sourceId, "d16");
        equal(c.targetId, "d17");

        equal(c.endpoints[0].type, "Rectangle", "endpoint is type Rectangle");
        equal(c.endpoints[0].connections.length, 1, "endpoint has one connection");

        _jsPlumb.setSource(c, d18);
        equal(c.sourceId, "d18", "source is now d18");
        equal(c.endpoints[0].type, "Rectangle", "endpoint is still type Rectangle");
        equal(c.endpoints[0].connections.length, 1, "endpoint has one connection");

        equal(sc, true, "connectionMoved event fired");

        // test we dont overwrite if the source is already the element
        c.endpoints[0].original = true;
        _jsPlumb.setSource(c, d18);
        equal(c.endpoints[0].original, true, "redundant setSource call ignored");
    });

    test(": _jsPlumb.setSource (endpoint)", function () {
        var d16 = _addDiv("d16"), d17 = _addDiv("d17"), d18 = _addDiv("d18");
        var ep = _jsPlumb.addEndpoint(d18), ep2 = _jsPlumb.addEndpoint(d18);

        var c = _jsPlumb.connect({source: "d16", target: d17});
        equal(c.sourceId, "d16");
        equal(c.targetId, "d17");

        _jsPlumb.setSource(c, ep);
        equal(c.sourceId, "d18", "source is now d18");

        // test that new endpoint is set (different from the case that an element or element id was given)
        c.endpoints[0].original = true;
        _jsPlumb.setSource(c, ep2);
        equal(c.endpoints[0].original, undefined, "setSource with new endpoint honoured");

    });

    test(": _jsPlumb.setSource (element, with makeSource)", function () {
        var d16 = _addDiv("d16"), d17 = _addDiv("d17"), d18 = _addDiv("d18");
        _jsPlumb.makeSource(d18, {
            endpoint: "Rectangle"
        });

        var c = _jsPlumb.connect({source: "d16", target: d17});
        equal(c.sourceId, "d16");
        equal(c.targetId, "d17");

        _jsPlumb.setSource(c, d18);
        equal(c.sourceId, "d18", "source is now d18");
        equal(c.endpoints[0].type, "Rectangle", "endpoint is type Rectangle");

        // test we dont overwrite if the source is already the element
        c.endpoints[0].original = true;
        _jsPlumb.setSource(c, d18);
        equal(c.endpoints[0].original, true, "redundant setSource call ignored");
    });


    test(": _jsPlumb.setTarget (element)", function () {

        var sc = false;
        _jsPlumb.bind("connectionMoved", function () {
            sc = true;
        });

        var d16 = _addDiv("d16"), d17 = _addDiv("d17"), d18 = _addDiv("d18");

        var c = _jsPlumb.connect({source: "d16", target: d17, endpoint: "Rectangle"});
        equal(c.sourceId, "d16");
        equal(c.targetId, "d17");

        equal(c.endpoints[1].type, "Rectangle", "endpoint is type Rectangle");

        _jsPlumb.setTarget(c, d18);
        equal(c.targetId, "d18", "source is now d18");
        equal(c.endpoints[1].type, "Rectangle", "endpoint is still type Rectangle");

        equal(sc, true, "connectionMoved event fired");

        // test we dont overwrite if the target is already the element
        c.endpoints[1].original = true;
        _jsPlumb.setTarget(c, d18);
        equal(c.endpoints[1].original, true, "redundant setTarget call ignored");
    });

    test(": _jsPlumb.setTarget (endpoint)", function () {
        var sc = false;
        _jsPlumb.bind("connectionMoved", function () {
            sc = true;
        });

        var d16 = _addDiv("d16"), d17 = _addDiv("d17"), d18 = _addDiv("d18");
        var ep = _jsPlumb.addEndpoint(d18), ep2 = _jsPlumb.addEndpoint(d18);

        var c = _jsPlumb.connect({source: "d16", target: d17});
        equal(c.sourceId, "d16");
        equal(c.targetId, "d17");

        _jsPlumb.setTarget(c, ep);
        equal(c.targetId, "d18", "source is now d18");

        equal(sc, true, "connectionMoved event fired");

        // test that new endpoint is set (different from the case that an element or element id was given)
        c.endpoints[1].original = true;
        _jsPlumb.setTarget(c, ep2);
        equal(c.endpoints[1].original, undefined, "setTarget with new endpoint honoured");
    });

    test(": _jsPlumb.setTarget (element, with makeSource)", function () {
        var sc = false;
        _jsPlumb.bind("connectionMoved", function () {
            sc = true;
        });

        var d16 = _addDiv("d16"), d17 = _addDiv("d17"), d18 = _addDiv("d18");
        _jsPlumb.makeTarget(d18, {
            endpoint: "Rectangle"
        });

        var c = _jsPlumb.connect({source: "d16", target: d17});
        equal(c.sourceId, "d16");
        equal(c.targetId, "d17");

        _jsPlumb.setTarget(c, d18);
        equal(c.targetId, "d18", "source is now d18");
        equal(c.endpoints[1].type, "Rectangle", "endpoint is type Rectangle");

        equal(sc, true, "connectionMoved event fired");

        // test we dont overwrite if the target is already the element
        c.endpoints[1].original = true;
        _jsPlumb.setTarget(c, d18);
        equal(c.endpoints[1].original, true, "redundant setTarget call ignored");
    });


// end setSource/setTarget methods.

    test(": _jsPlumb.makeSource (parameters)", function () {
        var d16 = _addDiv("d16"), d17 = _addDiv("d17"),
            params = { "foo": "foo" },
            e16 = _jsPlumb.addEndpoint("d16", { parameters: params });

        _jsPlumb.makeSource(d17, {
            isSource: true,
            parameters: params
        });

        _jsPlumb.connect({source: "d17", target: e16});
        assertEndpointCount("d16", 1, _jsPlumb);
        assertEndpointCount("d17", 1, _jsPlumb);
        var e = _jsPlumb.getEndpoints("d17");
        equal(e[0].getParameter("foo"), "foo", "makeSource created endpoint has parameters");
        equal(e16.getParameter("foo"), "foo", "normally created endpoint has parameters");
    });

    // makeSource, then unmake it. should not be able to make a connection from it. then connect to it, which should succeed,
    // because jsPlumb will just add a new endpoint.
    test(": jsPlumb.unmakeSource (string id as argument)", function () {
        var d16 = _addDiv("d16"), d17 = _addDiv("d17");
        var e16 = _jsPlumb.addEndpoint(d16, {isSource: false, isTarget: true}, {anchors: [
            [0, 0.5, 0, -1],
            [1, 0.5, 0, 1]
        ]});
        _jsPlumb.makeSource(d17, { isSource: true, anchor: "LeftMiddle"  }); // give it a non-default anchor, we will check this below.
        ok(_jsPlumb.isSource(d17) == true, "d17 is currently a source");
        // unmake source
        _jsPlumb.unmakeSource(d17);
        ok(_jsPlumb.isSource(d17) == false, "d17 is no longer a source");

        // this should succeed, because d17 is no longer a source and so jsPlumb will just create and add a new endpoint to d17.
        _jsPlumb.connect({source: "d17", target: e16});
        assertEndpointCount("d16", 1, _jsPlumb);
        assertEndpointCount("d17", 1, _jsPlumb);
    });

    // maketarget, then unmake it. should not be able to make a connection to it. 
    test(": jsPlumb.unmakeTarget (string id as argument)", function () {
        var d16 = _addDiv("d16"), d17 = _addDiv("d17");
        var e16 = _jsPlumb.addEndpoint(d16, {isSource: true, isTarget: false}, {anchors: [
            [0, 0.5, 0, -1],
            [1, 0.5, 0, 1]
        ]});
        _jsPlumb.makeTarget(d17, { isSource: true, anchor: "LeftMiddle"  }); // give it a non-default anchor, we will check this below.
        ok(_jsPlumb.isTarget(d17) == true, "d17 is currently a target");
        // unmake target
        _jsPlumb.unmakeTarget(d17);
        ok(_jsPlumb.isTarget(d17) == false, "d17 is no longer a target");

        // this should succeed, because d17 is no longer a target and so jsPlumb will just create and add a new endpoint to d17.
        _jsPlumb.connect({source: e16, target: "d17"});
        assertEndpointCount("d16", 1, _jsPlumb);
        assertEndpointCount("d17", 1, _jsPlumb);
    });


    test(": jsPlumb.removeEverySource and removeEveryTarget (string id as argument)", function () {
        var d16 = _addDiv("d16"), d17 = _addDiv("d17"), d18 = _addDiv("d18");
        _jsPlumb.makeSource(d16).makeTarget(d17).makeSource(d18);
        ok(_jsPlumb.isSource(d16) == true, "d16 is a source");
        ok(_jsPlumb.isTarget(d17) == true, "d17 is a target");
        ok(_jsPlumb.isSource(d18) == true, "d18 is a source");

        _jsPlumb.unmakeEverySource();
        _jsPlumb.unmakeEveryTarget();

        ok(_jsPlumb.isSource(d16) == false, "d16 is no longer a source");
        ok(_jsPlumb.isTarget(d17) == false, "d17 is no longer a target");
        ok(_jsPlumb.isSource(d18) == false, "d18 is no longer a source");
    });

// *********************** end of makeTarget (and associated methods) tests ************************ 

    test(': _jsPlumb.connect (between two Endpoints)', function () {
        var d1 = _addDiv("d1"), d2 = _addDiv("d2");
        var e = _jsPlumb.addEndpoint(d1, {});
        var e2 = _jsPlumb.addEndpoint(d2, {});
        ok(e, 'endpoint e exists');
        ok(e2, 'endpoint e2 exists');
        assertEndpointCount("d1", 1, _jsPlumb);
        assertEndpointCount("d2", 1, _jsPlumb);
        var c = _jsPlumb.connect({target: 'd2', sourceEndpoint: e, targetEndpoint: e2});
        assertEndpointCount("d1", 1, _jsPlumb);		// no new endpoint should have been added
        assertEndpointCount("d2", 1, _jsPlumb); 		// no new endpoint should have been added
        ok(c.id != null, "connection has had an id assigned");
    });


    test(': _jsPlumb.connect (between two Endpoints, and dont supply any parameters to the Endpoints.)', function () {
        var d1 = _addDiv("d1"), d2 = _addDiv("d2");
        var e = _jsPlumb.addEndpoint(d1);
        var e2 = _jsPlumb.addEndpoint(d2);
        ok(e, 'endpoint e exists');
        ok(e2, 'endpoint e2 exists');
        assertEndpointCount("d1", 1, _jsPlumb);
        assertEndpointCount("d2", 1, _jsPlumb);
        _jsPlumb.connect({target: 'd2', sourceEndpoint: e, targetEndpoint: e2});
        assertEndpointCount("d1", 1, _jsPlumb);		// no new endpoint should have been added
        assertEndpointCount("d2", 1, _jsPlumb); 		// no new endpoint should have been added
    });

    test(" : _jsPlumb.connect, passing 'anchors' array", function () {
        var d1 = _addDiv("d1"), d2 = _addDiv("d2"),
            c = _jsPlumb.connect({source: d1, target: d2, anchors: ["LeftMiddle", "RightMiddle"]});

        equal(c.endpoints[0].anchor.x, 0, "source anchor is at x=0");
        equal(c.endpoints[0].anchor.y, 0.5, "source anchor is at y=0.5");
        equal(c.endpoints[1].anchor.x, 1, "target anchor is at x=1");
        equal(c.endpoints[1].anchor.y, 0.5, "target anchor is at y=0.5");
    });

    test(': _jsPlumb.connect (by endpoint)', function () {
        var d16 = _addDiv("d16"), d17 = _addDiv("d17");
        var e16 = _jsPlumb.addEndpoint(d16, {isSource: true});
        ok(e16.anchor, 'endpoint 16 has an anchor');
        var e17 = _jsPlumb.addEndpoint(d17, {isSource: true});
        _jsPlumb.connect({sourceEndpoint: e16, targetEndpoint: e17});
    });

    test(': _jsPlumb.connect (cost)', function () {
        var d16 = _addDiv("d16"), d17 = _addDiv("d17");
        var e16 = _jsPlumb.addEndpoint(d16, {isSource: true});
        ok(e16.anchor, 'endpoint 16 has an anchor');
        var e17 = _jsPlumb.addEndpoint(d17, {isSource: true});
        var c = _jsPlumb.connect({sourceEndpoint: e16, targetEndpoint: e17, cost: 567});
        equal(c.getCost(), 567, "connection cost is 567");
    });

    test(': _jsPlumb.connect (default cost)', function () {
        var d16 = _addDiv("d16"), d17 = _addDiv("d17");
        var e16 = _jsPlumb.addEndpoint(d16, {isSource: true});
        ok(e16.anchor, 'endpoint 16 has an anchor');
        var e17 = _jsPlumb.addEndpoint(d17, {isSource: true});
        var c = _jsPlumb.connect({sourceEndpoint: e16, targetEndpoint: e17});
        equal(c.getCost(), undefined, "default connection cost is 1");
    });

    test(': _jsPlumb.connect (set cost)', function () {
        var d16 = _addDiv("d16"), d17 = _addDiv("d17");
        var e16 = _jsPlumb.addEndpoint(d16, {isSource: true});
        ok(e16.anchor, 'endpoint 16 has an anchor');
        var e17 = _jsPlumb.addEndpoint(d17, {isSource: true});
        var c = _jsPlumb.connect({sourceEndpoint: e16, targetEndpoint: e17});
        equal(c.getCost(), undefined, "default connection cost is 1");
        c.setCost(8989);
        equal(c.getCost(), 8989, "connection cost is 8989");
    });

    test(': _jsPlumb.connect two endpoints (connectionCost)', function () {
        var d16 = _addDiv("d16"), d17 = _addDiv("d17");
        var e16 = _jsPlumb.addEndpoint(d16, {isSource: true, connectionCost: 567});
        ok(e16.anchor, 'endpoint 16 has an anchor');
        var e17 = _jsPlumb.addEndpoint(d17, {isSource: true});
        var c = _jsPlumb.connect({sourceEndpoint: e16, targetEndpoint: e17});
        equal(c.getCost(), 567, "connection cost is 567");
    });

    test(': _jsPlumb.connect two endpoints (change connectionCost)', function () {
        var d16 = _addDiv("d16"), d17 = _addDiv("d17"),
            e16 = _jsPlumb.addEndpoint(d16, {isSource: true, connectionCost: 567, maxConnections: -1}),
            e17 = _jsPlumb.addEndpoint(d17, {isSource: true, maxConnections: -1});
        c = _jsPlumb.connect({sourceEndpoint: e16, targetEndpoint: e17});
        equal(c.getCost(), 567, "connection cost is 567");
        e16.setConnectionCost(23);
        var c2 = _jsPlumb.connect({sourceEndpoint: e16, targetEndpoint: e17});
        equal(c2.getCost(), 23, "connection cost is 23 after change on endpoint");
    });

    test(': _jsPlumb.connect (directed is false by default)', function () {
        var d16 = _addDiv("d16"), d17 = _addDiv("d17"),
            e16 = _jsPlumb.addEndpoint(d16, {isSource: true}),
            e17 = _jsPlumb.addEndpoint(d17, {isSource: true}),
            c = _jsPlumb.connect({sourceEndpoint: e16, targetEndpoint: e17});
        equal(c.isDirected(), false, "default connection is not directed");
    });

    test(': _jsPlumb.connect (directed true)', function () {
        var d16 = _addDiv("d16"), d17 = _addDiv("d17"),
            e16 = _jsPlumb.addEndpoint(d16, {isSource: true}),
            e17 = _jsPlumb.addEndpoint(d17, {isSource: true}),
            c = _jsPlumb.connect({sourceEndpoint: e16, targetEndpoint: e17, directed: true});
        equal(c.isDirected(), true, "connection is directed");
    });

    test(': _jsPlumb.connect two endpoints (connectionsDirected)', function () {
        var d16 = _addDiv("d16"), d17 = _addDiv("d17");
        var e16 = _jsPlumb.addEndpoint(d16, {isSource: true, connectionsDirected: true, maxConnections: -1});
        ok(e16.anchor, 'endpoint 16 has an anchor');
        var e17 = _jsPlumb.addEndpoint(d17, {isSource: true, maxConnections: -1});
        var c = _jsPlumb.connect({sourceEndpoint: e16, targetEndpoint: e17});
        equal(c.isDirected(), true, "connection is directed");
    });

    test(': _jsPlumb.connect two endpoints (change connectionsDirected)', function () {
        var d16 = _addDiv("d16"), d17 = _addDiv("d17"),
            e16 = _jsPlumb.addEndpoint(d16, {isSource: true, connectionsDirected: true, maxConnections: -1}),
            e17 = _jsPlumb.addEndpoint(d17, {isSource: true, maxConnections: -1});
        c = _jsPlumb.connect({sourceEndpoint: e16, targetEndpoint: e17});
        equal(c.isDirected(), true, "connection is directed");
        e16.setConnectionsDirected(false);
        var c2 = _jsPlumb.connect({sourceEndpoint: e16, targetEndpoint: e17});
        equal(c2.isDirected(), false, "connection is not directed");
    });

    test(": _jsPlumb.connect (two Endpoints - that have been already added - by UUID)", function () {
        var srcEndpointUuid = "14785937583175927504313", dstEndpointUuid = "14785937583175927534325";
        var d16 = _addDiv("d16"), d17 = _addDiv("d17");
        var e1 = _jsPlumb.addEndpoint("d16", {isSource: true, maxConnections: -1, uuid: srcEndpointUuid});
        var e2 = _jsPlumb.addEndpoint("d17", {isSource: true, maxConnections: -1, uuid: dstEndpointUuid});
        _jsPlumb.connect({ uuids: [ srcEndpointUuid, dstEndpointUuid  ] });
        assertConnectionCount(e1, 1);
        assertConnectionCount(e2, 1);
    });

    test(": _jsPlumb.connect (two Endpoints - that have not been already added - by UUID)", function () {
        var srcEndpointUuid = "14785937583175927504313", dstEndpointUuid = "14785937583175927534325";
        var d16 = _addDiv("d16"), d17 = _addDiv("d17");
        _jsPlumb.connect({ uuids: [ srcEndpointUuid, dstEndpointUuid  ], source: d16, target: d17 });
        assertConnectionByScopeCount(_jsPlumb.getDefaultScope(), 1, _jsPlumb);
        var e1 = _jsPlumb.getEndpoint(srcEndpointUuid);
        ok(e1 != null, "endpoint with src uuid added");
        ok(e1.canvas != null);
        var e2 = _jsPlumb.getEndpoint(dstEndpointUuid);
        ok(e2 != null, "endpoint with target uuid added");
        assertConnectionCount(e1, 1);
        assertConnectionCount(e2, 1);
        assertConnectionByScopeCount(_jsPlumb.getDefaultScope(), 1, _jsPlumb);
    });

    test(": _jsPlumb.connect (two Endpoints - that have been already added - by endpoint reference)", function () {
        var d16 = _addDiv("d16"), d17 = _addDiv("d17");
        var e1 = _jsPlumb.addEndpoint("d16", {isSource: true, maxConnections: -1});
        var e2 = _jsPlumb.addEndpoint("d17", {isSource: true, maxConnections: -1});
        _jsPlumb.connect({ sourceEndpoint: e1, targetEndpoint: e2 });
        assertConnectionCount(e1, 1);
        assertConnectionCount(e2, 1);
        assertConnectionByScopeCount(_jsPlumb.getDefaultScope(), 1, _jsPlumb);
    });

    test(": _jsPlumb.connect (two elements)", function () {
        var d16 = _addDiv("d16"), d17 = _addDiv("d17");
        _jsPlumb.connect({ source: d16, target: d17 });
        assertConnectionByScopeCount(_jsPlumb.getDefaultScope(), 1, _jsPlumb);
    });

    test(": _jsPlumb.connect (Connector test, straight)", function () {
        var d16 = _addDiv("d16"), d17 = _addDiv("d17");
        var conn = _jsPlumb.connect({ source: d16, target: d17, connector: "Straight" });
        assertConnectionByScopeCount(_jsPlumb.getDefaultScope(), 1, _jsPlumb);
        equal(conn.getConnector().type, "Straight", "Straight connector chosen for connection");
    });

    test(": _jsPlumb.connect (Connector test, bezier, no params)", function () {
        var d16 = _addDiv("d16"), d17 = _addDiv("d17");
        var conn = _jsPlumb.connect({ source: d16, target: d17, connector: "Bezier" });
        assertConnectionByScopeCount(_jsPlumb.getDefaultScope(), 1, _jsPlumb);
        equal(conn.getConnector().type, "Bezier", "Bezier connector chosen for connection");
        equal(conn.getConnector().getCurviness(), 150, "Bezier connector chose 150 curviness");
    });

    test(": _jsPlumb.connect (Connector test, bezier, curviness as int)", function () {
        var d16 = _addDiv("d16"), d17 = _addDiv("d17");
        var conn = _jsPlumb.connect({ source: d16, target: d17, connector: ["Bezier", { curviness: 200 }] });
        assertConnectionByScopeCount(_jsPlumb.getDefaultScope(), 1, _jsPlumb);
        equal(conn.getConnector().type, "Bezier", "Canvas Bezier connector chosen for connection");
        equal(conn.getConnector().getCurviness(), 200, "Bezier connector chose 200 curviness");
    });

    test(": _jsPlumb.connect (Connector test, bezier, curviness as named option)", function () {
        var d16 = _addDiv("d16"), d17 = _addDiv("d17");
        var conn = _jsPlumb.connect({ source: d16, target: d17, connector: ["Bezier", {curviness: 300}] });
        assertConnectionByScopeCount(_jsPlumb.getDefaultScope(), 1, _jsPlumb);
        equal(conn.getConnector().type, "Bezier", "Bezier connector chosen for connection");
        equal(conn.getConnector().getCurviness(), 300, "Bezier connector chose 300 curviness");
    });

    test(": _jsPlumb.connect (anchors registered correctly; source and target anchors given, as arrays)", function () {
        var d16 = _addDiv("d16"), d17 = _addDiv("d17");
        var conn = _jsPlumb.connect({ source: d16, target: d17, connector: "Straight", anchors: [
            [0.3, 0.3, 1, 0],
            [0.7, 0.7, 0, 1]
        ] });
        assertConnectionByScopeCount(_jsPlumb.getDefaultScope(), 1, _jsPlumb);
        equal(conn.getConnector().type, "Straight", "Canvas Straight connector chosen for connection");
        equal(0.3, conn.endpoints[0].anchor.x, "source anchor x");
        equal(0.3, conn.endpoints[0].anchor.y, "source anchor y");
        equal(0.7, conn.endpoints[1].anchor.x, "target anchor x");
        equal(0.7, conn.endpoints[1].anchor.y, "target anchor y");
    });

    test(": _jsPlumb.connect (anchors registered correctly; source and target anchors given, as strings)", function () {
        var d16 = _addDiv("d16"), d17 = _addDiv("d17");
        var conn = _jsPlumb.connect({ source: d16, target: d17, connector: "Straight", anchors: ["LeftMiddle", "RightMiddle"] });
        assertConnectionByScopeCount(_jsPlumb.getDefaultScope(), 1, _jsPlumb);
        equal(conn.getConnector().type, "Straight", "Straight connector chosen for connection");
        equal(0, conn.endpoints[0].anchor.x, "source anchor x");
        equal(0.5, conn.endpoints[0].anchor.y, "source anchor y");
        equal(1, conn.endpoints[1].anchor.x, "target anchor x");
        equal(0.5, conn.endpoints[1].anchor.y, "target anchor y");
    });

    test(": _jsPlumb.connect (anchors registered correctly; source and target anchors given, as arrays)", function () {
        var d16 = _addDiv("d16"), d17 = _addDiv("d17");
        var conn = _jsPlumb.connect({ source: d16, target: d17, connector: "Straight", anchors: [
            [0.3, 0.3, 1, 0],
            [0.7, 0.7, 0, 1]
        ] });
        assertConnectionByScopeCount(_jsPlumb.getDefaultScope(), 1, _jsPlumb);
        equal(conn.getConnector().type, "Straight", "Straight connector chosen for connection");
        equal(0.3, conn.endpoints[0].anchor.x, "source anchor x");
        equal(0.3, conn.endpoints[0].anchor.y, "source anchor y");
        equal(0.7, conn.endpoints[1].anchor.x, "target anchor x");
        equal(0.7, conn.endpoints[1].anchor.y, "target anchor y");
    });


    test(": _jsPlumb.connect (two argument method in which some data is reused across connections)", function () {
        var d16 = _addDiv("d16"), d17 = _addDiv("d17"), d18 = _addDiv("d18"), d19 = _addDiv("d19");
        var sharedData = { connector: "Straight", anchors: [
            [0.3, 0.3, 1, 0],
            [0.7, 0.7, 0, 1]
        ] };
        var conn = _jsPlumb.connect({ source: d16, target: d17}, sharedData);
        var conn2 = _jsPlumb.connect({ source: d18, target: d19}, sharedData);
        assertConnectionByScopeCount(_jsPlumb.getDefaultScope(), 2, _jsPlumb);
        equal(conn.getConnector().type, "Straight", "Straight connector chosen for connection");
        equal(conn2.getConnector().type, "Straight", "Straight connector chosen for connection");
        equal(0.3, conn.endpoints[0].anchor.x, "source anchor x");
        equal(0.3, conn.endpoints[0].anchor.y, "source anchor y");
        equal(0.7, conn.endpoints[1].anchor.x, "target anchor x");
        equal(0.7, conn.endpoints[1].anchor.y, "target anchor y");
        equal(0.3, conn2.endpoints[0].anchor.x, "source anchor x");
        equal(0.3, conn2.endpoints[0].anchor.y, "source anchor y");
        equal(0.7, conn2.endpoints[1].anchor.x, "target anchor x");
        equal(0.7, conn2.endpoints[1].anchor.y, "target anchor y");
    });

    test(": _jsPlumb.connect (Connector as string test)", function () {
        var d16 = _addDiv("d16"), d17 = _addDiv("d17");
        var conn = _jsPlumb.connect({ source: d16, target: d17, connector: "Straight" });
        assertConnectionByScopeCount(_jsPlumb.getDefaultScope(), 1, _jsPlumb);
        equal(conn.getConnector().type, "Straight", "Straight connector chosen for connection");
    });

    test(": _jsPlumb.connect (Endpoint test)", function () {
        var d16 = _addDiv("d16"), d17 = _addDiv("d17");
        var conn = _jsPlumb.connect({ source: d16, target: d17, endpoint: "Rectangle" });
        assertConnectionByScopeCount(_jsPlumb.getDefaultScope(), 1, _jsPlumb);
        equal(conn.endpoints[0].endpoint.constructor, jsPlumb.Endpoints[renderMode].Rectangle, "Rectangle endpoint chosen for connection source");
        equal(conn.endpoints[1].endpoint.constructor, jsPlumb.Endpoints[renderMode].Rectangle, "Rectangle endpoint chosen for connection target");
    });

    test(": _jsPlumb.connect (Endpoint as string test)", function () {
        var d16 = _addDiv("d16"), d17 = _addDiv("d17");
        var conn = _jsPlumb.connect({ source: d16, target: d17, endpoint: "Rectangle" });
        assertConnectionByScopeCount(_jsPlumb.getDefaultScope(), 1, _jsPlumb);
        equal(conn.endpoints[0].endpoint.constructor, jsPlumb.Endpoints[renderMode].Rectangle, "Rectangle endpoint chosen for connection source");
        equal(conn.endpoints[1].endpoint.constructor, jsPlumb.Endpoints[renderMode].Rectangle, "Rectangle endpoint chosen for connection target");
    });

    test(": _jsPlumb.connect (Endpoints test)", function () {
        var d16 = _addDiv("d16"), d17 = _addDiv("d17");
        var conn = _jsPlumb.connect({ source: d16, target: d17, endpoints: ["Rectangle", "Dot" ] });
        assertConnectionByScopeCount(_jsPlumb.getDefaultScope(), 1, _jsPlumb);
        equal(conn.endpoints[0].endpoint.constructor, jsPlumb.Endpoints[renderMode].Rectangle, "Rectangle endpoint chosen for connection source");
        equal(conn.endpoints[1].endpoint.constructor, jsPlumb.Endpoints[renderMode].Dot, "Dot endpoint chosen for connection target");
    });

    test(": _jsPlumb.connect (Blank Endpoint specified via 'endpoint' param)", function () {
        var d16 = _addDiv("d16"), d17 = _addDiv("d17");
        var conn = _jsPlumb.connect({ source: d16, target: d17, endpoint: "Blank" });
        assertConnectionByScopeCount(_jsPlumb.getDefaultScope(), 1, _jsPlumb);
        equal(conn.endpoints[0].endpoint.constructor, jsPlumb.Endpoints[renderMode].Blank, "Blank endpoint chosen for connection source");
        equal(conn.endpoints[1].endpoint.constructor, jsPlumb.Endpoints[renderMode].Blank, "Blank endpoint chosen for connection target");
    });

    test(": _jsPlumb.connect (Blank Endpoint specified via 'endpoints' param)", function () {
        var d16 = _addDiv("d16"), d17 = _addDiv("d17");
        var conn = _jsPlumb.connect({ source: d16, target: d17, endpoints: ["Blank", "Blank" ] });
        assertConnectionByScopeCount(_jsPlumb.getDefaultScope(), 1, _jsPlumb);
        equal(conn.endpoints[0].endpoint.constructor, jsPlumb.Endpoints[renderMode].Blank, "Blank endpoint chosen for connection source");
        equal(conn.endpoints[1].endpoint.constructor, jsPlumb.Endpoints[renderMode].Blank, "Blank endpoint chosen for connection target");
    });

    test(": _jsPlumb.connect (Endpoint as string test)", function () {
        var d16 = _addDiv("d16"), d17 = _addDiv("d17");
        var conn = _jsPlumb.connect({ source: d16, target: d17, endpoints: ["Rectangle", "Dot" ] });
        assertConnectionByScopeCount(_jsPlumb.getDefaultScope(), 1, _jsPlumb);
        equal(conn.endpoints[0].endpoint.constructor, jsPlumb.Endpoints[renderMode].Rectangle, "Rectangle endpoint chosen for connection source");
        equal(conn.endpoints[1].endpoint.constructor, jsPlumb.Endpoints[renderMode].Dot, "Dot endpoint chosen for connection target");
    });

    test(": _jsPlumb.connect (by Endpoints, connector test)", function () {
        var d16 = _addDiv("d16"), d17 = _addDiv("d17");
        var e16 = _jsPlumb.addEndpoint(d16, {});
        var e17 = _jsPlumb.addEndpoint(d17, {});
        window.FOO = "BAR"
        var conn = _jsPlumb.connect({ sourceEndpoint: e16, targetEndpoint: e17, connector: "Straight" });
        assertConnectionByScopeCount(_jsPlumb.getDefaultScope(), 1, _jsPlumb);
        equal(e16.connections[0].getConnector().type, "Straight", "Straight connector chosen for connection");
        window.FOO = null;
    });

    test(": _jsPlumb.connect (by Endpoints, connector as string test)", function () {
        var d16 = _addDiv("d16"), d17 = _addDiv("d17");
        var e16 = _jsPlumb.addEndpoint(d16, {});
        var e17 = _jsPlumb.addEndpoint(d17, {});
        var conn = _jsPlumb.connect({ sourceEndpoint: e16, targetEndpoint: e17, connector: "Straight" });
        assertConnectionByScopeCount(_jsPlumb.getDefaultScope(), 1, _jsPlumb);
        equal(e16.connections[0].getConnector().type, "Straight", "Straight connector chosen for connection");
    });

    test(": _jsPlumb.connect (by Endpoints, anchors as string test)", function () {
        var d16 = _addDiv("d16"), d17 = _addDiv("d17");
        var a16 = "TopCenter", a17 = "BottomCenter";
        var e16 = _jsPlumb.addEndpoint(d16, {anchor: a16});
        var e17 = _jsPlumb.addEndpoint(d17, {anchor: a17});
        var conn = _jsPlumb.connect({ sourceEndpoint: e16, targetEndpoint: e17, connector: "Straight" });
        assertConnectionByScopeCount(_jsPlumb.getDefaultScope(), 1, _jsPlumb);
        equal(e16.connections[0].getConnector().type, "Straight", "Straight connector chosen for connection");
        equal(e16.anchor.x, 0.5, "endpoint 16 is at top center");
        equal(e16.anchor.y, 0, "endpoint 16 is at top center");
        equal(e17.anchor.x, 0.5, "endpoint 17 is at bottom center");
        equal(e17.anchor.y, 1, "endpoint 17 is at bottom center");
    });

    test(": _jsPlumb.connect (by Endpoints, endpoints create anchors)", function () {
        var d16 = _addDiv("d16"), d17 = _addDiv("d17");
        var a16 = [0, 0.5, 0, -1], a17 = [1, 0.0, -1, -1];
        var e16 = _jsPlumb.addEndpoint(d16, {anchor: a16});
        var e17 = _jsPlumb.addEndpoint(d17, {anchor: a17});
        var conn = _jsPlumb.connect({ sourceEndpoint: e16, targetEndpoint: e17, connector: "Straight" });
        assertConnectionByScopeCount(_jsPlumb.getDefaultScope(), 1, _jsPlumb);
        equal(e16.connections[0].getConnector().type, "Straight", "Straight connector chosen for connection");
        equal(e16.anchor.x, a16[0]);
        equal(e16.anchor.y, a16[1]);
        equal(e17.anchor.x, a17[0]);
        equal(e17.anchor.y, a17[1]);
        equal(e16.anchor.getOrientation()[0], a16[2]);
        equal(e16.anchor.getOrientation()[1], a16[3]);
        equal(e17.anchor.getOrientation()[0], a17[2]);
        equal(e17.anchor.getOrientation()[1], a17[3]);
    });

    test(": _jsPlumb.connect (by Endpoints, endpoints create dynamic anchors; anchors specified by 'anchor')", function () {
        var d16 = _addDiv("d16"), d17 = _addDiv("d17");
        var e16 = _jsPlumb.addEndpoint(d16, {anchor: [
            [0, 0.5, 0, -1],
            [1, 0.5, 0, 1]
        ]});
        var e17 = _jsPlumb.addEndpoint(d17, {anchor: ["TopCenter", "BottomCenter"]});
        var conn = _jsPlumb.connect({ sourceEndpoint: e16, targetEndpoint: e17, connector: "Straight" });
        assertConnectionByScopeCount(_jsPlumb.getDefaultScope(), 1, _jsPlumb);
        equal(e16.connections[0].getConnector().type, "Straight", "Straight connector chosen for connection");
        equal(e16.anchor.isDynamic, true, "Endpoint 16 has a dynamic anchor");
        equal(e17.anchor.isDynamic, true, "Endpoint 17 has a dynamic anchor");
    });

    test(": _jsPlumb.connect (by Endpoints, endpoints create dynamic anchors; anchors specified by 'anchors')", function () {
        var d16 = _addDiv("d16"), d17 = _addDiv("d17");
        var e16 = _jsPlumb.addEndpoint(d16, {anchor: [
            [0, 0.5, 0, -1],
            [1, 0.5, 0, 1]
        ]});
        var e17 = _jsPlumb.addEndpoint(d17, {anchor: ["TopCenter", "BottomCenter"]});
        var conn = _jsPlumb.connect({ sourceEndpoint: e16, targetEndpoint: e17, connector: "Straight" });
        assertConnectionByScopeCount(_jsPlumb.getDefaultScope(), 1, _jsPlumb);
        equal(e16.connections[0].getConnector().type, "Straight", "Straight connector chosen for connection");
        equal(e16.anchor.isDynamic, true, "Endpoint 16 has a dynamic anchor");
        equal(e17.anchor.isDynamic, true, "Endpoint 17 has a dynamic anchor");
    });

    test(": _jsPlumb.connect (connect by element, default endpoint, supplied dynamic anchors)", function () {
        var d1 = _addDiv("d1"), d2 = _addDiv("d2"), d3 = _addDiv("d3");
        var anchors = [
            [0.25, 0, 0, -1],
            [1, 0.25, 1, 0],
            [0.75, 1, 0, 1],
            [0, 0.75, -1, 0]
        ];
        _jsPlumb.connect({source: d1, target: d2, dynamicAnchors: anchors});                // auto connect with default endpoint and provided anchors
        assertConnectionByScopeCount(_jsPlumb.getDefaultScope(), 1, _jsPlumb);
        assertEndpointCount("d1", 1, _jsPlumb);
        assertEndpointCount("d2", 1, _jsPlumb);
        _jsPlumb.detach({source: d1, target: d2});
        // this changed in 1.3.5, because auto generated endpoints are now removed by detach.  so i added the test below this one
        // to check that the deleteEndpointsOnDetach flag is honoured.
        assertEndpointCount("d1", 0, _jsPlumb);
        assertEndpointCount("d2", 0, _jsPlumb);
    });

    test(": _jsPlumb.connect (connect by element, default endpoint, supplied dynamic anchors, delete on detach false)", function () {
        var d1 = _addDiv("d1"), d2 = _addDiv("d2"), d3 = _addDiv("d3");
        var anchors = [
            [0.25, 0, 0, -1],
            [1, 0.25, 1, 0],
            [0.75, 1, 0, 1],
            [0, 0.75, -1, 0]
        ];
        _jsPlumb.connect({
            source: d1,
            target: d2,
            dynamicAnchors: anchors,
            deleteEndpointsOnDetach: false
        });                // auto connect with default endpoint and provided anchors
        assertConnectionByScopeCount(_jsPlumb.getDefaultScope(), 1, _jsPlumb);
        assertEndpointCount("d1", 1, _jsPlumb);
        assertEndpointCount("d2", 1, _jsPlumb);
        _jsPlumb.detach({source: d1, target: d2});
        // this changed in 1.3.5, because auto generated endpoints are now removed by detach.  so i added this test
        // to check that the deleteEndpointsOnDetach flag is honoured.
        assertEndpointCount("d1", 1, _jsPlumb);
        assertEndpointCount("d2", 1, _jsPlumb);
    });

    test(": delete endpoints on detach, makeSource and makeTarget)", function () {
        var d1 = _addDiv("d1"), d2 = _addDiv("d2");
        _jsPlumb.makeSource(d1);
        _jsPlumb.makeTarget(d2);
        var c = _jsPlumb.connect({
            source: d1,
            target: d2
        });
        assertEndpointCount("d1", 1, _jsPlumb);
        assertEndpointCount("d2", 1, _jsPlumb);
        _jsPlumb.detach(c);
        // both endpoints should have been deleted, as they were both created automatically
        assertEndpointCount("d1", 0, _jsPlumb);
        assertEndpointCount("d2", 0, _jsPlumb);
    });

    test(": delete endpoints on detach, addEndpoint and makeTarget)", function () {
        var d1 = _addDiv("d1"), d2 = _addDiv("d2");
        var e = _jsPlumb.addEndpoint(d1);
        _jsPlumb.makeTarget(d2);
        var c = _jsPlumb.connect({
            source: e,
            target: d2
        });
        assertEndpointCount("d1", 1, _jsPlumb);
        assertEndpointCount("d2", 1, _jsPlumb);
        _jsPlumb.detach(c);
        // only target endpoint should have been deleted, as the other was not added automatically
        assertEndpointCount("d1", 1, _jsPlumb);
        assertEndpointCount("d2", 0, _jsPlumb);
    });

    test(": delete endpoints on detach, makeSource and addEndpoint)", function () {
        var d1 = _addDiv("d1"), d2 = _addDiv("d2");
        _jsPlumb.makeSource(d1);
        var e = _jsPlumb.addEndpoint(d2);
        var c = _jsPlumb.connect({
            source: d1,
            target: e
        });
        assertEndpointCount("d1", 1, _jsPlumb);
        assertEndpointCount("d2", 1, _jsPlumb);
        _jsPlumb.detach(c);
        // only source endpoint should have been deleted, as the other was not added automatically
        assertEndpointCount("d1", 0, _jsPlumb);
        assertEndpointCount("d2", 1, _jsPlumb);
    });

    test(": _jsPlumb.connect (connect by element, supplied endpoint and dynamic anchors)", function () {
        var d1 = _addDiv("d1"), d2 = _addDiv("d2"), d3 = _addDiv("d3");
        var endpoint = { isSource: true };
        var e1 = _jsPlumb.addEndpoint(d1, endpoint);
        var e2 = _jsPlumb.addEndpoint(d2, endpoint);
        var anchors = [ "TopCenter", "BottomCenter" ];
        _jsPlumb.connect({sourceEndpoint: e1, targetEndpoint: e2, dynamicAnchors: anchors});
        assertEndpointCount("d1", 1, _jsPlumb);
        assertEndpointCount("d2", 1, _jsPlumb);
        _jsPlumb.detach({source: d1, target: d2});
        assertEndpointCount("d1", 1, _jsPlumb);
        assertEndpointCount("d2", 1, _jsPlumb);
    });

    test(": _jsPlumb.connect (connect by element, supplied endpoints using 'source' and 'target' (this test is identical to the one above apart from the param names), and dynamic anchors)", function () {
        var d1 = _addDiv("d1"), d2 = _addDiv("d2"), d3 = _addDiv("d3");
        var endpoint = { isSource: true };
        var e1 = _jsPlumb.addEndpoint(d1, endpoint);
        var e2 = _jsPlumb.addEndpoint(d2, endpoint);
        var anchors = [ "TopCenter", "BottomCenter" ];
        _jsPlumb.connect({source: e1, target: e2, dynamicAnchors: anchors});
        assertEndpointCount("d1", 1, _jsPlumb);
        assertEndpointCount("d2", 1, _jsPlumb);
        _jsPlumb.detach({source: d1, target: d2});
        assertEndpointCount("d1", 1, _jsPlumb);
        assertEndpointCount("d2", 1, _jsPlumb);
    });

    test(": jsPlumb.connect, events specified", function () {
        var d1 = _addDiv("d1"), _d2 = _addDiv("d2"),
            clicked = 0,
            c = _jsPlumb.connect({
                source: d1,
                target: d2,
                events: {
                    click: function (conn) {
                        clicked++;
                    }
                }
            });

        c.fire("click", c);
        equal(1, clicked, "connection was clicked once");
    });

    test(" detachable parameter defaults to true on _jsPlumb.connect", function () {
        var d1 = _addDiv("d1"), d2 = _addDiv("d2"),
            c = _jsPlumb.connect({source: d1, target: d2});
        equal(c.isDetachable(), true, "connections detachable by default");
    });

    test(" detachable parameter set to false on _jsPlumb.connect", function () {
        var d1 = _addDiv("d1"), d2 = _addDiv("d2"),
            c = _jsPlumb.connect({source: d1, target: d2, detachable: false});
        equal(c.isDetachable(), false, "connection detachable");
    });

    test(" setDetachable on initially detachable connection", function () {
        var d1 = _addDiv("d1"), d2 = _addDiv("d2"),
            c = _jsPlumb.connect({source: d1, target: d2});
        equal(c.isDetachable(), true, "connection initially detachable");
        c.setDetachable(false);
        equal(c.isDetachable(), false, "connection not detachable");
    });

    test(" setDetachable on initially not detachable connection", function () {
        var d1 = _addDiv("d1"), d2 = _addDiv("d2"),
            c = _jsPlumb.connect({source: d1, target: d2, detachable: false });
        equal(c.isDetachable(), false, "connection not initially detachable");
        c.setDetachable(true);
        equal(c.isDetachable(), true, "connection now detachable");
    });

    test(" _jsPlumb.Defaults.ConnectionsDetachable", function () {
        _jsPlumb.Defaults.ConnectionsDetachable = false;
        var d1 = _addDiv("d1"), d2 = _addDiv("d2"),
            c = _jsPlumb.connect({source: d1, target: d2});
        equal(c.isDetachable(), false, "connections not detachable by default (overrode the defaults)");
        _jsPlumb.Defaults.ConnectionsDetachable = true;
    });


    test(": _jsPlumb.connect (testing for connection event callback)", function () {
        var d1 = _addDiv("d1"), d2 = _addDiv("d2"), d3 = _addDiv("d3");
        var connectCallback = null, detachCallback = null;
        _jsPlumb.bind("connection", function (params) {
            connectCallback = jsPlumb.extend({}, params);
        });
        _jsPlumb.bind("connectionDetached", function (params) {
            detachCallback = jsPlumb.extend({}, params);
        });
        _jsPlumb.connect({source: d1, target: d2});                // auto connect with default endpoint and anchor set
        ok(connectCallback != null, "connect callback was made");
        assertConnectionByScopeCount(_jsPlumb.getDefaultScope(), 1, _jsPlumb);
        assertEndpointCount("d1", 1, _jsPlumb);
        assertEndpointCount("d2", 1, _jsPlumb);
        _jsPlumb.detach({source: d1, target: d2});
        ok(detachCallback != null, "detach callback was made");
    });

    test(": _jsPlumb.connect (setting outline class on Connector)", function () {
        var d1 = _addDiv("d1"), d2 = _addDiv("d2");
        var c = _jsPlumb.connect({source: d1, target: d2, paintStyle:{outlineStroke:"green", outlineWidth:6, strokeWidth:4, stroke:"red"}});
        var has = function (clazz, elName) {
            var cn = c.getConnector()[elName].className,
                cns = cn.constructor == String ? cn : cn.baseVal;

            return cns.indexOf(clazz) != -1;
        };
        ok(has(_jsPlumb.connectorClass, "canvas"), "basic connector class set correctly");

        ok(has("jtk-connector-outline", "bgPath"), "outline canvas set correctly");
        ok(has(_jsPlumb.connectorOutlineClass, "bgPath"), "outline canvas set correctly");
    });

    test(": _jsPlumb.connect (setting cssClass on Connector)", function () {
        var d1 = _addDiv("d1"), d2 = _addDiv("d2");
        var c = _jsPlumb.connect({source: d1, target: d2, cssClass: "CSS"});
        var has = function (clazz) {
            var cn = c.getConnector().canvas.className,
                cns = cn.constructor == String ? cn : cn.baseVal;

            return cns.indexOf(clazz) != -1;
        };
        ok(has("CSS"), "custom cssClass set correctly");
        ok(has(_jsPlumb.connectorClass), "basic connector class set correctly");
    });

    test(": _jsPlumb.addEndpoint (setting cssClass on Endpoint)", function () {
        var d1 = _addDiv("d1"), d2 = _addDiv("d2");
        var e = _jsPlumb.addEndpoint(d1, {cssClass: "CSS"});
        var has = function (clazz) {
            var cn = e.endpoint.canvas.className,
                cns = cn.constructor == String ? cn : cn.baseVal;

            return cns.indexOf(clazz) != -1;
        };
        ok(has("CSS"), "custom cssClass set correctly");
        ok(has(_jsPlumb.endpointClass), "basic endpoint class set correctly");
    });

    test(": _jsPlumb.addEndpoint (setting cssClass on blank Endpoint)", function () {
        var d1 = _addDiv("d1"), d2 = _addDiv("d2");
        var e = _jsPlumb.addEndpoint(d1, {endpoint: "Blank", cssClass: "CSS"});
        var has = function (clazz) {
            var cn = e.endpoint.canvas.className,
                cns = cn.constructor == String ? cn : cn.baseVal;

            return cns.indexOf(clazz) != -1;
        };
        ok(has("CSS"), "custom cssClass set correctly");
        ok(has(_jsPlumb.endpointClass), "basic endpoint class set correctly");
    });

    test(": _jsPlumb.connect (overlays, long-hand version)", function () {
        var d1 = _addDiv("d1"), d2 = _addDiv("d2"), d3 = _addDiv("d3");
        var imageEventListener = function () {
        };
        var arrowSpec = {width: 40, length: 40, location: 0.7, foldback: 0, paintStyle: {strokeWidth: 1, stroke: "#000000"}, id:"a"};
        var connection1 = _jsPlumb.connect({
            source: d1,
            target: d2,
            anchors: ["BottomCenter", [ 0.75, 0, 0, -1 ]],
            overlays: [
                ["Label", {label: "CONNECTION 1", location: 0.3, id:"l"}],
                ["Arrow", arrowSpec ]
            ]
        });
        equal(_length(connection1._jsPlumb.overlays), 2);
        equal(jsPlumb.Overlays[renderMode].Label, connection1._jsPlumb.overlays["l"].constructor);

        equal(jsPlumb.Overlays[renderMode].Arrow, connection1._jsPlumb.overlays["a"].constructor);
        equal(0.7, connection1._jsPlumb.overlays["a"].loc);
        equal(40, connection1._jsPlumb.overlays["a"].width);
        equal(40, connection1._jsPlumb.overlays["a"].length);
    });

    test(": _jsPlumb.connect (overlays, long-hand version, IDs specified)", function () {
        var d1 = _addDiv("d1"), d2 = _addDiv("d2"), d3 = _addDiv("d3");
        var imageEventListener = function () {
        };
        var arrowSpec = {
            width: 40,
            length: 40,
            location: 0.7,
            foldback: 0,
            paintStyle: {strokeWidth: 1, stroke: "#000000"},
            id: "anArrow"
        };
        var connection1 = _jsPlumb.connect({
            source: d1,
            target: d2,
            anchors: ["BottomCenter", [ 0.75, 0, 0, -1 ]],
            overlays: [
                ["Label", {label: "CONNECTION 1", location: 0.3, id: "aLabel"}],
                ["Arrow", arrowSpec ]
            ]
        });
        equal(2, _length(connection1._jsPlumb.overlays));
        equal(jsPlumb.Overlays[renderMode].Label, connection1._jsPlumb.overlays["aLabel"].constructor);
        equal("aLabel", connection1._jsPlumb.overlays["aLabel"].id);

        equal(jsPlumb.Overlays[renderMode].Arrow, connection1._jsPlumb.overlays["anArrow"].constructor);
        equal(0.7, connection1._jsPlumb.overlays["anArrow"].loc);
        equal(40, connection1._jsPlumb.overlays["anArrow"].width);
        equal(40, connection1._jsPlumb.overlays["anArrow"].length);
        equal("anArrow", connection1._jsPlumb.overlays["anArrow"].id);
    });

    test(": _jsPlumb.connect (default overlays)", function () {
        _jsPlumb.Defaults.Overlays = [
            ["Arrow", { location: 0.1, id: "arrow" }]
        ];
        var d1 = _addDiv("d1"), d2 = _addDiv("d2"),
            c = _jsPlumb.connect({source: d1, target: d2});

        ok(c.getOverlay("arrow") != null, "Arrow overlay created from defaults");
    });

    test(": _jsPlumb.connect (default overlays + overlays specified in connect call)", function () {
        _jsPlumb.Defaults.Overlays = [
            ["Arrow", { location: 0.1, id: "arrow" }]
        ];
        var d1 = _addDiv("d1"), d2 = _addDiv("d2"),
            c = _jsPlumb.connect({source: d1, target: d2, overlays: [
                ["Label", {id: "label"}]
            ]});

        ok(c.getOverlay("arrow") != null, "Arrow overlay created from defaults");
        ok(c.getOverlay("label") != null, "Label overlay created from connect call");
    });

    test(": _jsPlumb.connect (default connection overlays)", function () {
        _jsPlumb.Defaults.ConnectionOverlays = [
            ["Arrow", { location: 0.1, id: "arrow" }]
        ];
        var d1 = _addDiv("d1"), d2 = _addDiv("d2"),
            c = _jsPlumb.connect({source: d1, target: d2});

        ok(c.getOverlay("arrow") != null, "Arrow overlay created from defaults");
    });

    test(": _jsPlumb.connect (default connection overlays + overlays specified in connect call)", function () {
        _jsPlumb.Defaults.ConnectionOverlays = [
            ["Arrow", { location: 0.1, id: "arrow" }]
        ];
        var d1 = _addDiv("d1"), d2 = _addDiv("d2"),
            c = _jsPlumb.connect({source: d1, target: d2, overlays: [
                ["Label", {id: "label"}]
            ]});

        ok(c.getOverlay("arrow") != null, "Arrow overlay created from defaults");
        ok(c.getOverlay("label") != null, "Label overlay created from connect call");
    });

    test(": _jsPlumb.connect (default overlays + default connection overlays)", function () {
        _jsPlumb.Defaults.ConnectionOverlays = [
            ["Arrow", { location: 0.1, id: "arrow" }]
        ];
        _jsPlumb.Defaults.Overlays = [
            ["Arrow", { location: 0.1, id: "arrow2" }]
        ];
        var d1 = _addDiv("d1"), d2 = _addDiv("d2"),
            c = _jsPlumb.connect({source: d1, target: d2});

        ok(c.getOverlay("arrow") != null, "Arrow overlay created from defaults");
        ok(c.getOverlay("arrow2") != null, "Arrow overlay created from connection defaults");
    });


    test(": _jsPlumb.connect (default overlays + default connection overlays)", function () {
        _jsPlumb.Defaults.ConnectionOverlays = [
            ["Arrow", { location: 0.1, id: "arrow" }]
        ];
        _jsPlumb.Defaults.Overlays = [
            ["Arrow", { location: 0.1, id: "arrow2" }]
        ];
        var d1 = _addDiv("d1"), d2 = _addDiv("d2"),
            c = _jsPlumb.connect({source: d1, target: d2, overlays: [
                ["Label", {id: "label"}]
            ]});

        ok(c.getOverlay("arrow") != null, "Arrow overlay created from defaults");
        ok(c.getOverlay("arrow2") != null, "Arrow overlay created from connection defaults");
        ok(c.getOverlay("label") != null, "Label overlay created from connect call");
    });

    test(": _jsPlumb.connect (label overlay set using 'label')", function () {
        var d1 = _addDiv("d1"), d2 = _addDiv("d2"),
            c = _jsPlumb.connect({
                source: d1,
                target: d2,
                label: "FOO"
            });

        equal(_length(c.getOverlays()), 1, "one overlay set");
        equal(c.getLabel(), "FOO", "label is set correctly");
    });

    test(": _jsPlumb.connect (set label after construction, with string)", function () {
        var d1 = _addDiv("d1"), d2 = _addDiv("d2"),
            c = _jsPlumb.connect({
                source: d1,
                target: d2});

        c.setLabel("FOO");
        equal(c.getLabel(), "FOO", "label is set correctly");
    });

    test(": _jsPlumb.connect (set label after construction, with function)", function () {
        var d1 = _addDiv("d1"), d2 = _addDiv("d2"),
            c = _jsPlumb.connect({
                source: d1,
                target: d2});

        c.setLabel(function () {
            return "BAR";
        });
        equal(c.getLabel()(), "BAR", "label is set correctly");
    });

    test(": _jsPlumb.connect (set label after construction, with params object)", function () {
        var d1 = _addDiv("d1"), d2 = _addDiv("d2"),
            c = _jsPlumb.connect({
                source: d1,
                target: d2});

        c.setLabel({
            label: "BAZ",
            cssClass: "CLASSY",
            location: 0.9
        });
        var lo = c.getLabelOverlay();
        ok(lo != null, "label overlay exists");
        equal(lo.getLabel(), "BAZ", "label overlay has correct value");
        equal(lo.getLocation(), 0.9, "label overlay has correct location");
    });

    test(": _jsPlumb.connect (set label after construction with existing label set, with params object)", function () {
        var d1 = _addDiv("d1"), d2 = _addDiv("d2"),
            c = _jsPlumb.connect({
                source: d1,
                target: d2,
                label: "FOO",
                labelLocation: 0.2
            });

        var lo = c.getLabelOverlay();
        equal(lo.getLocation(), 0.2, "label overlay has correct location");

        c.setLabel({
            label: "BAZ",
            cssClass: "CLASSY",
            location: 0.9
        });

        ok(lo != null, "label overlay exists");
        equal(lo.getLabel(), "BAZ", "label overlay has correct value");
        equal(lo.getLocation(), 0.9, "label overlay has correct location");
    });

    test(": _jsPlumb.connect (getLabelOverlay, label on connect call)", function () {
        var d1 = _addDiv("d1"), d2 = _addDiv("d2"),
            c = _jsPlumb.connect({
                source: d1,
                target: d2,
                label: "FOO"
            }),
            lo = c.getLabelOverlay();

        ok(lo != null, "label overlay exists");
        equal(lo.getLabel(), "FOO", "label overlay has correct value");
        equal(lo.getLocation(), 0.5, "label overlay has correct location");
    });

    test(": _jsPlumb.connect (getLabelOverlay, label on connect call, location set)", function () {
        var d1 = _addDiv("d1"), d2 = _addDiv("d2"),
            c = _jsPlumb.connect({
                source: d1,
                target: d2,
                label: "FOO",
                labelLocation: 0.2
            }),
            lo = c.getLabelOverlay();

        ok(lo != null, "label overlay exists");
        equal(lo.getLabel(), "FOO", "label overlay has correct value");
        equal(lo.getLocation(), 0.2, "label overlay has correct location");
    });

    test(": _jsPlumb.connect (remove single overlay by id)", function () {
        var d1 = _addDiv("d1"), d2 = _addDiv("d2");
        var arrowSpec = {
            width: 40,
            length: 40,
            location: 0.7,
            foldback: 0,
            paintStyle: {strokeWidth: 1, stroke: "#000000"},
            id: "anArrow"
        };
        var connection1 = _jsPlumb.connect({
            source: d1,
            target: d2,
            anchors: ["BottomCenter", [ 0.75, 0, 0, -1 ]],
            overlays: [
                ["Label", {label: "CONNECTION 1", location: 0.3, id: "aLabel"}],
                ["Arrow", arrowSpec ]
            ]
        });
        equal(2, _length(connection1._jsPlumb.overlays));
        connection1.removeOverlay("aLabel");
        equal(1, _length(connection1._jsPlumb.overlays));
        equal("anArrow", connection1._jsPlumb.overlays["anArrow"].id);
    });

    test(": _jsPlumb.connect (remove multiple overlays by id)", function () {
        var d1 = _addDiv("d1"), d2 = _addDiv("d2");
        var arrowSpec = {
            width: 40,
            length: 40,
            location: 0.7,
            foldback: 0,
            paintStyle: {strokeWidth: 1, stroke: "#000000"},
            id: "anArrow"
        };
        var connection1 = _jsPlumb.connect({
            source: d1,
            target: d2,
            anchors: ["BottomCenter", [ 0.75, 0, 0, -1 ]],
            overlays: [
                ["Label", {label: "CONNECTION 1", location: 0.3, id: "aLabel"}],
                ["Arrow", arrowSpec ]
            ]
        });
        equal(2, _length(connection1._jsPlumb.overlays));
        connection1.removeOverlays("aLabel", "anArrow");
        equal(0, _length(connection1._jsPlumb.overlays));
    });

    test(": _jsPlumb.connect (overlays, short-hand version)", function () {
        var d1 = _addDiv("d1"), d2 = _addDiv("d2"), d3 = _addDiv("d3");
        var imageEventListener = function () {
        };
        var loc = { location: 0.7 };
        var arrowSpec = { width: 40, length: 40, foldback: 0, paintStyle: {strokeWidth: 1, stroke: "#000000"}, id:"a" };
        var connection1 = _jsPlumb.connect({
            source: d1,
            target: d2,
            anchors: ["BottomCenter", [ 0.75, 0, 0, -1 ]],
            overlays: [
                ["Label", {label: "CONNECTION 1", location: 0.3, id:"l"}],
                ["Arrow", arrowSpec, loc]
            ]
        });
        equal(2, _length(connection1._jsPlumb.overlays));
        equal(jsPlumb.Overlays[renderMode].Label, connection1._jsPlumb.overlays["l"].constructor);

        equal(jsPlumb.Overlays[renderMode].Arrow, connection1._jsPlumb.overlays["a"].constructor);
        equal(0.7, connection1._jsPlumb.overlays["a"].loc);
        equal(40, connection1._jsPlumb.overlays["a"].width);
        equal(40, connection1._jsPlumb.overlays["a"].length);
    });

    test(": _jsPlumb.connect (removeAllOverlays)", function () {
        var d1 = _addDiv("d1"), d2 = _addDiv("d2"), d3 = _addDiv("d3");
        var imageEventListener = function () {
        };
        var loc = { location: 0.7 };
        var arrowSpec = { width: 40, length: 40, foldback: 0, paintStyle: {strokeWidth: 1, stroke: "#000000"}, id:"a" };
        var connection1 = _jsPlumb.connect({
            source: d1,
            target: d2,
            anchors: ["BottomCenter", [ 0.75, 0, 0, -1 ]],
            overlays: [
                ["Label", {label: "CONNECTION 1", location: 0.3, cssClass: "PPPP", id:"l"}],
                ["Arrow", arrowSpec, loc]
            ]
        });
        equal(2, _length(connection1._jsPlumb.overlays));
        equal(jsPlumb.Overlays[renderMode].Label, connection1._jsPlumb.overlays["l"].constructor);

        equal(jsPlumb.Overlays[renderMode].Arrow, connection1._jsPlumb.overlays["a"].constructor);
        equal(0.7, connection1._jsPlumb.overlays["a"].loc);
        equal(40, connection1._jsPlumb.overlays["a"].width);
        equal(40, connection1._jsPlumb.overlays["a"].length);

        // not valid anymore, as we dont nuke overlays until the component is deleted.
        /*connection1.removeAllOverlays();
        equal(0, connection1._jsPlumb.overlays.length);
        equal(0, jsPlumb.getSelector(".PPPP").length);*/
        _jsPlumb.detach(connection1);
        equal(0, jsPlumb.getSelector(".PPPP").length, "overlay has been fully cleaned up");
    });

    test(": _jsPlumb.connect, specify arrow overlay using string identifier only", function () {
        var d1 = _addDiv("d1"), d2 = _addDiv("d2"), d3 = _addDiv("d3");
        var conn = _jsPlumb.connect({source: d1, target: d2, overlays: ["Arrow"]});
        equal(jsPlumb.Overlays[renderMode].Arrow, _head(conn._jsPlumb.overlays).constructor);
    });

    test(": Connection.getOverlay method, existing overlay", function () {
        var d1 = _addDiv("d1"), d2 = _addDiv("d2");
        var conn = _jsPlumb.connect({source: d1, target: d2, overlays: [
            [ "Arrow", { id: "arrowOverlay" } ]
        ] });
        var overlay = conn.getOverlay("arrowOverlay");
        ok(overlay != null);
    });

    test(": Connection.getOverlay method, non-existent overlay", function () {
        var d1 = _addDiv("d1"), d2 = _addDiv("d2");
        var conn = _jsPlumb.connect({source: d1, target: d2, overlays: [
            [ "Arrow", { id: "arrowOverlay" } ]
        ] });
        var overlay = conn.getOverlay("IDONTEXIST");
        ok(overlay == null);
    });

    test(": Overlay.setVisible method", function () {
        var d1 = _addDiv("d1"), d2 = _addDiv("d2");
        var conn = _jsPlumb.connect({source: d1, target: d2, overlays: [
            [ "Arrow", { id: "arrowOverlay" } ]
        ] });
        var overlay = conn.getOverlay("arrowOverlay");
        ok(overlay.isVisible());
        overlay.setVisible(false);
        ok(!overlay.isVisible());
        overlay.setVisible(true);
        ok(overlay.isVisible());
    });

    test(": _jsPlumb.connect (custom label overlay, set on Defaults, return plain DOM element)", function () {
        _jsPlumb.Defaults.ConnectionOverlays = [
            ["Custom", { id: "custom", create: function (connection) {
                ok(connection != null, "we were passed in a connection");
                var d = document.createElement("div");
                d.setAttribute("custom", "true");
                d.innerHTML = connection.id;
                return d;
            }}]
        ];
        var d1 = _addDiv("d1"), d2 = _addDiv("d2"),
            c = _jsPlumb.connect({source: d1, target: d2});

        var o = c.getOverlay("custom");
        equal(o.getElement().getAttribute("custom"), "true", "custom overlay created correctly");
        equal(o.getElement().innerHTML, c.id, "custom overlay has correct value");
    });

    test(": _jsPlumb.connect (custom label overlay, set on Defaults, return selector)", function () {
        _jsPlumb.Defaults.ConnectionOverlays = [
            ["Custom", { id: "custom", create: function (connection) {
                ok(connection != null, "we were passed in a connection");
                return makeContent("<div custom='true'>" + connection.id + "</div>");
            }}]
        ];
        var d1 = _addDiv("d1"), d2 = _addDiv("d2"),
            c = _jsPlumb.connect({source: d1, target: d2});

        var o = c.getOverlay("custom");
        equal(o.getElement().getAttribute("custom"), "true", "custom overlay created correctly");
        equal(o.getElement().innerHTML, c.id, "custom overlay has correct value");
    });

    test(": overlay events", function () {
        var d1 = _addDiv("d1"), d2 = _addDiv("d2"), d3 = _addDiv("d3");
        var clicked = 0;
        var connection1 = _jsPlumb.connect({
            source: d1,
            target: d2,
            overlays: [
                ["Label", {
                    label: "CONNECTION 1",
                    location: 0.3,
                    id: "label",
                    events: {
                        click: function (label, e) {
                            clicked++;
                        }
                    }
                }]
            ]
        });
        var l = connection1.getOverlay("label");
        l.fire("click", l);
        equal(clicked, 1, "click event was fired once");
    });


    // this test is for the original detach function; it should stay working after i mess with it
    // a little.
    test(": _jsPlumb.detach (by element ids)", function () {
        var d1 = _addDiv("d1"), d2 = _addDiv("d2");
        var e1 = _jsPlumb.addEndpoint(d1);
        var e2 = _jsPlumb.addEndpoint(d2);
        var e3 = _jsPlumb.addEndpoint(d1);
        var e4 = _jsPlumb.addEndpoint(d2);
        _jsPlumb.connect({ sourceEndpoint: e1, targetEndpoint: e2 });
        _jsPlumb.connect({ sourceEndpoint: e3, targetEndpoint: e4 });  // make two connections to be sure this works ;)
        assertConnectionCount(e1, 1);
        assertConnectionCount(e2, 1);
        assertConnectionCount(e3, 1);
        assertConnectionCount(e4, 1);

        _jsPlumb.detach({source: "d1", target: "d2"});

        assertConnectionCount(e1, 0);
        assertConnectionCount(e2, 0);
        assertConnectionCount(e3, 0);
        assertConnectionCount(e4, 0);
        assertConnectionByScopeCount(_jsPlumb.getDefaultScope(), 0, _jsPlumb);
    });

    // detach is being made to operate more like connect - by taking one argument with a whole 
    // bunch of possible params in it.  if two args are passed in it will continue working
    // in the old way.
    test(": _jsPlumb.detach (params object, using element ids)", function () {
        var d1 = _addDiv("d1"), d2 = _addDiv("d2");
        var e1 = _jsPlumb.addEndpoint(d1);
        var e2 = _jsPlumb.addEndpoint(d2);
        _jsPlumb.connect({ sourceEndpoint: e1, targetEndpoint: e2 });
        assertConnectionCount(e1, 1);
        assertConnectionCount(e2, 1);
        _jsPlumb.detach({source: "d1", target: "d2"});
        assertConnectionCount(e1, 0);
        assertConnectionCount(e2, 0);
        assertConnectionByScopeCount(_jsPlumb.getDefaultScope(), 0, _jsPlumb);
    });
    //
    //test(": _jsPlumb.detach (params object, using target only)", function() {
     //var d1 = _addDiv("d1"), d2 = _addDiv("d2"), d3 = _addDiv("d3"),
     //e1 = _jsPlumb.addEndpoint(d1, {maxConnections:2}),
     //e2 = _jsPlumb.addEndpoint(d2),
     //e3 = _jsPlumb.addEndpoint(d3);
     //_jsPlumb.connect({ sourceEndpoint:e1, targetEndpoint:e2 });
     //_jsPlumb.connect({ sourceEndpoint:e1, targetEndpoint:e3 });
     //assertConnectionCount(e1, 2);
     //assertConnectionCount(e2, 1);
     //assertConnectionCount(e3, 1);
     //_jsPlumb.detach({target:"d2"});
     //assertConnectionCount(e1, 1);
     //assertConnectionCount(e2, 0);
     //assertConnectionCount(e3, 1);
     //assertConnectionByScopeCount(_jsPlumb.getDefaultScope(), 1);
     //});

    test(": _jsPlumb.detach (params object, using element objects)", function () {
        var d1 = _addDiv("d1"), d2 = _addDiv("d2");
        var e1 = _jsPlumb.addEndpoint(d1);
        var e2 = _jsPlumb.addEndpoint(d2);
        _jsPlumb.connect({ sourceEndpoint: e1, targetEndpoint: e2 });
        assertConnectionByScopeCount(_jsPlumb.getDefaultScope(), 1, _jsPlumb);
        assertConnectionCount(e1, 1);
        assertConnectionCount(e2, 1);
        _jsPlumb.detach({source: d1, target: d2});
        assertConnectionCount(e1, 0);
        assertConnectionCount(e2, 0);
        assertConnectionByScopeCount(_jsPlumb.getDefaultScope(), 0, _jsPlumb);
    });

    test(": _jsPlumb.detach (source and target as endpoint UUIDs)", function () {
        var d1 = _addDiv("d1"), d2 = _addDiv("d2");
        var e1 = _jsPlumb.addEndpoint(d1, {uuid: "abcdefg"});
        ok(_jsPlumb.getEndpoint("abcdefg") != null, "e1 exists");
        var e2 = _jsPlumb.addEndpoint(d2, {uuid: "hijklmn"});
        ok(_jsPlumb.getEndpoint("hijklmn") != null, "e2 exists");
        _jsPlumb.connect({ sourceEndpoint: e1, targetEndpoint: e2 });
        assertConnectionByScopeCount(_jsPlumb.getDefaultScope(), 1, _jsPlumb);
        assertConnectionCount(e1, 1);
        assertConnectionCount(e2, 1);
        _jsPlumb.detach({uuids: ["abcdefg", "hijklmn"]});
        assertConnectionCount(e1, 0);
        assertConnectionCount(e2, 0);
        assertConnectionByScopeCount(_jsPlumb.getDefaultScope(), 0, _jsPlumb);
    });

    test(": _jsPlumb.detach (sourceEndpoint and targetEndpoint supplied)", function () {
        var d1 = _addDiv("d1"), d2 = _addDiv("d2");
        var e1 = _jsPlumb.addEndpoint(d1);
        var e2 = _jsPlumb.addEndpoint(d2);
        _jsPlumb.connect({ sourceEndpoint: e1, targetEndpoint: e2 });
        assertConnectionByScopeCount(_jsPlumb.getDefaultScope(), 1, _jsPlumb);
        assertConnectionCount(e1, 1);
        assertConnectionCount(e2, 1);
        _jsPlumb.detach({ sourceEndpoint: e1, targetEndpoint: e2 });
        assertConnectionCount(e1, 0);
        assertConnectionCount(e2, 0);
        assertConnectionByScopeCount(_jsPlumb.getDefaultScope(), 0, _jsPlumb);
    });

    test(": _jsPlumb.makeDynamicAnchors (longhand)", function () {
        var anchors = [_jsPlumb.makeAnchor([0.2, 0, 0, -1], null, _jsPlumb), _jsPlumb.makeAnchor([1, 0.2, 1, 0], null, _jsPlumb),
            _jsPlumb.makeAnchor([0.8, 1, 0, 1], null, _jsPlumb), _jsPlumb.makeAnchor([0, 0.8, -1, 0], null, _jsPlumb) ];
        var dynamicAnchor = _jsPlumb.makeDynamicAnchor(anchors);
        var a = dynamicAnchor.getAnchors();
        equal(a.length, 4, "Dynamic Anchors has four anchors");
        for (var i = 0; i < a.length; i++)
            ok(a[i].compute.constructor == Function, "anchor " + i + " well formed");
    });

    test(": _jsPlumb.makeDynamicAnchors (shorthand)", function () {
        var anchors = [
            [0.2, 0, 0, -1],
            [1, 0.2, 1, 0],
            [0.8, 1, 0, 1],
            [0, 0.8, -1, 0]
        ];
        var dynamicAnchor = _jsPlumb.makeDynamicAnchor(anchors);
        var a = dynamicAnchor.getAnchors();
        equal(a.length, 4, "Dynamic Anchors has four anchors");
        for (var i = 0; i < a.length; i++)
            ok(a[i].compute.constructor == Function, "anchor " + i + " well formed");
    });

    test(": Connection.isVisible/setVisible", function () {
        var d1 = _addDiv("d1"), d2 = _addDiv("d2");
        var c1 = _jsPlumb.connect({source: d1, target: d2});
        equal(true, c1.isVisible(), "Connection is visible after creation.");
        c1.setVisible(false);
        equal(false, c1.isVisible(), "Connection is not visible after calling setVisible(false).");
        equal(c1.getConnector().canvas.style.display, "none");
        c1.setVisible(true);
        equal(true, c1.isVisible(), "Connection is visible after calling setVisible(true).");
        equal(c1.getConnector().canvas.style.display, "");
    });


    test(": Endpoint.isVisible/setVisible basic test (no connections)", function () {
        var d1 = _addDiv("d1"), d2 = _addDiv("d2");
        var e1 = _jsPlumb.addEndpoint(d1);
        equal(true, e1.isVisible(), "Endpoint is visible after creation.");
        e1.setVisible(false);
        equal(false, e1.isVisible(), "Endpoint is not visible after calling setVisible(false).");
        equal(e1.canvas.style.display, "none");
        e1.setVisible(true);
        equal(true, e1.isVisible(), "Endpoint is visible after calling setVisible(true).");
        equal(e1.canvas.style.display, "block");
    });

    test(": Endpoint.isVisible/setVisible (one connection, other Endpoint's visibility should track changes in the source, because it has only this connection.)", function () {
        var d1 = _addDiv("d1"), d2 = _addDiv("d2");
        var e1 = _jsPlumb.addEndpoint(d1), e2 = _jsPlumb.addEndpoint(d2);
        equal(true, e1.isVisible(), "Endpoint is visible after creation.");
        var c1 = _jsPlumb.connect({source: e1, target: e2});
        e1.setVisible(false);
        equal(false, e1.isVisible(), "Endpoint is not visible after calling setVisible(false).");
        equal(false, e2.isVisible(), "other Endpoint is not visible either.");
        equal(false, c1.isVisible(), "connection between the two is not visible either.");

        e1.setVisible(true);
        equal(true, e1.isVisible(), "Endpoint is visible after calling setVisible(true).");
        equal(true, e2.isVisible(), "other Endpoint is visible too");
        equal(true, c1.isVisible(), "connection between the two is visible too.");
    });

    test(": Endpoint.isVisible/setVisible (one connection, other Endpoint's visibility should not track changes in the source, because it has another connection.)", function () {
        var d1 = _addDiv("d1"), d2 = _addDiv("d2"), d3 = _addDiv("d3");
        var e1 = _jsPlumb.addEndpoint(d1), e2 = _jsPlumb.addEndpoint(d2, { maxConnections: 2 }), e3 = _jsPlumb.addEndpoint(d3);
        equal(true, e1.isVisible(), "Endpoint is visible after creation.");
        var c1 = _jsPlumb.connect({source: e1, target: e2});
        var c2 = _jsPlumb.connect({source: e2, target: e3});

        e1.setVisible(false);
        equal(false, e1.isVisible(), "Endpoint is not visible after calling setVisible(false).");
        equal(true, e2.isVisible(), "other Endpoint should still be visible.");
        equal(true, e3.isVisible(), "third Endpoint should still be visible.");
        equal(false, c1.isVisible(), "connection between the two is not visible either.");
        equal(true, c2.isVisible(), "other connection is visible.");

        e1.setVisible(true);
        equal(true, e1.isVisible(), "Endpoint is visible after calling setVisible(true).");
        equal(true, e2.isVisible(), "other Endpoint is visible too");
        equal(true, c1.isVisible(), "connection between the two is visible too.");
        equal(true, c2.isVisible(), "other connection is visible.");
    });

    // tests of the functionality that allows a user to specify that they want elements appended to the document body
    test(" _jsPlumb.setContainer, specified with a selector", function () {
        _jsPlumb.setContainer(document.body);
        equal(document.getElementById("container").childNodes.length, 0, "container has no nodes");
        var d1 = _addDiv("d1"), d2 = _addDiv("d2");
        equal(document.getElementById("container").childNodes.length, 2, "container has two div elements");  // the divs we added have been added to the 'container' div.
        // but we have told _jsPlumb to add its canvas to the body, so this connect call should not add another few elements to the container:
        _jsPlumb.connect({source: d1, target: d2});
        equal(document.getElementById("container").childNodes.length, 2, "container still has two div elements");
    });

    // tests of the functionality that allows a user to specify that they want elements appended to some specific container.
    test(" _jsPlumb.setContainer, specified with DOM element", function () {
        _jsPlumb.setContainer(document.getElementsByTagName("body")[0]);
        equal(0, document.getElementById("container").childNodes.length);
        var d1 = _addDiv("d1"), d2 = _addDiv("d2");
        equal(2, document.getElementById("container").childNodes.length, "two divs added to the container");  // the divs we added have been added to the 'container' div.
        // but we have told _jsPlumb to add its canvas to the body, so this connect call should not add another few elements to the container:
        var bodyElementCount = document.body.childNodes.length;
        _jsPlumb.connect({source: d1, target: d2});
        equal(2, document.getElementById("container").childNodes.length, "still only two children in container; elements were added to the body by _jsPlumb");
        // test to see if 3 elements have been added
        equal(bodyElementCount + 3, document.body.childNodes.length, "3 new elements added to the document body");
    });

    test(" _jsPlumb.setContainer, moves managed nodes", function () {
        var c2 = _addDiv("c2", document.body);
        var c = document.getElementById("container");

        equal(c.childNodes.length, 0, "container has no nodes");
        var d1 = _addDiv("d1", c);
        equal(c.childNodes.length, 1, "container has one node");
        _jsPlumb.manage("d1", d1);

        // d2 has d1 as the parent so it should not end up having the container as its parent.
        var d2 = _addDiv("d2", d1);

        _jsPlumb.setContainer("c2");
        equal(d1.parentNode, c2, "managed node with no connections was moved");
        equal(c.childNodes.length, 0, "container has no nodes");
        equal(c2.childNodes.length, 1, "container 2 has one node");
    });


    var _overlayTest = function(component, fn) {
        var o = component.getOverlays();
        for (var i in o)
            if (! fn(o[i])) return false;

        return true;
    };

    var _ensureContainer = function(component, container) {
        return _overlayTest(component, function(o) {

            return o.canvas ? o.canvas.parentNode == container :  o.getElement().parentNode == container;
        });
    };


    test(" change Container programmatically", function () {

        _jsPlumb.setContainer(container);

        var newContainer = document.createElement("div");
        newContainer.id = "newContainer";
        document.body.appendChild(newContainer);

        var d1 = _addDiv("d1"), d2 = _addDiv("d2"), d3 = _addDiv("d3");
        var e1 = _jsPlumb.addEndpoint(d1, {
                overlays: [
                    [ "Label", { label: "FOO", id: "label" }]
                ]
            }),
            e2 = _jsPlumb.addEndpoint(d2, {
                overlays: [
                    [ "Label", { label: "FOO", id: "label" }]
                ]
            }),
            e3 = _jsPlumb.addEndpoint(d1, {
                overlays: [
                    [ "Label", { label: "FOO", id: "label" }]
                ]
            });

        var c = _jsPlumb.connect({
            source: e1, target: e2,
            paintStyle: {
                outline: 4,
                outlineStyle: "red",
                stroke: "red",
                strokeWidth: 2
            },
            overlays: [
                "Label", "Arrow"
            ]
        });

        equal(e1.canvas.parentNode, container, "e1 canvas parent is container");

        equal(c.getConnector().canvas.parentNode, container, "connector parent is container");

        ok(_ensureContainer(e1, container));
        ok(_ensureContainer(c, container));


        _jsPlumb.setContainer(newContainer);

        equal(e1.canvas.parentNode, newContainer, "e1 canvas parent is newContainer");
        equal(c.getConnector().canvas.parentNode, newContainer, "connector parent is newContainer");
        ok(_ensureContainer(e1, newContainer));
        ok(_ensureContainer(c, newContainer));
    });


    test(" detachable defaults to true when connection made between two endpoints", function () {
        var d1 = _addDiv("d1"), d2 = _addDiv("d2"),
            e1 = _jsPlumb.addEndpoint(d1), e2 = _jsPlumb.addEndpoint(d2),
            c = _jsPlumb.connect({source: e1, target: e2});
        equal(c.isDetachable(), true, "connection not detachable");
    });

    test(" connection detachable when target endpoint has connectionsDetachable set to true", function () {
        var d1 = _addDiv("d1"), d2 = _addDiv("d2"),
            e1 = _jsPlumb.addEndpoint(d1), e2 = _jsPlumb.addEndpoint(d2, {connectionsDetachable: true}),
            c = _jsPlumb.connect({source: e1, target: e2});
        equal(c.isDetachable(), true, "connection detachable because connectionsDetachable was set on target endpoint");
    });

    test(" connection detachable when source endpoint has connectionsDetachable set to true", function () {
        var d1 = _addDiv("d1"), d2 = _addDiv("d2"),
            e1 = _jsPlumb.addEndpoint(d1, {connectionsDetachable: true}), e2 = _jsPlumb.addEndpoint(d2),
            c = _jsPlumb.connect({source: e1, target: e2});
        equal(c.isDetachable(), true, "connection detachable because connectionsDetachable was set on source endpoint");
    });


    test(" Connector has 'type' member set", function () {
        var d1 = _addDiv("d1"), d2 = _addDiv("d2");

        var c = _jsPlumb.connect({source: d1, target: d2});
        equal(c.getConnector().type, "Bezier", "Bezier connector has type set");

        var c2 = _jsPlumb.connect({source: d1, target: d2, connector: "Straight"});
        equal(c2.getConnector().type, "Straight", "Straight connector has type set");

        var c3 = _jsPlumb.connect({source: d1, target: d2, connector: "Flowchart"});
        equal(c3.getConnector().type, "Flowchart", "Flowchart connector has type set");
    });

    test(" Endpoints have 'type' member set", function () {
        var d1 = _addDiv("d1"), d2 = _addDiv("d2");

        var c = _jsPlumb.connect({source: d1, target: d2});
        equal(c.endpoints[0].type, "Dot", "Dot endpoint has type set");

        var c2 = _jsPlumb.connect({source: d1, target: d2, endpoints: ["Rectangle", "Blank"]});
        equal(c2.endpoints[1].type, "Blank", "Blank endpoint has type set");
        equal(c2.endpoints[0].type, "Rectangle", "Rectangle endpoint has type set");
    });

    test(" Overlays have 'type' member set", function () {
        var d1 = _addDiv("d1"), d2 = _addDiv("d2");

        var c = _jsPlumb.connect({
            source: d1,
            target: d2,
            overlays: [ "Arrow", "Label", "PlainArrow", "Diamond" ]
        });
        /*equal(c._jsPlumb.overlays[0].type, "Arrow", "Arrow overlay has type set");
        equal(c._jsPlumb.overlays[1].type, "Label", "Label overlay has type set");
        equal(c._jsPlumb.overlays[2].type, "PlainArrow", "PlainArrow overlay has type set");
        equal(c._jsPlumb.overlays[3].type, "Diamond", "Diamond overlay has type set");*/
        ok(_overlayTest(c, function(o) {
            return o.type != null;
        }, "type is set"));
    });


    test(" _jsPlumb.hide, original one-arg version", function () {
        var d1 = _addDiv("d1"), d2 = _addDiv("d2"),
            e = { isSource: true, isTarget: true, maxConnections: -1 },
            e1 = _jsPlumb.addEndpoint(d1, e),
            e2 = _jsPlumb.addEndpoint(d2, e),
            c1 = _jsPlumb.connect({source: e1, target: e2, overlays:[ [ "Label", { id:"lbl"}]]});

        equal(true, c1.getOverlay("lbl").isVisible(), "overlay is visible");
        equal(true, c1.isVisible(), "Connection 1 is visible after creation.");
        equal(true, e1.isVisible(), "endpoint 1 is visible after creation.");
        equal(true, e2.isVisible(), "endpoint 2 is visible after creation.");

        _jsPlumb.hide(d1);

        equal(false, c1.getOverlay("lbl").isVisible(), "overlay is no longer visible");
        equal(false, c1.isVisible(), "Connection 1 is no longer visible.");
        equal(true, e1.isVisible(), "endpoint 1 is still visible.");
        equal(true, e2.isVisible(), "endpoint 2 is still visible.");

        _jsPlumb.show(d1);

        equal(true, c1.getOverlay("lbl").isVisible(), "overlay is no visible again");
        equal(true, c1.isVisible(), "Connection 1 is visible again.");
    });

    test(" _jsPlumb.hide, two-arg version, endpoints should also be hidden", function () {
        var d1 = _addDiv("d1"), d2 = _addDiv("d2"),
            e = { isSource: true, isTarget: true, maxConnections: -1 },
            e1 = _jsPlumb.addEndpoint(d1, e),
            e2 = _jsPlumb.addEndpoint(d2, e),
            c1 = _jsPlumb.connect({source: e1, target: e2});

        equal(true, c1.isVisible(), "Connection 1 is visible after creation.");
        equal(true, e1.isVisible(), "endpoint 1 is visible after creation.");
        equal(true, e2.isVisible(), "endpoint 2 is visible after creation.");

        _jsPlumb.hide("d1", true);

        equal(false, c1.isVisible(), "Connection 1 is no longer visible.");
        equal(false, e1.isVisible(), "endpoint 1 is no longer visible.");
        equal(true, e2.isVisible(), "endpoint 2 is still visible.");

        _jsPlumb.show(d1);  // now show d1, but do not alter the endpoints. e1 should still be hidden

        equal(true, c1.isVisible(), "Connection 1 is visible again.");
        equal(false, e1.isVisible(), "endpoint 1 is no longer visible.");
        equal(true, e2.isVisible(), "endpoint 2 is still visible.");
    });

    test(" _jsPlumb.show, two-arg version, endpoints should become visible", function () {
        var d1 = _addDiv("d1"), d2 = _addDiv("d2"),
            e = { isSource: true, isTarget: true, maxConnections: -1 },
            e1 = _jsPlumb.addEndpoint(d1, e),
            e2 = _jsPlumb.addEndpoint(d2, e),
            c1 = _jsPlumb.connect({source: e1, target: e2});

        _jsPlumb.hide("d1", true);

        equal(false, c1.isVisible(), "Connection 1 is no longer visible.");
        equal(false, e1.isVisible(), "endpoint 1 is no longer visible.");
        equal(true, e2.isVisible(), "endpoint 2 is still visible.");

        _jsPlumb.show(d1, true);  // now show d1, and alter the endpoints. e1 should be visible.

        equal(true, c1.isVisible(), "Connection 1 is visible again.");
        equal(true, e1.isVisible(), "endpoint 1 is visible again.");
        equal(true, e2.isVisible(), "endpoint 2 is still visible.");
    });

    test(" _jsPlumb.show, two-arg version, endpoints should become visible, but not all connections, because some other endpoints are  not visible.", function () {
        var d1 = _addDiv("d1"), d2 = _addDiv("d2"), d3 = _addDiv("d3"),
            e = { isSource: true, isTarget: true, maxConnections: -1 },
            e1 = _jsPlumb.addEndpoint(d1, e),
            e11 = _jsPlumb.addEndpoint(d1, e),
            e2 = _jsPlumb.addEndpoint(d2, e),
            e3 = _jsPlumb.addEndpoint(d3, e),
            c1 = _jsPlumb.connect({source: e1, target: e2}),
            c2 = _jsPlumb.connect({source: e11, target: e3});

        // we now have d1 connected to both d3 and d2.  we'll hide d1, and everything on d1 should be hidden.

        _jsPlumb.hide("d1", true);

        equal(false, c1.isVisible(), "connection 1 is no longer visible.");
        equal(false, c2.isVisible(), "connection 2 is no longer visible.");
        equal(false, e1.isVisible(), "endpoint 1 is no longer visible.");
        equal(false, e11.isVisible(), "endpoint 1 is no longer visible.");
        equal(true, e2.isVisible(), "endpoint 2 is still visible.");
        equal(true, e3.isVisible(), "endpoint 3 is still visible.");

        // now, we will also hide d3. making d1 visible again should NOT result in c2 becoming visible, because the other endpoint
        // for c2 is e3, which is not visible.
        _jsPlumb.hide(d3, true);
        equal(false, e3.isVisible(), "endpoint 3 is no longer visible.");

        _jsPlumb.show(d1, true);  // now show d1, and alter the endpoints. e1 should be visible, c1 should be visible, but c2 should not.

        equal(true, c1.isVisible(), "Connection 1 is visible again.");
        equal(false, c2.isVisible(), "Connection 2 is not visible.");
        equal(true, e1.isVisible(), "endpoint 1 is visible again.");
        equal(true, e11.isVisible(), "endpoint 11 is visible again.");
        equal(true, e2.isVisible(), "endpoint 2 is still visible.");
        equal(false, e3.isVisible(), "endpoint 3 is still not visible.");
    });

    test("show/hide Overlays", function() {
        var c = _jsPlumb.connect({source:_addDiv("d1"), target:_addDiv("d2"), overlays:[
            [ "Label", { "id":"lbl" } ]
        ]});

        equal(c.getOverlay("lbl").isVisible(), true, "overlay is visible");
        c.hideOverlays();
        //equal(c.getOverlay("lbl").canvas.style.display, "none", "overlay not visible");
        equal(c.getOverlay("lbl").isVisible(), false, "overlay is not visible");
        c.showOverlays();
        equal(c.getOverlay("lbl").isVisible(), true, "overlay is visible");
    });

    //
     //test(" _jsPlumb.hide, two-arg version, endpoints should also be hidden", function() {
     //var d1 = _addDiv("d1"), d2 = _addDiv("d2"),
     //e = { isSource:true, isTarget:true, maxConnections:-1 },
     //e1 = _jsPlumb.addEndpoint(d1, e),
     //e2 = _jsPlumb.addEndpoint(d2, e),
     //c1 = _jsPlumb.connect({source:e1, target:e2});

     //equal(true, c1.isVisible(), "Connection 1 is visible after creation.");
     //equal(true, e1.isVisible(), "endpoint 1 is visible after creation.");
     //equal(true, e2.isVisible(), "endpoint 2 is visible after creation.");

     //_jsPlumb.hide("d1", true);

     //equal(false, c1.isVisible(), "Connection 1 is no longer visible.");
     //equal(false, e1.isVisible(), "endpoint 1 is no longer visible.");
     //equal(true, e2.isVisible(), "endpoint 2 is still visible.");
     //});

     //
     //test for issue 132: label leaves its element in the DOM after it has been
     //removed from a connection.
     //
    test(" label cleans itself up properly", function () {
        var d1 = _addDiv("d1"), d2 = _addDiv("d2");
        var c = _jsPlumb.connect({source: d1, target: d2, overlays: [
            [ "Label", {id: "label", cssClass: "foo"}]
        ]});
        ok(jsPlumb.getSelector(".foo").length == 1, "label element exists in DOM");
        c.removeOverlay("label");
        ok(_length(c.getOverlays()) == 0, "no overlays left on component");
        ok(jsPlumb.getSelector(".foo").length == 0 , "label element does not exist in DOM");
    });


    test(" arrow cleans itself up properly", function () {
        var d1 = _addDiv("d1"), d2 = _addDiv("d2");
        var c = _jsPlumb.connect({source: d1, target: d2, overlays: [
            [ "Arrow", {id: "arrow"}]
        ]});
        ok(c.getOverlay("arrow") != null, "arrow overlay exists");
        c.removeOverlay("arrow");
        ok(c.getOverlay("arrow") == null, "arrow overlay has been removed");
    });

    test(" label overlay getElement function", function () {
        var d1 = _addDiv("d1"), d2 = _addDiv("d2");
        var c = _jsPlumb.connect({source: d1, target: d2, overlays: [
            [ "Label", {id: "label"}]
        ]});
        ok(c.getOverlay("label").getElement() != null, "label overlay exposes element via getElement method");
    });


    test(" label overlay provides getLabel and setLabel methods", function () {
        var d1 = _addDiv("d1"), d2 = _addDiv("d2");
        var c = _jsPlumb.connect({source: d1, target: d2, overlays: [
            [ "Label", {id: "label", label: "foo"}]
        ]});
        var o = c.getOverlay("label"), e = o.getElement();
        equal(e.innerHTML, "foo", "label text is set to original value");
        o.setLabel("baz");
        equal(e.innerHTML, "baz", "label text is set to new value 'baz'");
        equal(o.getLabel(), "baz", "getLabel function works correctly with String");
        // now try functions
        var aFunction = function () {
            return "aFunction";
        };
        o.setLabel(aFunction);
        equal(e.innerHTML, "aFunction", "label text is set to new value from Function");
        equal(o.getLabel(), aFunction, "getLabel function works correctly with Function");
    });

    test(" label overlay custom css class", function () {
        var d1 = _addDiv("d1"), d2 = _addDiv("d2");
        var c = _jsPlumb.connect({source: d1, target: d2, overlays: [
            [ "Label", {
                id: "label",
                cssClass: "foo"
            }]
        ]});
        var o = c.getOverlay("label");
        ok(jsPlumb.hasClass(o.getElement(), "foo"), "label overlay has custom css class");
    });

    test(" label overlay custom css class in labelStyle", function () {
        var d1 = _addDiv("d1"), d2 = _addDiv("d2");
        var c = _jsPlumb.connect({source: d1, target: d2, overlays: [
            [ "Label", {
                id: "label",
                labelStyle: {
                    cssClass: "foo"
                }
            }]
        ]});
        var o = c.getOverlay("label");
        ok(jsPlumb.hasClass(o.getElement(), "foo"), "label overlay has custom css class");
    });


    test(" label overlay - labelStyle", function () {
        var d1 = _addDiv("d1"), d2 = _addDiv("d2");
        var c = _jsPlumb.connect({source: d1, target: d2, overlays: [
            [ "Label", {
                id: "label",
                labelStyle: {
                    borderWidth: 2,
                    borderStyle: "red",
                    fill: "blue",
                    color: "green",
                    padding: 10
                }
            }]
        ]});
        var o = c.getOverlay("label"), el = o.getElement();
        equal(el.style.borderWidth, "2px", "border width 2");
        equal(el.style.borderColor, "red", "border color red");
        equal(el.style.backgroundColor, "blue", "bg color blue");
        equal(el.style.color, "green", "color green");

    });

    test(" parameters object works for Endpoint", function () {
        var d1 = _addDiv("d1"),
            f = function () {
                alert("FOO!");
            },
            e = _jsPlumb.addEndpoint(d1, {
                isSource: true,
                parameters: {
                    "string": "param1",
                    "int": 4,
                    "function": f
                }
            });
        ok(e.getParameter("string") === "param1", "getParameter(String) works correctly");
        ok(e.getParameter("int") === 4, "getParameter(int) works correctly");
        ok(e.getParameter("function") == f, "getParameter(Function) works correctly");
    });


    test(" parameters object works for Connection", function () {
        var d1 = _addDiv("d1"), d2 = _addDiv("d2"),
            f = function () {
                alert("FOO!");
            };
        var c = _jsPlumb.connect({
            source: d1,
            target: d2,
            parameters: {
                "string": "param1",
                "int": 4,
                "function": f
            }
        });
        ok(c.getParameter("string") === "param1", "getParameter(String) works correctly");
        ok(c.getParameter("int") === 4, "getParameter(int) works correctly");
        ok(c.getParameter("function") == f, "getParameter(Function) works correctly");
    });

    test(" parameters set on Endpoints and Connections are all merged, and merged correctly at that.", function () {
        var d1 = _addDiv("d1"),
            d2 = _addDiv("d2"),
            e = _jsPlumb.addEndpoint(d1, {
                isSource: true,
                parameters: {
                    "string": "sourceEndpoint",
                    "int": 0,
                    "function": function () {
                        return "sourceEndpoint";
                    }
                }
            }),
            e2 = _jsPlumb.addEndpoint(d2, {
                isTarget: true,
                parameters: {
                    "int": 1,
                    "function": function () {
                        return "targetEndpoint";
                    }
                }
            }),
            c = _jsPlumb.connect({source: e, target: e2, parameters: {
                "function": function () {
                    return "connection";
                }
            }});

        ok(c.getParameter("string") === "sourceEndpoint", "getParameter(String) works correctly");
        ok(c.getParameter("int") === 0, "getParameter(int) works correctly");
        ok(c.getParameter("function")() == "connection", "getParameter(Function) works correctly");
    });

    // anchor manager tests.  a new and more comprehensive way of managing the paint, introduced in 1.3.5
    test(" anchorManager registers standard connection", function () {
        var d1 = _addDiv("d1"), d2 = _addDiv("d2");
        var c = _jsPlumb.connect({source: d1, target: d2});
        equal(_jsPlumb.anchorManager.getConnectionsFor("d1").length, 1);
        equal(_jsPlumb.anchorManager.getEndpointsFor("d1").length, 1);
        equal(_jsPlumb.anchorManager.getConnectionsFor("d2").length, 1);
        equal(_jsPlumb.anchorManager.getEndpointsFor("d2").length, 1);
        var c2 = _jsPlumb.connect({source: d1, target: d2});
        equal(_jsPlumb.anchorManager.getConnectionsFor("d1").length, 2);
        equal(_jsPlumb.anchorManager.getConnectionsFor("d2").length, 2);
        equal(_jsPlumb.anchorManager.getEndpointsFor("d1").length, 2);
        equal(_jsPlumb.anchorManager.getEndpointsFor("d2").length, 2);
    });


    // anchor manager tests.  a new and more comprehensive way of managing the paint, introduced in 1.3.5
    test(" anchorManager registers dynamic anchor connection, and removes it.", function () {
        var d3 = _addDiv("d3"), d4 = _addDiv("d4");
        var c = _jsPlumb.connect({source: d3, target: d4, anchors: ["AutoDefault", "AutoDefault"]});

        equal(_jsPlumb.anchorManager.getConnectionsFor("d3").length, 1);

        var c2 = _jsPlumb.connect({source: d3, target: d4});
        equal(_jsPlumb.anchorManager.getConnectionsFor("d3").length, 2);
        equal(_jsPlumb.anchorManager.getConnectionsFor("d4").length, 2);

        equal(_jsPlumb.anchorManager.getEndpointsFor("d3").length, 2);
        _jsPlumb.detach(c);
        equal(_jsPlumb.anchorManager.getConnectionsFor("d3").length, 1);
    });

    // anchor manager tests.  a new and more comprehensive way of managing the paint, introduced in 1.3.5
    test(" anchorManager registers continuous anchor connection, and removes it.", function () {
        var d3 = _addDiv("d3"), d4 = _addDiv("d4");
        var c = _jsPlumb.connect({source: d3, target: d4, anchors: ["Continuous", "Continuous"]});

        equal(_jsPlumb.anchorManager.getConnectionsFor("d3").length, 1);
        equal(_jsPlumb.anchorManager.getConnectionsFor("d4").length, 1);

        _jsPlumb.detach(c);
        equal(_jsPlumb.anchorManager.getConnectionsFor("d3").length, 0);
        equal(_jsPlumb.anchorManager.getConnectionsFor("d4").length, 0);

        _jsPlumb.reset();
        equal(_jsPlumb.anchorManager.getEndpointsFor("d4").length, 0);
    });

    test(" Continuous anchor default face, no faces supplied", function () {
        var d3 = _addDiv("d3"), ep = _jsPlumb.addEndpoint(d3, {
            anchor: "Continuous"
        });

        equal(ep.anchor.getDefaultFace(), "top", "default is top when no faces specified");
    });


    test(" Continuous anchor default face, faces supplied", function () {
        var d3 = _addDiv("d3"), ep = _jsPlumb.addEndpoint(d3, {
            anchor: [ "Continuous", { faces: [ "bottom", "left" ] } ]
        });

        equal(ep.anchor.getDefaultFace(), "bottom", "default is bottom");
    });

    asyncTest(" setImage on Endpoint, with supplied onload", function () {

        var d1 = _addDiv("d1"), d2 = _addDiv("d2"), ep,
            e = {
                endpoint: [ "Image", {
                    src: "atom.png",
                    onload: function (imgEp) {
                        QUnit.start();
                        ok(imgEp._jsPlumb.img.src.indexOf("atom.png") != -1);
                        ep.setImage("littledot.png", function (imgEp) {
                            ok(imgEp._jsPlumb.img.src.indexOf("littledot.png") != -1);
                        });
                    }
                } ]
            };


        ep = _jsPlumb.addEndpoint(d1, e);

    });


// issue 190 - regressions with getInstance.  these tests ensure that generated ids are unique across
// instances.    

    test(" id clashes between instances", function () {
        var d1 = document.createElement("div"),
            d2 = document.createElement("div"),
            _jsp2 = jsPlumb.getInstance();

        document.body.appendChild(d1);
        document.body.appendChild(d2);

        _jsPlumb.addEndpoint(d1);
        _jsp2.addEndpoint(d2);

        var id1 = d1.getAttribute("id"),
            id2 = d2.getAttribute("id");

        var idx = id1.indexOf("_"), idx2 = id1.lastIndexOf("_"), v1 = id1.substring(idx, idx2);
        var idx3 = id2.indexOf("_"), idx4 = id2.lastIndexOf("_"), v2 = id2.substring(idx3, idx4);

        ok(v1 != v2, "instance versions are different : " + v1 + " : " + v2);

        _jsp2.unbindContainer();
    });

    test(" id clashes between instances", function () {
        var d1 = document.createElement("div"),
            d2 = document.createElement("div");

        document.body.appendChild(d1);
        document.body.appendChild(d2);

        _jsPlumb.addEndpoint(d1);
        _jsPlumb.addEndpoint(d2);

        var id1 = d1.getAttribute("id"),
            id2 = d2.getAttribute("id");

        var idx = id1.indexOf("_"), idx2 = id1.lastIndexOf("_"), v1 = id1.substring(idx, idx2);
        var idx3 = id2.indexOf("_"), idx4 = id2.lastIndexOf("_"), v2 = id2.substring(idx3, idx4);

        ok(v1 == v2, "instance versions are the same : " + v1 + " : " + v2);
    });



    test(" importDefaults", function () {
        _jsPlumb.Defaults.Anchors = ["LeftMiddle", "RightMiddle"];
        var d1 = _addDiv("d1"),
            d2 = _addDiv(d2),
            c = _jsPlumb.connect({source: d1, target: d2}),
            e = c.endpoints[0];

        equal(e.anchor.x, 0, "left middle anchor");
        equal(e.anchor.y, 0.5, "left middle anchor");

        _jsPlumb.importDefaults({
            Anchors: ["TopLeft", "TopRight"]
        });

        var conn = _jsPlumb.connect({source: d1, target: d2}),
            e1 = conn.endpoints[0], e2 = conn.endpoints[1];

        equal(e1.anchor.x, 0, "top leftanchor");
        equal(e2.anchor.y, 0, "top left anchor");
        equal(e2.anchor.x, 1, "top right anchor");
        equal(e2.anchor.y, 0, "top right anchor");

    });


    test(" restoreDefaults", function () {
        _jsPlumb.importDefaults({
            Anchors: ["TopLeft", "TopRight"]
        });

        var d1 = _addDiv("d1"), d2 = _addDiv("d2"), conn = _jsPlumb.connect({source: d1, target: d2}),
            e1 = conn.endpoints[0], e2 = conn.endpoints[1];

        equal(e1.anchor.x, 0, "top leftanchor");
        equal(e2.anchor.y, 0, "top left anchor");
        equal(e2.anchor.x, 1, "top right anchor");
        equal(e2.anchor.y, 0, "top right anchor");

        _jsPlumb.restoreDefaults();

        var conn2 = _jsPlumb.connect({source: d1, target: d2}),
            e3 = conn2.endpoints[0], e4 = conn2.endpoints[1];

        equal(e3.anchor.x, 0.5, "bottom center anchor");
        equal(e3.anchor.y, 1, "bottom center anchor");
        equal(e4.anchor.x, 0.5, "bottom center anchor");
        equal(e4.anchor.y, 1, "bottom center anchor");
    });



// setId function

    test(" setId, taking two strings, only default scope", function () {
        _addDiv("d1");
        _addDiv("d2");

        _jsPlumb.Defaults.MaxConnections = -1;
        var e1 = _jsPlumb.addEndpoint("d1"),
            e2 = _jsPlumb.addEndpoint("d2"),
            e3 = _jsPlumb.addEndpoint("d1");

        assertEndpointCount("d1", 2, _jsPlumb);
        equal(e1.elementId, "d1", "endpoint has correct element id");
        equal(e3.elementId, "d1", "endpoint has correct element id");
        equal(e1.anchor.elementId, "d1", "anchor has correct element id");
        equal(e3.anchor.elementId, "d1", "anchor has correct element id");

        var c = _jsPlumb.connect({source: e1, target: e2}),
            c2 = _jsPlumb.connect({source: e2, target: e1});

        _jsPlumb.setId("d1", "d3");
        assertEndpointCount("d3", 2, _jsPlumb);
        assertEndpointCount("d1", 0, _jsPlumb);

        equal(e1.elementId, "d3", "endpoint has correct element id");
        equal(e3.elementId, "d3", "endpoint has correct element id");
        equal(e1.anchor.elementId, "d3", "anchor has correct element id");
        equal(e3.anchor.elementId, "d3", "anchor has correct element id");

        equal(c.sourceId, "d3", "connection's sourceId has changed");
        equal(c.source.getAttribute("id"), "d3", "connection's source has changed");
        equal(c2.targetId, "d3", "connection's targetId has changed");
        equal(c2.target.getAttribute("id"), "d3", "connection's target has changed");
    });

    test(" setId, taking a selector and a string, only default scope", function () {
        _addDiv("d1");
        _addDiv("d2");

        _jsPlumb.Defaults.MaxConnections = -1;
        var e1 = _jsPlumb.addEndpoint("d1"),
            e2 = _jsPlumb.addEndpoint("d2"),
            e3 = _jsPlumb.addEndpoint("d1");

        assertEndpointCount("d1", 2, _jsPlumb);
        equal(e1.elementId, "d1", "endpoint has correct element id");
        equal(e3.elementId, "d1", "endpoint has correct element id");
        equal(e1.anchor.elementId, "d1", "anchor has correct element id");
        equal(e3.anchor.elementId, "d1", "anchor has correct element id");

        var c = _jsPlumb.connect({source: e1, target: e2}),
            c2 = _jsPlumb.connect({source: e2, target: e1});

        ok(_jsPlumb.getManagedElements()["d1"] != null, "d1 exists in managed elements");
        ok(_jsPlumb.getManagedElements()["d3"] == null, "d3 does not exist in managed elements");

        _jsPlumb.setId(jsPlumb.getSelector("#d1"), "d3");
        assertEndpointCount("d3", 2, _jsPlumb);
        assertEndpointCount("d1", 0, _jsPlumb);

        equal(e1.elementId, "d3", "endpoint has correct element id");
        equal(e3.elementId, "d3", "endpoint has correct element id");
        equal(e1.anchor.elementId, "d3", "anchor has correct element id");
        equal(e3.anchor.elementId, "d3", "anchor has correct element id");

        equal(c.sourceId, "d3", "connection's sourceId has changed");
        equal(c.source.getAttribute("id"), "d3", "connection's source has changed");
        equal(c2.targetId, "d3", "connection's targetId has changed");
        equal(c2.target.getAttribute("id"), "d3", "connection's target has changed");

        ok(_jsPlumb.getManagedElements()["d1"] == null, "d1 removed from managed elements");
        ok(_jsPlumb.getManagedElements()["d3"] != null, "d3 exists in managed elements");

    });

    test(" setId, taking a DOM element and a string, only default scope", function () {
        _addDiv("d1");
        _addDiv("d2");

        _jsPlumb.Defaults.MaxConnections = -1;
        var e1 = _jsPlumb.addEndpoint("d1"),
            e2 = _jsPlumb.addEndpoint("d2"),
            e3 = _jsPlumb.addEndpoint("d1");

        assertEndpointCount("d1", 2, _jsPlumb);
        equal(e1.elementId, "d1", "endpoint has correct element id");
        equal(e3.elementId, "d1", "endpoint has correct element id");
        equal(e1.anchor.elementId, "d1", "anchor has correct element id");
        equal(e3.anchor.elementId, "d1", "anchor has correct element id");

        var c = _jsPlumb.connect({source: e1, target: e2}),
            c2 = _jsPlumb.connect({source: e2, target: e1});

        _jsPlumb.setId(document.getElementById("d1"), "d3");
        assertEndpointCount("d3", 2, _jsPlumb);
        assertEndpointCount("d1", 0, _jsPlumb);

        equal(e1.elementId, "d3", "endpoint has correct element id");
        equal(e3.elementId, "d3", "endpoint has correct element id");
        equal(e1.anchor.elementId, "d3", "anchor has correct element id");
        equal(e3.anchor.elementId, "d3", "anchor has correct element id");

        equal(c.sourceId, "d3", "connection's sourceId has changed");
        equal(c.source.getAttribute("id"), "d3", "connection's source has changed");
        equal(c2.targetId, "d3", "connection's targetId has changed");
        equal(c2.target.getAttribute("id"), "d3", "connection's target has changed");
    });

    test(" setId, taking two strings, mix of scopes", function () {
        _addDiv("d1");
        _addDiv("d2");

        _jsPlumb.Defaults.MaxConnections = -1;
        var e1 = _jsPlumb.addEndpoint("d1"),
            e2 = _jsPlumb.addEndpoint("d2"),
            e3 = _jsPlumb.addEndpoint("d1");

        assertEndpointCount("d1", 2, _jsPlumb);
        equal(e1.elementId, "d1", "endpoint has correct element id");
        equal(e3.elementId, "d1", "endpoint has correct element id");
        equal(e1.anchor.elementId, "d1", "anchor has correct element id");
        equal(e3.anchor.elementId, "d1", "anchor has correct element id");

        var c = _jsPlumb.connect({source: e1, target: e2, scope: "FOO"}),
            c2 = _jsPlumb.connect({source: e2, target: e1});

        _jsPlumb.setId("d1", "d3");
        assertEndpointCount("d3", 2, _jsPlumb);
        assertEndpointCount("d1", 0, _jsPlumb);

        equal(e1.elementId, "d3", "endpoint has correct element id");
        equal(e3.elementId, "d3", "endpoint has correct element id");
        equal(e1.anchor.elementId, "d3", "anchor has correct element id");
        equal(e3.anchor.elementId, "d3", "anchor has correct element id");

        equal(c.sourceId, "d3", "connection's sourceId has changed");
        equal(c.source.getAttribute("id"), "d3", "connection's source has changed");
        equal(c2.targetId, "d3", "connection's targetId has changed");
        equal(c2.target.getAttribute("id"), "d3", "connection's target has changed");
    });

    test(" setId, taking a selector and a string, mix of scopes", function () {
        _addDiv("d1");
        _addDiv("d2");

        _jsPlumb.Defaults.MaxConnections = -1;
        var e1 = _jsPlumb.addEndpoint("d1"),
            e2 = _jsPlumb.addEndpoint("d2"),
            e3 = _jsPlumb.addEndpoint("d1");

        assertEndpointCount("d1", 2, _jsPlumb);
        equal(e1.elementId, "d1", "endpoint has correct element id");
        equal(e3.elementId, "d1", "endpoint has correct element id");
        equal(e1.anchor.elementId, "d1", "anchor has correct element id");
        equal(e3.anchor.elementId, "d1", "anchor has correct element id");

        var c = _jsPlumb.connect({source: e1, target: e2, scope: "FOO"}),
            c2 = _jsPlumb.connect({source: e2, target: e1});

        _jsPlumb.setId(jsPlumb.getSelector("#d1"), "d3");
        assertEndpointCount("d3", 2, _jsPlumb);
        assertEndpointCount("d1", 0, _jsPlumb);

        equal(e1.elementId, "d3", "endpoint has correct element id");
        equal(e3.elementId, "d3", "endpoint has correct element id");
        equal(e1.anchor.elementId, "d3", "anchor has correct element id");
        equal(e3.anchor.elementId, "d3", "anchor has correct element id");

        equal(c.sourceId, "d3", "connection's sourceId has changed");
        equal(c.source.getAttribute("id"), "d3", "connection's source has changed");
        equal(c2.targetId, "d3", "connection's targetId has changed");
        equal(c2.target.getAttribute("id"), "d3", "connection's target has changed");
    });

    test(" setId, taking a DOM element and a string, mix of scopes", function () {
        _addDiv("d1");
        _addDiv("d2");

        _jsPlumb.Defaults.MaxConnections = -1;
        var e1 = _jsPlumb.addEndpoint("d1"),
            e2 = _jsPlumb.addEndpoint("d2"),
            e3 = _jsPlumb.addEndpoint("d1");

        assertEndpointCount("d1", 2, _jsPlumb);
        equal(e1.elementId, "d1", "endpoint has correct element id");
        equal(e3.elementId, "d1", "endpoint has correct element id");
        equal(e1.anchor.elementId, "d1", "anchor has correct element id");
        equal(e3.anchor.elementId, "d1", "anchor has correct element id");

        var c = _jsPlumb.connect({source: e1, target: e2, scope: "FOO"}),
            c2 = _jsPlumb.connect({source: e2, target: e1});

        _jsPlumb.setId(jsPlumb.getSelector("#d1")[0], "d3");
        assertEndpointCount("d3", 2, _jsPlumb);
        assertEndpointCount("d1", 0, _jsPlumb);

        equal(e1.elementId, "d3", "endpoint has correct element id");
        equal(e3.elementId, "d3", "endpoint has correct element id");
        equal(e1.anchor.elementId, "d3", "anchor has correct element id");
        equal(e3.anchor.elementId, "d3", "anchor has correct element id");

        equal(c.sourceId, "d3", "connection's sourceId has changed");
        equal(c.source.getAttribute("id"), "d3", "connection's source has changed");
        equal(c2.targetId, "d3", "connection's targetId has changed");
        equal(c2.target.getAttribute("id"), "d3", "connection's target has changed");
    });

    test(" setIdChanged, ", function () {
        _addDiv("d1");
        _addDiv("d2");

        _jsPlumb.Defaults.MaxConnections = -1;
        var e1 = _jsPlumb.addEndpoint("d1"),
            e2 = _jsPlumb.addEndpoint("d2"),
            e3 = _jsPlumb.addEndpoint("d1");

        assertEndpointCount("d1", 2, _jsPlumb);
        equal(e1.elementId, "d1", "endpoint has correct element id");
        equal(e3.elementId, "d1", "endpoint has correct element id");
        equal(e1.anchor.elementId, "d1", "anchor has correct element id");
        equal(e3.anchor.elementId, "d1", "anchor has correct element id");

        var c = _jsPlumb.connect({source: e1, target: e2}),
            c2 = _jsPlumb.connect({source: e2, target: e1});

        document.getElementById("d1").setAttribute("id", "d3");

        _jsPlumb.setIdChanged("d1", "d3");

        assertEndpointCount("d3", 2, _jsPlumb);
        assertEndpointCount("d1", 0, _jsPlumb);

        equal(e1.elementId, "d3", "endpoint has correct element id");
        equal(e3.elementId, "d3", "endpoint has correct element id");
        equal(e1.anchor.elementId, "d3", "anchor has correct element id");
        equal(e3.anchor.elementId, "d3", "anchor has correct element id");

        equal(c.sourceId, "d3", "connection's sourceId has changed");
        equal(c.source.getAttribute("id"), "d3", "connection's source has changed");
        equal(c2.targetId, "d3", "connection's targetId has changed");
        equal(c2.target.getAttribute("id"), "d3", "connection's target has changed");
    });

    test(" setId, taking two strings, testing makeSource/makeTarget", function () {
        var d1 = _addDiv("d1");
        var d2 = _addDiv("d2");

        // setup d1 as a source
        _jsPlumb.makeSource("d1", {
            endpoint:"Rectangle",
            parameters:{
                foo:"foo"
            }
        });
        // and d2 as a target
        _jsPlumb.makeTarget("d2", {
            endpoint:"Rectangle"
        });

        // connect them, and check that the endpoints are of tyoe Rectangle, per the makeSource/makeTarget
        // directives
        var c = _jsPlumb.connect({source: "d1", target: "d2"});
        equal(c.endpoints[0].type, "Rectangle", "source endpoint is rectangle");
        equal(c.endpoints[1].type, "Rectangle", "target endpoint is rectangle");

        // now change the id of d1 and connect the new id, and check again that the source endpoint is Rectangle
        _jsPlumb.setId(d1, "foo");
        _jsPlumb.setId(d2, "bar");
        var c2 = _jsPlumb.connect({source: "foo", target: "bar"});
        equal(c2.endpoints[0].type, "Rectangle", "source endpoint is rectangle");
        equal(c2.endpoints[1].type, "Rectangle", "target endpoint is rectangle");

    });

    test(" endpoint hide/show should hide/show overlays", function () {
        _addDiv("d1");
        var e1 = _jsPlumb.addEndpoint("d1", {
                overlays: [
                    [ "Label", { id: "label", label: "foo" } ]
                ]
            }),
            o = e1.getOverlay("label");

        ok(o.isVisible(), "overlay is initially visible");
        _jsPlumb.hide("d1", true);
        ok(!o.isVisible(), "overlay is no longer visible");
    });

    test(" connection hide/show should hide/show overlays", function () {
        _addDiv("d1");
        _addDiv("d2");
        var c = _jsPlumb.connect({source: "d1", target: "d2",
                overlays: [
                    [ "Label", { id: "label", label: "foo" } ]
                ]
            }),
            o = c.getOverlay("label");

        ok(o.isVisible(), "overlay is initially visible");
        _jsPlumb.hide("d1", true);
        ok(!o.isVisible(), "overlay is no longer visible");
    });

    test(" select, basic test", function () {
        _addDiv("d1");
        _addDiv("d2");
        var c = _jsPlumb.connect({source: "d1", target: "d2"}),
            s = _jsPlumb.select({source: "d1"});

        equal(s.length, 1, "one connection selected");
        equal(s.get(0).sourceId, "d1", "d1 is connection source");

        s.setHover(true);
        ok(s.get(0).isHover(), "connection has had hover set to true");
        s.setHover(false);
        ok(!(s.get(0).isHover()), "connection has had hover set to false");
    });

    test(" select, basic test with multiple scopes; dont filter on scope.", function () {
        _addDiv("d1");
        _addDiv("d2");
        var c = _jsPlumb.connect({source: "d1", target: "d2", scope: "FOO"}),
            c2 = _jsPlumb.connect({source: "d1", target: "d2", scope: "BAR"}),
            s = _jsPlumb.select({source: "d1"});

        equal(s.length, 2, "two connections selected");
        equal(s.get(0).sourceId, "d1", "d1 is connection source");

        s.setHover(true);
        ok(s.get(0).isHover(), "connection has had hover set to true");
        s.setHover(false);
        ok(!(s.get(0).isHover()), "connection has had hover set to false");
    });

    test(" select, basic test with multiple scopes; filter on scope", function () {
        _addDiv("d1");
        _addDiv("d2");
        var c = _jsPlumb.connect({source: "d1", target: "d2", scope: "FOO"}),
            c2 = _jsPlumb.connect({source: "d1", target: "d2", scope: "BAR"}),
            s = _jsPlumb.select({source: "d1", scope: "FOO"});

        equal(s.length, 1, "one connection selected");
        equal(s.get(0).sourceId, "d1", "d1 is connection source");

        s.setHover(true);
        ok(s.get(0).isHover(), "connection has had hover set to true");
        s.setHover(false);
        ok(!(s.get(0).isHover()), "connection has had hover set to false");
    });

    test(" select, basic test with multiple scopes; filter on scopes", function () {
        _addDiv("d1");
        _addDiv("d2");
        var c = _jsPlumb.connect({source: "d1", target: "d2", scope: "FOO"}),
            c2 = _jsPlumb.connect({source: "d1", target: "d2", scope: "BAR"}),
            c3 = _jsPlumb.connect({source: "d1", target: "d2", scope: "BAZ"})
        s = _jsPlumb.select({source: "d1", scope: ["FOO", "BAR"]});

        equal(s.length, 2, "two connections selected");
        equal(s.get(0).sourceId, "d1", "d1 is connection source");

        s.setHover(true);
        ok(s.get(0).isHover(), "connection has had hover set to true");
        s.setHover(false);
        ok(!(s.get(0).isHover()), "connection has had hover set to false");
    });

    test(" select, basic test with multiple scopes; scope but no scope filter; single source id", function () {
        _addDiv("d1");
        _addDiv("d2");
        var c = _jsPlumb.connect({source: "d1", target: "d2", scope: "FOO"}),
            c2 = _jsPlumb.connect({source: "d1", target: "d2", scope: "BAR"}),
            c3 = _jsPlumb.connect({source: "d1", target: "d2", scope: "BAZ"}),
            c4 = _jsPlumb.connect({source: "d2", target: "d1", scope: "BOZ"}),
            s = _jsPlumb.select({source: "d1"});

        equal(s.length, 3, "three connections selected");
        equal(s.get(0).sourceId, "d1", "d1 is connection source");

        s.setHover(true);
        ok(s.get(0).isHover(), "connection has had hover set to true");
        s.setHover(false);
        ok(!(s.get(0).isHover()), "connection has had hover set to false");
    });

    test(" select, basic test with multiple scopes; filter on scopes; single source id", function () {
        _addDiv("d1");
        _addDiv("d2");
        var c = _jsPlumb.connect({source: "d1", target: "d2", scope: "FOO"}),
            c2 = _jsPlumb.connect({source: "d1", target: "d2", scope: "BAR"}),
            c3 = _jsPlumb.connect({source: "d1", target: "d2", scope: "BAZ"}),
            c4 = _jsPlumb.connect({source: "d2", target: "d1", scope: "BOZ"}),
            s = _jsPlumb.select({source: "d1", scope: ["FOO", "BAR", "BOZ"]});

        equal(s.length, 2, "two connections selected");
        equal(s.get(0).sourceId, "d1", "d1 is connection source");

        s.setHover(true);
        ok(s.get(0).isHover(), "connection has had hover set to true");
        s.setHover(false);
        ok(!(s.get(0).isHover()), "connection has had hover set to false");
    });

    test(" setHoverSuspended overrides setHover on connections", function () {
        _addDiv("d1");
        _addDiv("d2");
        var c = _jsPlumb.connect({source: "d1", target: "d2", scope: "FOO"}),
            c2 = _jsPlumb.connect({source: "d1", target: "d2", scope: "BAR"}),
            c3 = _jsPlumb.connect({source: "d1", target: "d2", scope: "BAZ"}),
            c4 = _jsPlumb.connect({source: "d2", target: "d1", scope: "BOZ"}),
            s = _jsPlumb.select({source: "d1", scope: ["FOO", "BAR", "BOZ"]});

        _jsPlumb.setHoverSuspended(true);
        s.setHover(true);
        ok(s.get(0).isHover() == false, "connection did not set hover as jsplumb overrides it");
        _jsPlumb.setHoverSuspended(false);
        s.setHover(true);
        ok(s.get(0).isHover(), "connection did set hover as jsplumb override removed");
    });

    test(" select, basic test with multiple scopes; filter on scope; dont supply sourceid", function () {
        _addDiv("d1");
        _addDiv("d2");
        var c = _jsPlumb.connect({source: "d1", target: "d2", scope: "FOO"}),
            c2 = _jsPlumb.connect({source: "d1", target: "d2", scope: "BAR"}),
            s = _jsPlumb.select({ scope: "FOO" });

        equal(s.length, 1, "two connections selected");
        equal(s.get(0).sourceId, "d1", "d1 is connection source");

        s.setHover(true);
        ok(s.get(0).isHover(), "connection has had hover set to true");
        s.setHover(false);
        ok(!(s.get(0).isHover()), "connection has had hover set to false");
    });

    test(" select, basic test with multiple scopes; filter on scope; dont supply sourceid", function () {
        _addDiv("d1");
        _addDiv("d2");
        var c = _jsPlumb.connect({source: "d1", target: "d2", scope: "FOO"}),
            c2 = _jsPlumb.connect({source: "d2", target: "d1", scope: "BAR"}),
            s = _jsPlumb.select({ scope: "FOO" });

        equal(s.length, 1, "two connections selected");
        equal(s.get(0).sourceId, "d1", "d1 is connection source");

        s.setHover(true);
        ok(s.get(0).isHover(), "connection has had hover set to true");
        s.setHover(false);
        ok(!(s.get(0).isHover()), "connection has had hover set to false");
    });

    test(" select, two connections, with overlays", function () {
        _addDiv("d1");
        _addDiv("d2");
        var c = _jsPlumb.connect({
                source: "d1",
                target: "d2",
                overlays: [
                    ["Label", {id: "l"}]
                ]
            }),
            c2 = _jsPlumb.connect({
                source: "d1",
                target: "d2",
                overlays: [
                    ["Label", {id: "l"}]
                ]
            }),
            s = _jsPlumb.select({source: "d1"});

        equal(s.length, 2, "two connections selected");
        ok(s.get(0).getOverlay("l") != null, "connection has overlay");
        ok(s.get(1).getOverlay("l") != null, "connection has overlay");
    });

    test(" select, chaining with setHover and hideOverlay", function () {
        _addDiv("d1");
        _addDiv("d2");
        var c = _jsPlumb.connect({
            source: "d1",
            target: "d2",
            overlays: [
                ["Label", {id: "l"}]
            ]
        });
        s = _jsPlumb.select({source: "d1"});

        s.setHover(false).hideOverlay("l");

        ok(!(s.get(0).isHover()), "connection is not hover");
        ok(!(s.get(0).getOverlay("l").isVisible()), "overlay is not visible");
    });

    test(" select, .each function", function () {
        for (var i = 1; i < 6; i++) {
            _addDiv("d" + i);
            _addDiv("d" + (i * 10));
            _jsPlumb.connect({
                source: "d" + i,
                target: "d" + (i * 10)
            });
        }

        var s = _jsPlumb.select();
        equal(s.length, 5, "there are five connections");

        var t = "";
        s.each(function (connection) {
            t += "f";
        });
        equal("fffff", t, ".each is working");
    });

    test(" select, multiple connections + chaining", function () {
        for (var i = 1; i < 6; i++) {
            _addDiv("d" + i);
            _addDiv("d" + (i * 10));
            _jsPlumb.connect({
                source: "d" + i,
                target: "d" + (i * 10),
                overlays: [
                    ["Arrow", {location: 0.3}],
                    ["Arrow", {location: 0.7}]
                ]
            });
        }

        var s = _jsPlumb.select().removeAllOverlays().setParameter("foo", "bar").setHover(false).setLabel("baz");
        equal(s.length, 5, "there are five connections");

        for (var j = 0; j < 5; j++) {
            equal(_length(s.get(j).getOverlays()), 1, "one overlay: the label");
            equal(s.get(j).getParameter("foo"), "bar", "parameter foo has value 'bar'");
            ok(!(s.get(j).isHover()), "hover is set to false");
            equal(s.get(j).getLabel(), "baz", "label is set to 'baz'");
        }
    });

    test(" select, simple getter", function () {
        for (var i = 1; i < 6; i++) {
            _addDiv("d" + i);
            _addDiv("d" + (i * 10));
            _jsPlumb.connect({
                source: "d" + i,
                target: "d" + (i * 10),
                label: "FOO"
            });
        }

        var lbls = _jsPlumb.select().getLabel();
        equal(lbls.length, 5, "there are five labels");

        for (var j = 0; j < 5; j++) {
            equal(lbls[j][0], "FOO", "label has value 'FOO'");
        }
    });

    test(" select, getter + chaining", function () {
        for (var i = 1; i < 6; i++) {
            _addDiv("d" + i);
            _addDiv("d" + (i * 10));
            _jsPlumb.connect({
                source: "d" + i,
                target: "d" + (i * 10),
                label: "FOO"
            });
        }

        var params = _jsPlumb.select().removeAllOverlays().setParameter("foo", "bar").getParameter("foo");
        equal(params.length, 5, "there are five params");

        for (var j = 0; j < 5; j++) {
            equal(params[j][0], "bar", "parameter has value 'bar'");
        }
    });


    test(" select, detach method", function () {
        for (var i = 1; i < 6; i++) {
            _addDiv("d" + i);
            _addDiv("d" + (i * 10));
            _jsPlumb.connect({
                source: "d" + i,
                target: "d" + (i * 10),
                label: "FOO"
            });
        }

        var params = _jsPlumb.select().detach();

        equal(_jsPlumb.select().length, 0, "there are no connections");
    });

    test(" select, repaint method", function () {
        for (var i = 1; i < 6; i++) {
            _addDiv("d" + i);
            _addDiv("d" + (i * 10));
            _jsPlumb.connect({
                source: "d" + i,
                target: "d" + (i * 10),
                label: "FOO"
            });
        }

        var len = _jsPlumb.select().repaint().length;

        equal(len, 5, "there are five connections");
    });


    // selectEndpoints
    test(" selectEndpoints, basic tests", function () {
        var d1 = _addDiv("d1"), _d2 = _addDiv("d2"),
            e1 = _jsPlumb.addEndpoint(d1),
            e2 = _jsPlumb.addEndpoint(d1);

        equal(_jsPlumb.selectEndpoints().length, 2, "there are two endpoints");
        equal(_jsPlumb.selectEndpoints({element: "d1"}).length, 2, "there are two endpoints on d1");
        equal(_jsPlumb.selectEndpoints({element: "d2"}).length, 0, "there are 0 endpoints on d2");

        equal(_jsPlumb.selectEndpoints({source: "d1"}).length, 0, "there are zero source endpoints on d1");
        equal(_jsPlumb.selectEndpoints({target: "d1"}).length, 0, "there are zero target endpoints on d1");
        equal(_jsPlumb.selectEndpoints({source: "d2"}).length, 0, "there are zero source endpoints on d2");
        equal(_jsPlumb.selectEndpoints({target: "d2"}).length, 0, "there are zero target endpoints on d2");

        equal(_jsPlumb.selectEndpoints({source: "d1", scope: "FOO"}).length, 0, "there are zero source endpoints on d1 with scope FOO");

        _jsPlumb.addEndpoint("d2", { scope: "FOO", isSource: true });
        equal(_jsPlumb.selectEndpoints({source: "d2", scope: "FOO"}).length, 1, "there is one source endpoint on d2 with scope FOO");

        equal(_jsPlumb.selectEndpoints({element: ["d2", "d1"]}).length, 3, "there are three endpoints between d2 and d1");
    });

    test(" selectEndpoints, basic tests, various input argument formats", function () {
        var d1 = _addDiv("d1"), _d2 = _addDiv("d2"),
            e1 = _jsPlumb.addEndpoint(d1),
            e2 = _jsPlumb.addEndpoint(d1);

        equal(_jsPlumb.selectEndpoints({element: "d1"}).length, 2, "using id, there are two endpoints on d1");
        equal(_jsPlumb.selectEndpoints({element: d1}).length, 2, "using dom element, there are two endpoints on d1");
        equal(_jsPlumb.selectEndpoints({element: jsPlumb.getSelector("#d1")}).length, 2, "using selector, there are two endpoints on d1");
        equal(_jsPlumb.selectEndpoints({element: jsPlumb.getSelector(d1)}).length, 2, "using selector with dom element, there are two endpoints on d1");

    });

    test(" selectEndpoints, basic tests, scope", function () {
        var d1 = _addDiv("d1"), _d2 = _addDiv("d2"),
            e1 = _jsPlumb.addEndpoint(d1, {scope: "FOO"}),
            e2 = _jsPlumb.addEndpoint(d1);

        equal(_jsPlumb.selectEndpoints({element: "d1"}).length, 2, "using id, there are two endpoints on d1");
        equal(_jsPlumb.selectEndpoints({element: "d1", scope: "FOO"}).length, 1, "using id, there is one endpoint on d1 with scope 'FOO'");
        _jsPlumb.addEndpoint(d1, {scope: "BAR"}),
            equal(_jsPlumb.selectEndpoints({element: "d1", scope: "FOO"}).length, 1, "using id, there is one endpoint on d1 with scope 'BAR'");
        equal(_jsPlumb.selectEndpoints({element: "d1", scope: ["BAR", "FOO"]}).length, 2, "using id, there are two endpoints on d1 with scope 'BAR' or 'FOO'");
    });

    test(" selectEndpoints, isSource tests", function () {
        var d1 = _addDiv("d1"), _d2 = _addDiv("d2"),
            e1 = _jsPlumb.addEndpoint(d1, {isSource: true}),
            e2 = _jsPlumb.addEndpoint(d1),
            e3 = _jsPlumb.addEndpoint(d2, {isSource: true});

        equal(_jsPlumb.selectEndpoints({source: "d1"}).length, 1, "there is one source endpoint on d1");
        equal(_jsPlumb.selectEndpoints({target: "d1"}).length, 0, "there are zero target endpoints on d1");

        equal(_jsPlumb.selectEndpoints({source: "d2"}).length, 1, "there is one source endpoint on d2");

        equal(_jsPlumb.selectEndpoints({source: ["d2", "d1"]}).length, 2, "there are two source endpoints between d1 and d2");
    });

    test(" selectEndpoints, isTarget tests", function () {
        var d1 = _addDiv("d1"), _d2 = _addDiv("d2"),
            e1 = _jsPlumb.addEndpoint(d1, {isTarget: true}),
            e2 = _jsPlumb.addEndpoint(d1),
            e3 = _jsPlumb.addEndpoint(d2, {isTarget: true});

        equal(_jsPlumb.selectEndpoints({target: "d1"}).length, 1, "there is one target endpoint on d1");
        equal(_jsPlumb.selectEndpoints({source: "d1"}).length, 0, "there are zero source endpoints on d1");

        equal(_jsPlumb.selectEndpoints({target: "d2"}).length, 1, "there is one target endpoint on d2");

        equal(_jsPlumb.selectEndpoints({target: ["d2", "d1"]}).length, 2, "there are two target endpoints between d1 and d2");
    });

    test(" selectEndpoints, isSource + isTarget tests", function () {
        var d1 = _addDiv("d1"), _d2 = _addDiv("d2"),
            e1 = _jsPlumb.addEndpoint(d1, {isSource: true, isTarget: true}),
            e2 = _jsPlumb.addEndpoint(d1),
            e3 = _jsPlumb.addEndpoint(d1, {isSource: true}),
            e4 = _jsPlumb.addEndpoint(d1, {isTarget: true});

        equal(_jsPlumb.selectEndpoints({source: "d1"}).length, 2, "there are two source endpoints on d1");
        equal(_jsPlumb.selectEndpoints({target: "d1"}).length, 2, "there are two target endpoints on d1");

        equal(_jsPlumb.selectEndpoints({target: "d1", source: "d1"}).length, 1, "there is one source and target endpoint on d1");

        equal(_jsPlumb.selectEndpoints({element: "d1"}).length, 4, "there are four endpoints on d1");

    });

    test(" selectEndpoints, delete endpoints", function () {
        var d1 = _addDiv("d1"), _d2 = _addDiv("d2"),
            e1 = _jsPlumb.addEndpoint(d1, {isSource: true, isTarget: true});

        equal(_jsPlumb.selectEndpoints({element: "d1"}).length, 1, "there is one endpoint on d1");
        _jsPlumb.selectEndpoints({source: "d1"}).remove();
        equal(_jsPlumb.selectEndpoints({element: "d1"}).length, 0, "there are zero endpoints on d1");
    });

    test(" selectEndpoints, detach connections", function () {
        var d1 = _addDiv("d1"), _d2 = _addDiv("d2"),
            e1 = _jsPlumb.addEndpoint(d1, {isSource: true, isTarget: true}),
            e2 = _jsPlumb.addEndpoint(d2, {isSource: true, isTarget: true});

        _jsPlumb.connect({source: e1, target: e2});

        equal(e1.connections.length, 1, "there is one connection on d1's endpoint");
        equal(e2.connections.length, 1, "there is one connection on d2's endpoint");

        _jsPlumb.selectEndpoints({source: "d1"}).detachAll();

        equal(e1.connections.length, 0, "there are zero connections on d1's endpoint");
        equal(e2.connections.length, 0, "there are zero connections on d2's endpoint");
    });

    test(" selectEndpoints, hover tests", function () {
        var d1 = _addDiv("d1"), _d2 = _addDiv("d2"),
            e1 = _jsPlumb.addEndpoint(d1, {isSource: true, isTarget: true});

        equal(e1.isHover(), false, "hover not set");
        _jsPlumb.selectEndpoints({source: "d1"}).setHover(true);
        equal(e1.isHover(), true, "hover set");
        _jsPlumb.selectEndpoints({source: "d1"}).setHover(false);
        equal(e1.isHover(), false, "hover no longer set");
    });

    test(" selectEndpoints, setEnabled tests", function () {
        var d1 = _addDiv("d1"), _d2 = _addDiv("d2"),
            e1 = _jsPlumb.addEndpoint(d1, {isSource: true, isTarget: true});

        equal(e1.isEnabled(), true, "endpoint is enabled");
        _jsPlumb.selectEndpoints({source: "d1"}).setEnabled(false);
        equal(e1.isEnabled(), false, "endpoint not enabled");
    });

    test(" selectEndpoints, setEnabled tests", function () {
        var d1 = _addDiv("d1"), _d2 = _addDiv("d2"),
            e1 = _jsPlumb.addEndpoint(d1, {isSource: true, isTarget: true});

        equal(e1.isEnabled(), true, "endpoint is enabled");
        var e = _jsPlumb.selectEndpoints({source: "d1"}).isEnabled();
        equal(e[0][0], true, "endpoint enabled");
        _jsPlumb.selectEndpoints({source: "d1"}).setEnabled(false);
        e = _jsPlumb.selectEndpoints({source: "d1"}).isEnabled();
        equal(e[0][0], false, "endpoint not enabled");
    });

// setPaintStyle/getPaintStyle tests

    test(" setPaintStyle", function () {
        var d1 = _addDiv("d1"), d2 = _addDiv("d2"), c = _jsPlumb.connect({source: d1, target: d2});
        c.setPaintStyle({stroke: "FOO", strokeWidth: 999});
        equal(c._jsPlumb.paintStyleInUse.stroke, "FOO", "stroke was set");
        equal(c._jsPlumb.paintStyleInUse.strokeWidth, 999, "strokeWidth was set");

        c.setHoverPaintStyle({stroke: "BAZ", strokeWidth: 444});
        c.setHover(true);
        equal(c._jsPlumb.paintStyleInUse.stroke, "BAZ", "stroke was set");
        equal(c._jsPlumb.paintStyleInUse.strokeWidth, 444, "strokeWidth was set");

        equal(c.getPaintStyle().stroke, "FOO", "getPaintStyle returns correct value");
        equal(c.getHoverPaintStyle().stroke, "BAZ", "getHoverPaintStyle returns correct value");
    });

    //
     //TODO figure out if we want this behaviour or not (components do not share paintStyle objects)
     //
     //test(" clone paint style", function() {
     //var d1 = _addDiv("d1"), d2 = _addDiv("d2"), d3 = _addDiv("d3"),
     //c = _jsPlumb.connect({source:d1, target:d2, paintStyle:ps}),
     //c2 = _jsPlumb.connect({source:d1, target:d3}),
     //ps = {stroke:"FOO", strokeWidth:999};

     //c2.setPaintStyle(ps);

     //ps.foo = "bar";
     //equal(null, c.getPaintStyle().foo, "foo is not set in c paint style");
     //equal(null, c2.getPaintStyle().foo, "foo is not set in c2 paint style");
     //});


// ------------------------------- manage -----------------------------------------

    test("Manage fires events", function() {
        var d1 = _addDiv("d1"), f1 = false;
        _jsPlumb.bind("manageElement", function() {
            f1 = true;
        });

        _jsPlumb.manage("d1", d1);
        ok(f1, "manageElement event fired");

        delete _jsPlumb.getManagedElements()["d1"];
        f1 = false;
        _jsPlumb.manage("d1", d1, true);
        ok(!f1, "manageElement event not fired for transient element");
    });


// ******************* getEndpoints ************************************************

    test(" getEndpoints", function () {
        _addDiv("d1");
        _addDiv("d2");

        _jsPlumb.addEndpoint("d1");
        _jsPlumb.addEndpoint("d2");
        _jsPlumb.addEndpoint("d1");

        var e = _jsPlumb.getEndpoints("d1"),
            e2 = _jsPlumb.getEndpoints("d2");
        equal(e.length, 2, "two endpoints on d1");
        equal(e2.length, 1, "one endpoint on d2");
    });

// ******************  connection type tests - types, type extension, set types, get types etc. also since 2.0.0
// tests for multiple makeSource/makeTarget on a single element (distinguished by their type/filter params) *****************

    test(" set connection type on existing connection", function () {
        var basicType = {
            connector: "Flowchart",
            paintStyle: { stroke: "yellow", strokeWidth: 4 },
            hoverPaintStyle: { stroke: "blue" },
            cssClass: "FOO",
            endpoint:"Rectangle"
        };

        _jsPlumb.registerConnectionType("basic", basicType);
        var d1 = _addDiv("d1"), d2 = _addDiv("d2"),
            c = _jsPlumb.connect({source: d1, target: d2});

        c.setType("basic");
        equal(c.getPaintStyle().strokeWidth, 4, "paintStyle strokeWidth is 4");
        equal(c.getPaintStyle().stroke, "yellow", "paintStyle stroke is yellow");
        equal(c.getHoverPaintStyle().stroke, "blue", "paintStyle stroke is yellow");
        equal(c.getHoverPaintStyle().strokeWidth, 4, "hoverPaintStyle strokeWidth is 6");
        ok(_jsPlumb.hasClass(c.canvas, "FOO"), "FOO class was set on canvas");
        equal(c.endpoints[0].type, "Dot", "endpoint is not of type rectangle, because that only works for new connections");
    });

    test(" add connection type on existing connection", function () {
        var basicType = {
            connector: "Flowchart",
            paintStyle: { stroke: "yellow", strokeWidth: 4 },
            hoverPaintStyle: { stroke: "blue" },
            cssClass: "FOO"
        };

        _jsPlumb.registerConnectionType("basic", basicType);
        var d1 = _addDiv("d1"), d2 = _addDiv("d2"),
            c = _jsPlumb.connect({source: d1, target: d2});

        c.addType("basic");
        equal(c.getPaintStyle().strokeWidth, 4, "paintStyle strokeWidth is 4");
        equal(c.getPaintStyle().stroke, "yellow", "paintStyle stroke is yellow");
        equal(c.getHoverPaintStyle().stroke, "blue", "paintStyle stroke is yellow");
        equal(c.getHoverPaintStyle().strokeWidth, 4, "hoverPaintStyle strokeWidth is 6");
        ok(_jsPlumb.hasClass(c.canvas, "FOO"), "FOO class was set on canvas");
    });

    test(" set connection type on existing connection then change type", function () {
        var basicType = {
            connector: "Flowchart",
            paintStyle: { stroke: "yellow", strokeWidth: 4 },
            hoverPaintStyle: { stroke: "blue" },
            cssClass: "FOO"
        };
        var otherType = {
            connector: "Bezier",
            paintStyle: { stroke: "red", strokeWidth: 14 },
            hoverPaintStyle: { stroke: "green" },
            cssClass: "BAR"
        };

        _jsPlumb.registerConnectionType("basic", basicType);
        _jsPlumb.registerConnectionType("other", otherType);
        var d1 = _addDiv("d1"), d2 = _addDiv("d2"),
            c = _jsPlumb.connect({source: d1, target: d2});

        c.setType("basic");
        equal(c.getPaintStyle().strokeWidth, 4, "paintStyle strokeWidth is 4");
        equal(c.getPaintStyle().stroke, "yellow", "paintStyle stroke is yellow");
        equal(c.getHoverPaintStyle().stroke, "blue", "hoverPaintStyle stroke is blue");
        equal(c.getHoverPaintStyle().strokeWidth, 4, "hoverPaintStyle strokeWidth is 6");
        ok(_jsPlumb.hasClass(c.canvas, "FOO"), "FOO class was set on canvas");

        c.setType("other");
        equal(c.getPaintStyle().strokeWidth, 14, "paintStyle strokeWidth is 14");
        equal(c.getPaintStyle().stroke, "red", "paintStyle stroke is red");
        equal(c.getHoverPaintStyle().stroke, "green", "hoverPaintStyle stroke is green");
        equal(c.getHoverPaintStyle().strokeWidth, 14, "hoverPaintStyle strokeWidth is 14");
        ok(!_jsPlumb.hasClass(c.canvas, "FOO"), "FOO class was removed from canvas");
        ok(_jsPlumb.hasClass(c.canvas, "BAR"), "BAR class was set on canvas");
    });

    test(" set connection type on existing connection, overlays should be set", function () {
        var basicType = {
            connector: "Flowchart",
            paintStyle: { stroke: "yellow", strokeWidth: 4 },
            hoverPaintStyle: { stroke: "blue" },
            overlays: [
                "Arrow"
            ]
        };

        _jsPlumb.registerConnectionType("basic", basicType);
        var d1 = _addDiv("d1"), d2 = _addDiv("d2"),
            c = _jsPlumb.connect({source: d1, target: d2});

        c.setType("basic");
        equal(_length(c.getOverlays()), 1, "one overlay");
    });

    test(" set connection type on existing connection, overlays should be removed with second type", function () {
        var basicType = {
            connector: "Flowchart",
            paintStyle: { stroke: "yellow", strokeWidth: 4 },
            hoverPaintStyle: { stroke: "blue" },
            overlays: [
                "Arrow"
            ]
        };
        var otherType = {
            connector: "Bezier"
        };
        _jsPlumb.registerConnectionType("basic", basicType);
        _jsPlumb.registerConnectionType("other", otherType);
        var d1 = _addDiv("d1"), d2 = _addDiv("d2"),
            c = _jsPlumb.connect({source: d1, target: d2});

        c.setType("basic");
        c.getConnector().testFlag = true;
        equal(_length(c.getOverlays()), 1, "one overlay after setting `basic` type");
        // set a flag on the overlay; we will test later that re-adding the basic type will not cause a whole new overlay
        // to be created
        _head(c.getOverlays()).testFlag = true;

        c.setType("other");
        equal(_length(c.getOverlays()), 0, "no overlays after setting type to `other`, which has no overlays");
        equal(c.getPaintStyle().strokeWidth, _jsPlumb.Defaults.PaintStyle.strokeWidth, "paintStyle strokeWidth is default");

        c.addType("basic");
        equal(_length(c.getOverlays()), 1, "one overlay after reinstating `basic` type");
        ok(c.getConnector().testFlag, "connector is the one that was created on first application of basic type");
        ok(_head(c.getOverlays()).testFlag, "overlay is the one that was created on first application of basic type");
    });


    test(" set connection type on existing connection, anchors and connectors created only once", function () {
        var basicType = {
            connector: "Flowchart",
            anchor:"Continuous",
            paintStyle: { stroke: "yellow", strokeWidth: 4 },
            hoverPaintStyle: { stroke: "blue" },
            overlays: [
                "Arrow"
            ]
        };
        var otherType = {
            connector: "Bezier",
            anchor:"AutoDefault"
        };

        _jsPlumb.registerConnectionType("basic", basicType);
        _jsPlumb.registerConnectionType("other", otherType);
        var d1 = _addDiv("d1"), d2 = _addDiv("d2"),
            c = _jsPlumb.connect({source: d1, target: d2});

        c.setType("basic");
        c.getConnector().testFlag = true;
        c.endpoints[0].anchor.testFlag = "source";
        c.endpoints[1].anchor.testFlag = "target";
        _head(c.getOverlays()).testFlag = true;

        c.setType("other");
        c.getConnector().testFlag = true;
        ok(c.endpoints[0].anchor.testFlag == null, "test flag not set on source anchor");
        ok(c.endpoints[1].anchor.testFlag == null, "test flag not set on target anchor");

        c.addType("basic");
        equal(_length(c.getOverlays()), 1, "one overlay after reinstating `basic` type");
        ok(c.getConnector().testFlag, "connector is the one that was created on first application of basic type");
        equal(c.endpoints[0].anchor.testFlag, "source", "test flag still set on source anchor: anchor was reused");
        equal(c.endpoints[1].anchor.testFlag, "target", "test flag still set on target anchor: anchor was reused");
        ok(_head(c.getOverlays()).testFlag, "overlay is the one that was created on first application of basic type");
        ok(_head(c.getOverlays()).path.parentNode != null, "overlay was reattached to the DOM correctly");
    });

    test(" set connection type on existing connection, hasType + toggleType", function () {
        var basicType = {
            connector: "Flowchart",
            paintStyle: { stroke: "yellow", strokeWidth: 4 },
            hoverPaintStyle: { stroke: "blue" },
            overlays: [
                "Arrow"
            ]
        };

        _jsPlumb.registerConnectionTypes({
            "basic": basicType
        });

        var d1 = _addDiv("d1"), d2 = _addDiv("d2"),
            c = _jsPlumb.connect({source: d1, target: d2});

        c.setType("basic");
        equal(c.hasType("basic"), true, "connection has 'basic' type");
        c.toggleType("basic");
        equal(c.hasType("basic"), false, "connection does not have 'basic' type");
        equal(c.getPaintStyle().stroke, _jsPlumb.Defaults.PaintStyle.stroke, "connection has default stroke style");
        c.toggleType("basic");
        equal(c.hasType("basic"), true, "connection has 'basic' type");
        equal(c.getPaintStyle().stroke, "yellow", "connection has yellow stroke style");
        equal(_length(c.getOverlays()), 1, "one overlay");

    });

    test(" set connection type on existing connection, merge tests", function () {
        var basicType = {
            connector: "Flowchart",
            paintStyle: { stroke: "yellow", strokeWidth: 4 },
            hoverPaintStyle: { stroke: "blue" },
            overlays: [
                "Arrow"
            ],
            cssClass: "FOO"
        };
        // this tests all three merge types: connector should overwrite, strokeWidth should be inserted into
        // basic type's params, and arrow overlay should be added to list to end up with two overlays
        var otherType = {
            connector: "Bezier",
            paintStyle: { strokeWidth: 14 },
            overlays: [
                ["Arrow", {location: 0.25}]
            ],
            cssClass: "BAR"
        };
        _jsPlumb.registerConnectionTypes({
            "basic": basicType,
            "other": otherType
        });

        var d1 = _addDiv("d1"), d2 = _addDiv("d2"),
            c = _jsPlumb.connect({source: d1, target: d2, overlays:[  [ "Label", {id:"LBL", label:"${lbl}" } ] ]});

        equal(_length(c.getOverlays()), 1, "connectoin has one overlay to begin with");

        c.setType("basic", {lbl:"FOO"});
        equal(c.hasType("basic"), true, "connection has 'basic' type");
        equal(c.getPaintStyle().stroke, "yellow", "connection has yellow stroke style");
        equal(c.getPaintStyle().strokeWidth, 4, "connection has strokeWidth 4");
        equal(_length(c.getOverlays()), 2, "two overlays after setting type to 'basic'");
        equal(c.getOverlay("LBL").getLabel(), "FOO", "overlay's label set via setType parameter");
        ok(_jsPlumb.hasClass(c.canvas, "FOO"), "FOO class was set on canvas");

        c.addType("other", {lbl:"BAZ"});
        equal(c.hasType("basic"), true, "connection has 'basic' type");
        equal(c.hasType("other"), true, "connection has 'other' type");
        equal(c.getPaintStyle().stroke, "yellow", "connection has yellow stroke style");
        equal(c.getPaintStyle().strokeWidth, 14, "connection has strokeWidth 14");
        equal(_length(c.getOverlays()), 3, "three overlays after adding 'other' type");
        ok(_jsPlumb.hasClass(c.canvas, "FOO"), "FOO class is still set on canvas");
        ok(_jsPlumb.hasClass(c.canvas, "BAR"), "BAR class was set on canvas");
        equal(c.getOverlay("LBL").getLabel(), "BAZ", "overlay's label updated via addType parameter is correct");

        c.removeType("basic", {lbl:"FOO"});
        equal(c.hasType("basic"), false, "connection does not have 'basic' type");
        equal(c.hasType("other"), true, "connection has 'other' type");
        equal(c.getPaintStyle().stroke, _jsPlumb.Defaults.PaintStyle.stroke, "connection has default stroke style");
        equal(c.getPaintStyle().strokeWidth, 14, "connection has strokeWidth 14");
        equal(_length(c.getOverlays()), 2, "two overlays after removing 'basic' type");
        ok(!_jsPlumb.hasClass(c.canvas, "FOO"), "FOO class was removed from canvas");
        ok(_jsPlumb.hasClass(c.canvas, "BAR"), "BAR class is still set on canvas");
        equal(c.getOverlay("LBL").getLabel(), "FOO", "overlay's label updated via removeType parameter is correct");

        c.toggleType("other");
        equal(c.hasType("other"), false, "connection does not have 'other' type");
        equal(c.getPaintStyle().stroke, _jsPlumb.Defaults.PaintStyle.stroke, "connection has default stroke style");
        equal(c.getPaintStyle().strokeWidth, _jsPlumb.Defaults.PaintStyle.strokeWidth, "connection has default strokeWidth");
        equal(_length(c.getOverlays()), 1, "one overlay after toggling 'other' type. this is the original overlay now.");
        ok(!_jsPlumb.hasClass(c.canvas, "BAR"), "BAR class was removed from canvas");

        c.removeOverlay("LBL");
        equal(_length(c.getOverlays()), 0, "zero overlays after removing the original overlay.");
    });

    test("connection type tests, check overlays do not disappear", function () {
        var connectionTypes = {};
        connectionTypes["normal"] = {
            paintStyle: {
                stroke: "gray",
                strokeWidth: 3,
                cssClass: "normal"
            },
            hoverPaintStyle: {
                stroke: "#64c8c8",
                strokeWidth: 3
            }
        };
        connectionTypes["selected"] = {
            paintStyle: {
                stroke: "blue",
                strokeWidth: 3,
                cssClass: "selected"

            },
            hoverPaintStyle: {
                stroke: "#64c8c8",
                strokeWidth: 3
            }
        };

        _jsPlumb.registerConnectionTypes(connectionTypes);

        var d1 = _addDiv("d1"), d2 = _addDiv("d2");
        var c = _jsPlumb.connect({
            source: d1,
            target: d2,
            detachable: true,
            overlays: [
                ["Label",
                    {
                        label: "hello",
                        location: 50,
                        id: "myLabel1",
                        cssClass: "connectionLabel"
                    }
                ]
            ],
            type: "normal"
        });

        var labelOverlay = c.getOverlay("myLabel1");
        ok(labelOverlay != null, "label overlay was retrieved");
        labelOverlay.setLabel("foo");
        ok(labelOverlay.getLabel() === "foo", "label set correctly on overlay");

        c.addType("selected");
        labelOverlay = c.getOverlay("myLabel1");
        ok(labelOverlay != null, "label overlay was not blown away");
        c.removeType("selected");
        labelOverlay = c.getOverlay("myLabel1");
        ok(labelOverlay != null, "label overlay was not blown away");

        // see issue #311
        //ok(labelOverlay.getLabel() === "foo", "label set correctly on overlay");
    });

    test("endpoint type tests, check overlays do not disappear", function () {
        var epTypes = {};
        epTypes["normal"] = {
            paintStyle: {
                fill: "gray",
                cssClass: "normal"
            }
        };
        epTypes["selected"] = {
            paintStyle: {
                fill: "blue",
                cssClass: "selected"

            },
            hoverPaintStyle: {
                stroke: "#64c8c8",
                strokeWidth: 3
            }
        };

        _jsPlumb.registerEndpointTypes(epTypes);

        var d1 = _addDiv("d1"), d2 = _addDiv("d2");
        var e = _jsPlumb.addEndpoint(d1, {
            overlays: [
                ["Label",
                    {
                        label: "hello",
                        location: 50,
                        id: "myLabel1",
                        cssClass: "connectionLabel"
                    }
                ]
            ],
            type: "normal"
        });

        ok(e.getOverlay("myLabel1") != null, "label overlay was retrieved");

        e.addType("selected");
        ok(e.getOverlay("myLabel1") != null, "label overlay was not blown away");
        e.removeType("selected");
        ok(e.getOverlay("myLabel1") != null, "label overlay was not blown away");
    });

    test(" connection type tests, space separated arguments", function () {
        var basicType = {
            connector: "Flowchart",
            paintStyle: { stroke: "yellow", strokeWidth: 4 },
            hoverPaintStyle: { stroke: "blue" },
            overlays: [
                "Arrow"
            ]
        };
        // this tests all three merge types: connector should overwrite, strokeWidth should be inserted into
        // basic type's params, and arrow overlay should be added to list to end up with two overlays
        var otherType = {
            connector: "Bezier",
            paintStyle: { strokeWidth: 14 },
            overlays: [
                ["Arrow", {location: 0.25}]
            ]
        };
        _jsPlumb.registerConnectionTypes({
            "basic": basicType,
            "other": otherType
        });

        var d1 = _addDiv("d1"), d2 = _addDiv("d2"),
            c = _jsPlumb.connect({source: d1, target: d2});

        c.setType("basic other");
        equal(c.hasType("basic"), true, "connection has 'basic' type");
        equal(c.hasType("other"), true, "connection has 'other' type");
        equal(c.getPaintStyle().stroke, "yellow", "connection has yellow stroke style");
        equal(c.getPaintStyle().strokeWidth, 14, "connection has strokeWidth 14");
        equal(_length(c.getOverlays()), 2, "two overlays");

        c.toggleType("other basic");
        equal(c.hasType("basic"), false, "after toggle, connection does not have 'basic' type");
        equal(c.hasType("other"), false, "after toggle, connection does not have 'other' type");
        equal(c.getPaintStyle().stroke, _jsPlumb.Defaults.PaintStyle.stroke, "after toggle, connection has default stroke style");
        equal(c.getPaintStyle().strokeWidth, _jsPlumb.Defaults.PaintStyle.strokeWidth, "after toggle, connection has default strokeWidth");
        equal(_length(c.getOverlays()), 0, "after toggle, no overlays");

        c.toggleType("basic other");
        equal(c.hasType("basic"), true, "after toggle again, connection has 'basic' type");
        equal(c.hasType("other"), true, "after toggle again, connection has 'other' type");
        equal(c.getPaintStyle().stroke, "yellow", "after toggle again, connection has yellow stroke style");
        equal(c.getPaintStyle().strokeWidth, 14, "after toggle again, connection has strokeWidth 14");
        equal(_length(c.getOverlays()), 2, "after toggle again, two overlays");

        c.removeType("other basic");
        equal(c.hasType("basic"), false, "after remove, connection does not have 'basic' type");
        equal(c.hasType("other"), false, "after remove, connection does not have 'other' type");
        equal(c.getPaintStyle().stroke, _jsPlumb.Defaults.PaintStyle.stroke, "after remove, connection has default stroke style");
        equal(c.getPaintStyle().strokeWidth, _jsPlumb.Defaults.PaintStyle.strokeWidth, "after remove, connection has default strokeWidth");
        equal(_length(c.getOverlays()), 0, "after remove, no overlays");

        c.addType("other basic");
        equal(c.hasType("basic"), true, "after add, connection has 'basic' type");
        equal(c.hasType("other"), true, "after add, connection has 'other' type");
        equal(c.getPaintStyle().stroke, "yellow", "after add, connection has yellow stroke style");
        // NOTE here we added the types in the other order to before, so strokeWidth 4 - from basic - should win.
        equal(c.getPaintStyle().strokeWidth, 4, "after add, connection has strokeWidth 4");
        equal(_length(c.getOverlays()), 2, "after add, two overlays");
    });

    test(" connection type tests, fluid interface", function () {
        var basicType = {
            connector: "Flowchart",
            paintStyle: { stroke: "yellow", strokeWidth: 4 },
            hoverPaintStyle: { stroke: "blue" },
            overlays: [
                "Arrow"
            ]
        };
        // this tests all three merge types: connector should overwrite, strokeWidth should be inserted into
        // basic type's params, and arrow overlay should be added to list to end up with two overlays
        var otherType = {
            connector: "Bezier",
            paintStyle: { strokeWidth: 14 },
            overlays: [
                ["Arrow", {location: 0.25}]
            ]
        };
        _jsPlumb.registerConnectionTypes({
            "basic": basicType,
            "other": otherType
        });

        var d1 = _addDiv("d1"), d2 = _addDiv("d2"), d3 = _addDiv("d3"),
            c = _jsPlumb.connect({source: d1, target: d2}),
            c2 = _jsPlumb.connect({source: d2, target: d3});

        _jsPlumb.select().addType("basic");
        equal(c.getPaintStyle().stroke, "yellow", "connection has yellow stroke style");
        equal(c2.getPaintStyle().stroke, "yellow", "connection has yellow stroke style");

        _jsPlumb.select().toggleType("basic");
        equal(c.getPaintStyle().stroke, _jsPlumb.Defaults.PaintStyle.stroke, "connection has default stroke style");
        equal(c2.getPaintStyle().stroke, _jsPlumb.Defaults.PaintStyle.stroke, "connection has default stroke style");

        _jsPlumb.select().addType("basic");
        equal(c.getPaintStyle().stroke, "yellow", "connection has yellow stroke style");
        equal(c2.getPaintStyle().stroke, "yellow", "connection has yellow stroke style");

        _jsPlumb.select().removeType("basic").addType("other");
        equal(c.getPaintStyle().stroke, _jsPlumb.Defaults.PaintStyle.stroke, "connection has default stroke style");
        equal(c2.getPaintStyle().stroke, _jsPlumb.Defaults.PaintStyle.stroke, "connection has default stroke style");


    });

    test(" connection type tests, two types, check separation", function () {
        var basicType = {
            connector: "Flowchart",
            paintStyle: { stroke: "yellow", strokeWidth: 4 }
        };
        // this tests all three merge types: connector should overwrite, strokeWidth should be inserted into
        // basic type's params, and arrow overlay should be added to list to end up with two overlays
        var otherType = {
            paintStyle: { stroke: "red", strokeWidth: 14 }
        };
        _jsPlumb.registerConnectionTypes({
            "basic": basicType,
            "other": otherType
        });

        var d1 = _addDiv("d1"), d2 = _addDiv("d2"), d3 = _addDiv("d3"),
            c = _jsPlumb.connect({source: d1, target: d2}),
            c2 = _jsPlumb.connect({source: d2, target: d3});
        c.setType("basic");
        equal(c.getPaintStyle().stroke, "yellow", "first connection has yellow stroke style");
        c2.setType("other");

        equal(c.getPaintStyle().stroke, "yellow", "first connection has yellow stroke style");


    });

    test(" setType when null", function () {
        var d1 = _addDiv("d1"), d2 = _addDiv("d2"), d3 = _addDiv("d3"),
            c = _jsPlumb.connect({source: d1, target: d2});

        c.setType(null);
        equal(c.getPaintStyle().stroke, _jsPlumb.Defaults.PaintStyle.stroke, "connection has default stroke style");

    });

    test(" setType to unknown type", function () {
        var d1 = _addDiv("d1"), d2 = _addDiv("d2"), d3 = _addDiv("d3"),
            c = _jsPlumb.connect({source: d1, target: d2});

        c.setType("foo");
        equal(c.getPaintStyle().stroke, _jsPlumb.Defaults.PaintStyle.stroke, "connection has default stroke style");

    });

    test(" setType to mix of known and unknown types", function () {
        var d1 = _addDiv("d1"), d2 = _addDiv("d2"), d3 = _addDiv("d3"),
            c = _jsPlumb.connect({source: d1, target: d2});

        _jsPlumb.registerConnectionType("basic", {
            connector: "Flowchart",
            paintStyle: { stroke: "yellow", strokeWidth: 4 },
            hoverPaintStyle: { stroke: "blue" },
            overlays: [
                "Arrow"
            ]
        });

        c.setType("basic foo");
        equal(c.getPaintStyle().stroke, "yellow", "connection has basic type's stroke style");

        c.toggleType("foo");
        equal(c.getPaintStyle().stroke, "yellow", "connection has basic type's stroke style");

        c.removeType("basic baz");
        equal(c.getPaintStyle().stroke, _jsPlumb.Defaults.PaintStyle.stroke, "connection has default stroke style");

        c.addType("basic foo bar baz");
        equal(c.getPaintStyle().stroke, "yellow", "connection has basic type's stroke style");

    });

    test(" create connection using type parameter", function () {
        var d1 = _addDiv("d1"), d2 = _addDiv("d2"), d3 = _addDiv("d3");

        _jsPlumb.Defaults.PaintStyle = {stroke: "blue", strokeWidth: 34};

        _jsPlumb.registerConnectionTypes({
            "basic": {
                connector: "Flowchart",
                paintStyle: { stroke: "yellow", strokeWidth: 4 },
                hoverPaintStyle: { stroke: "blue" },
                overlays: [
                    "Arrow"
                ],
                endpoint:"Rectangle"
            },
            "other": {
                paintStyle: { strokeWidth: 14 }
            }
        });

        equal(_jsPlumb.Defaults.PaintStyle.stroke, "blue", "default value has not been messed up");

        var c = _jsPlumb.connect({source: d1, target: d2});
        equal(c.getPaintStyle().stroke, _jsPlumb.Defaults.PaintStyle.stroke, "connection has default stroke style");

        c = _jsPlumb.connect({source: d1, target: d2, type: "basic other"});
        equal(c.getPaintStyle().stroke, "yellow", "connection has basic type's stroke style");
        equal(c.getPaintStyle().strokeWidth, 14, "connection has other type's strokeWidth");
        equal(c.endpoints[0].type, "Rectangle", "endpoint is of type rectangle");

    });

    test(" makeSource connection type is honoured", function () {
        var d1 = _addDiv("d1"), d2 = _addDiv("d2"), d3 = _addDiv("d3");

        _jsPlumb.Defaults.PaintStyle = {stroke: "blue", strokeWidth: 34};

        _jsPlumb.registerConnectionTypes({
            "basic": {
                connector: "Flowchart",
                paintStyle: { stroke: "yellow", strokeWidth: 4 },
                hoverPaintStyle: { stroke: "blue" },
                overlays: [
                    "Arrow"
                ],
                endpoint:"Rectangle"
            }
        });

        _jsPlumb.makeSource(d1, {
            connectionType:"basic"
        });

        var c = _jsPlumb.connect({source: d1, target: d2, type:"basic"});
        equal(c.getPaintStyle().stroke, "yellow", "connection has basic type's stroke style");
        equal(c.getPaintStyle().strokeWidth, 4, "connection has basic type's strokeWidth");
        equal(c.endpoints[0].type, "Rectangle", "endpoint is of type rectangle");

        _jsPlumb.detach(c);

        _jsPlumb.makeTarget(d2, {
            endpoint:"Blank"
        });

        support.dragConnection(d1, d2);
        c = _jsPlumb.select().get(0);
        equal(c.getPaintStyle().stroke, "yellow", "connection has basic type's stroke style");
        equal(c.getPaintStyle().strokeWidth, 4, "connection has basic type's strokeWidth");
        equal(c.endpoints[0].type, "Rectangle", "source endpoint is of type rectangle");
        equal(c.endpoints[1].type, "Blank", "target endpoint is of type Blank - it was overriden from the type's endpoint.");
    });

    test(" setType, scope", function () {
        var d1 = _addDiv("d1"), d2 = _addDiv("d2"), d3 = _addDiv("d3"),
            c = _jsPlumb.connect({source: d1, target: d2});

        _jsPlumb.registerConnectionType("basic", {
            connector: "Flowchart",
            scope: "BANANA",
            detachable: false,
            paintStyle: { stroke: "yellow", strokeWidth: 4 },
            hoverPaintStyle: { stroke: "blue" },
            overlays: [
                "Arrow"
            ]
        });

        _jsPlumb.Defaults.ConnectionsDetachable = true;//just make sure we've setup the test correctly.

        c.setType("basic");
        equal(c.scope, "BANANA", "scope is correct");
        equal(c.isDetachable(), false, "not detachable");

    });

    test(" setType, parameters", function () {
        var d1 = _addDiv("d1"), d2 = _addDiv("d2"), d3 = _addDiv("d3");

        _jsPlumb.registerConnectionType("basic", {
            parameters: {
                foo: 1,
                bar: 2,
                baz: 6785962437582
            }
        });

        _jsPlumb.registerConnectionType("frank", {
            parameters: {
                bar: 5
            }
        });

        // first try creating one with the parameters
        c = _jsPlumb.connect({source: d1, target: d2, type: "basic"});

        equal(c.getParameter("foo"), 1, "foo param correct");
        equal(c.getParameter("bar"), 2, "bar param correct");

        c.addType("frank");
        equal(c.getParameter("foo"), 1, "foo param correct");
        equal(c.getParameter("bar"), 5, "bar param correct");
    });

    test(" set connection type on existing connection, parameterised type", function () {
        var basicType = {
            connector: "Flowchart",
            paintStyle: { stroke: "${strokeColor}", strokeWidth: 4 },
            hoverPaintStyle: { stroke: "blue" }
        };

        _jsPlumb.registerConnectionType("basic", basicType);
        var d1 = _addDiv("d1"), d2 = _addDiv("d2"),
            c = _jsPlumb.connect({source: d1, target: d2});

        c.setType("basic", { strokeColor: "yellow" });
        equal(c.getPaintStyle().strokeWidth, 4, "paintStyle strokeWidth is 4");
        equal(c.getPaintStyle().stroke, "yellow", "paintStyle stroke is yellow");
        equal(c.getHoverPaintStyle().stroke, "blue", "paintStyle stroke is yellow");
        equal(c.getHoverPaintStyle().strokeWidth, 4, "hoverPaintStyle strokeWidth is 6");
    });

    test(" create connection with parameterised type", function () {
        var basicType = {
            connector: "Flowchart",
            paintStyle: { stroke: "${strokeColor}", strokeWidth: 4 },
            hoverPaintStyle: { stroke: "blue" },
            overlays:[
                ["Label", {id:"one", label:"one" }],
                ["Label", {id:"two", label:"${label}" }],
                ["Label", {id:"three", label:"${missing}" }]
            ]
        };

        _jsPlumb.registerConnectionType("basic", basicType);
        var d1 = _addDiv("d1"), d2 = _addDiv("d2"),
            c = _jsPlumb.connect({
                source: d1,
                target: d2,
                type: "basic",
                data: { strokeColor: "yellow", label:"label" }
            });

        equal(c.getPaintStyle().strokeWidth, 4, "paintStyle strokeWidth is 4");
        equal(c.getPaintStyle().stroke, "yellow", "paintStyle stroke is yellow");
        equal(c.getHoverPaintStyle().stroke, "blue", "paintStyle stroke is yellow");
        equal(c.getHoverPaintStyle().strokeWidth, 4, "hoverPaintStyle strokeWidth is 6");

        var o1 = c.getOverlay("one");
        equal(o1.getLabel(),"one", "static label set correctly");
        var o2 = c.getOverlay("two");
        equal(o2.getLabel(), "label", "parameterised label with provided value set correctly");
        var o3 = c.getOverlay("three");
        equal(o3.getLabel(), "", "parameterised label with missing value set correctly");
    });

    test(" create connection with parameterised type, label", function () {
        var basicType = {
            connector: "Flowchart",
            overlays: [
                [ "Label", { label: "${label}", id: "label"} ]
            ]
        };

        _jsPlumb.registerConnectionType("basic", basicType);
        var d1 = _addDiv("d1"), d2 = _addDiv("d2"),
            c = _jsPlumb.connect({
                source: d1,
                target: d2,
                type: "basic",
                data: { label: "LABEL" }
            }),
            l = c.getOverlay("label");

        equal(l.getLabel(), "LABEL", "label is set correctly");

    });

    test(" create connection with parameterised type, label, value empty", function () {
        var basicType = {
            connector: "Flowchart",
            overlays: [
                [ "Label", { label: "${label}", id: "label"} ]
            ]
        };

        _jsPlumb.registerConnectionType("basic", basicType);
        var d1 = _addDiv("d1"), d2 = _addDiv("d2"),
            c = _jsPlumb.connect({
                source: d1,
                target: d2,
                type: "basic",
                data: {  }
            }),
            l = c.getOverlay("label");

        equal(l.getLabel(), "", "label is blank when no value provided");

    });

    test(" reapply parameterised type", function () {
        var basicType = {
            connector: "Flowchart",
            paintStyle: { stroke: "${strokeColor}", strokeWidth: 4 },
            hoverPaintStyle: { stroke: "blue" }
        };

        _jsPlumb.registerConnectionType("basic", basicType);
        var d1 = _addDiv("d1"), d2 = _addDiv("d2"),
            c = _jsPlumb.connect({
                source: d1,
                target: d2
            });

        c.addType("basic", { strokeColor: "yellow" });
        equal(c.getPaintStyle().strokeWidth, 4, "paintStyle strokeWidth is 4");
        equal(c.getPaintStyle().stroke, "yellow", "paintStyle stroke is yellow");
        equal(c.getHoverPaintStyle().stroke, "blue", "paintStyle stroke is yellow");
        equal(c.getHoverPaintStyle().strokeWidth, 4, "hoverPaintStyle strokeWidth is 6");

        c.reapplyTypes({ strokeColor: "green" });
        equal(c.getPaintStyle().stroke, "green", "paintStyle stroke is now green");
    });

    test(" setType, scope, two types", function () {
        var d1 = _addDiv("d1"), d2 = _addDiv("d2"), d3 = _addDiv("d3"),
            c = _jsPlumb.connect({source: d1, target: d2});

        _jsPlumb.registerConnectionType("basic", {
            connector: "Flowchart",
            scope: "BANANA",
            detachable: false,
            paintStyle: { stroke: "yellow", strokeWidth: 4 },
            hoverPaintStyle: { stroke: "blue" },
            overlays: [
                "Arrow"
            ]
        });

        _jsPlumb.registerConnectionType("frank", {
            scope: "OVERRIDE",
            detachable: true
        });

        _jsPlumb.Defaults.ConnectionsDetachable = true;//just make sure we've setup the test correctly.

        c.setType("basic frank");
        equal(c.scope, "OVERRIDE", "scope is correct");
        equal(c.isDetachable(), true, "detachable");

    });

    test(" create connection from Endpoints - type should be passed through.", function () {
        var d1 = _addDiv("d1"), d2 = _addDiv("d2"), d3 = _addDiv("d3"),
            e1 = _jsPlumb.addEndpoint(d1, {
                connectionType: "basic"
            }),
            e2 = _jsPlumb.addEndpoint(d2, {
                connectionType: "basic"
            });

        _jsPlumb.registerConnectionTypes({
            "basic": {
                paintStyle: { stroke: "blue", strokeWidth: 4 },
                hoverPaintStyle: { stroke: "red" },
                overlays: [
                    "Arrow"
                ]
            },
            "other": {
                paintStyle: { strokeWidth: 14 }
            }
        });

        var c = _jsPlumb.connect({source: e1, target: e2});
        equal(c.getPaintStyle().stroke, "blue", "connection has default stroke style");
    });

    test(" simple Endpoint type tests.", function () {
        _jsPlumb.registerEndpointType("basic", {
            paintStyle: {fill: "blue"},
            cssClass: "FOO"
        });

        _jsPlumb.registerEndpointType("other", {
            paintStyle: {fill: "blue"},
            cssClass: "BAR"
        });

        var d = _addDiv('d1'), e = _jsPlumb.addEndpoint(d);
        e.setType("basic");
        equal(e.getPaintStyle().fill, "blue", "fill style is correct");
        ok(jsPlumb.hasClass(e.canvas, "FOO"), "css class was set");
        e.removeType("basic");
        ok(!jsPlumb.hasClass(e.canvas, "FOO"), "css class was removed");

        // add basic type again; FOO should be back
        e.addType("basic");
        ok(jsPlumb.hasClass(e.canvas, "FOO"), "css class was set");
        // now set type to something else: FOO should be removed.
        e.setType("other");
        ok(!jsPlumb.hasClass(e.canvas, "FOO"), "FOO css class was removed");
        ok(jsPlumb.hasClass(e.canvas, "BAR"), "BAR css class was added");

        // toggle type: now BAR css class should be removed
        e.toggleType("other");
        ok(!jsPlumb.hasClass(e.canvas, "BAR"), "BAR css class was removed");

        var d2 = _addDiv('d2'), e2 = _jsPlumb.addEndpoint(d2, {type: "basic"});
        equal(e2.getPaintStyle().fill, "blue", "fill style is correct");
    });

    test(" clearTypes", function () {
        _jsPlumb.registerEndpointType("basic", {
            paintStyle: {fill: "blue"},
            cssClass: "FOO"
        });

        var d = _addDiv('d1'), e = _jsPlumb.addEndpoint(d);
        e.setType("basic");
        equal(e.getPaintStyle().fill, "blue", "fill style is correct");
        ok(jsPlumb.hasClass(e.canvas, "FOO"), "css class was set");

        e.clearTypes();
        ok(!jsPlumb.hasClass(e.canvas, "FOO"), "FOO css class was removed");
    });

    test(" new Endpoint, prefer endpointStyle to paintStyle.", function () {

        var d = _addDiv('d1'),
            e = _jsPlumb.addEndpoint(d, {
                paintStyle: {fill: "blue"},
                endpointStyle: {fill: "green"},
                hoverPaintStyle: {fill: "red"},
                endpointHoverStyle: {fill: "yellow"}
            });

        equal(e.getPaintStyle().fill, "green", "fill style is correct");
        e.setHover(true);
        equal(e.getHoverPaintStyle().fill, "yellow", "fill style is correct");
    });

    test(" Endpoint type, prefer endpointStyle to paintStyle.", function () {
        _jsPlumb.registerEndpointType("basic", {
            paintStyle: {fill: "blue"},
            endpointStyle: {fill: "green"},
            hoverPaintStyle: {fill: "red"},
            endpointHoverStyle: {fill: "yellow"}
        });

        var d = _addDiv('d1'), e = _jsPlumb.addEndpoint(d);
        e.setType("basic");
        equal(e.getPaintStyle().fill, "green", "fill style is correct");
        e.setHover(true);
        equal(e.getHoverPaintStyle().fill, "yellow", "fill style is correct");
    });

    test(" create connection from Endpoints - with connector settings in Endpoint type.", function () {

        _jsPlumb.registerEndpointTypes({
            "basic": {
                connector: "Flowchart",
                connectorOverlays: [
                    "Arrow"
                ],
                connectorStyle: {stroke: "green" },
                connectorHoverStyle: {strokeWidth: 534 },
                paintStyle: { fill: "blue" },
                hoverPaintStyle: { stroke: "red" },
                overlays: [
                    "Arrow"
                ]
            },
            "other": {
                paintStyle: { fill: "red" }
            }
        });

        var d1 = _addDiv("d1"), d2 = _addDiv("d2"), d3 = _addDiv("d3"),
            e1 = _jsPlumb.addEndpoint(d1, {
                type: "basic"
            }),
            e2 = _jsPlumb.addEndpoint(d2);

        var c = _jsPlumb.connect({source: e1, target: e2});
        equal(e1.getPaintStyle().fill, "blue", "endpoint has fill style specified in Endpoint type");
        equal(c.getPaintStyle().stroke, "green", "connection has stroke style specified in Endpoint type");
        equal(c.getHoverPaintStyle().strokeWidth, 534, "connection has hover style specified in Endpoint type");
        equal(c.getConnector().type, "Flowchart", "connector is Flowchart");
        equal(_length(c._jsPlumb.overlays), 1, "connector has one overlay");
        equal(_length(e1._jsPlumb.overlays), 1, "endpoint has one overlay");
    });

    test(" create connection from Endpoints - type should be passed through.", function () {

        _jsPlumb.registerConnectionTypes({
            "basic": {
                paintStyle: { stroke: "bazona", strokeWidth: 4 },
                hoverPaintStyle: { stroke: "red" },
                overlays: [
                    "Arrow"
                ]
            }
        });

        _jsPlumb.registerEndpointType("basic", {
            connectionType: "basic",
            paintStyle: {fill: "GAZOODA"}
        });

        var d1 = _addDiv("d1"), d2 = _addDiv("d2"), d3 = _addDiv("d3"),
            e1 = _jsPlumb.addEndpoint(d1, {
                type: "basic"
            }),
            e2 = _jsPlumb.addEndpoint(d2);

        c = _jsPlumb.connect({source: e1, target: e2});
        equal(e1.getPaintStyle().fill, "GAZOODA", "endpoint has correct paint style, from type.");
        equal(c.getPaintStyle().stroke, "bazona", "connection has paint style from connection type, as specified in endpoint type. sweet!");
    });

    test(" endpoint type", function () {
        _jsPlumb.registerEndpointTypes({"example": {hoverPaintStyle: null}});
        //OR
        //jsPlumb.registerEndpointType("example", {hoverPaintStyle: null});

        var d = _addDiv("d");
        _jsPlumb.addEndpoint(d, {type: "example"});
        _jsPlumb.repaint(d);

        expect(0);
    });


    test(" multiple makeSource registrations, switched by connectionType", function () {
        _jsPlumb.importDefaults({
            PaintStyle:{strokeWidth:10, stroke:"red"}
        });
        var basicType = {
            connector: "Flowchart",
            paintStyle: { stroke: "yellow", strokeWidth: 4 },
            hoverPaintStyle: { stroke: "blue" },
            cssClass: "FOO"
        };
        var otherType = {
            connector: "Straight",
            paintStyle: { stroke: "red", strokeWidth: 14 },
            hoverPaintStyle: { stroke: "green" },
            cssClass: "BAR"
        };

        _jsPlumb.registerConnectionType("basic", basicType);
        _jsPlumb.registerConnectionType("other", otherType);
        var d1 = _addDiv("d1"), d2 = _addDiv("d2");

        _jsPlumb.makeSource(d1, {
            connectionType:"basic",
            endpoint:"Blank"
        });

        // make a connection with type not provided; we should get the jsplumb defaults, as no default makeSource
        // registration has been made.
        var c = _jsPlumb.connect({source: d1, target: d2});
        equal(c.getPaintStyle().strokeWidth, 10, "connect without type specified gives default type");
        ok(!jsPlumb.hasClass(c.getConnector().canvas, "FOO"), "css class not set on connector");

        // make a connection whose type matches a register makeSource type; we should get its params.
        var c2 = _jsPlumb.connect({source: d1, target: d2, type:"basic"});
        equal(c2.getPaintStyle().strokeWidth, 4, "connect with type specified matches");
        ok(jsPlumb.hasClass(c2.getConnector().canvas, "FOO"), "css class set on connector");
        equal(c2.endpoints[0].type, "Blank", "source endpoint is blank, per basic type spec");

        // next makeSource with a different type and try to match it:
        _jsPlumb.makeSource(d1, {
            connectionType:"other",
            endpoint:"Rectangle"
        });

        var c3 = _jsPlumb.connect({source: d1, target: d2, type:"other"});
        equal(c3.getPaintStyle().strokeWidth, 14, "connect with type specified matches");
        ok(jsPlumb.hasClass(c3.getConnector().canvas, "BAR"), "css class set on connector");
        equal(c3.endpoints[0].type, "Rectangle", "source endpoint is Rectangle, per basic type spec");


        // finally add a default registration and connect without specifying type


        /*var c2 = _jsPlumb.connect({source: d1, target: d2, type:"other"});
        equal(c2.getPaintStyle().strokeWidth, 14, "connect with type specified matches");*/

    });


// elements


    test("svg gradients cleaned up correctly", function() {

        var d1 = _addDiv("d1"), d2 = _addDiv("d2");
        var c = _jsPlumb.connect({source:d1, target:d2, paintStyle:{
            gradient: {stops: [
                [0, "#678678"],
                [0.5, "#09098e"],
                [1, "#678678"]
            ]},
            strokeWidth: 5,
            stroke: "#678678",
            dashstyle: "2 2"
        }});

        var defs = c.canvas.querySelectorAll("defs");
        equal(defs.length, 1, "1 defs element");

        _jsPlumb.draggable(d1);

        support.dragANodeAround(d1);

        defs = c.canvas.querySelectorAll("defs");
        equal(defs.length, 1, "1 defs element");
    });

    test("node drag events", function() {

        var d1 = _addDiv("d1"), d2 = _addDiv("d2");
        var started = false, dragged = false, stopped = false;

        _jsPlumb.draggable(d1, {
            start:function() { started = true; },
            drag:function() { dragged = true; },
            stop:function() { stopped = true; }
        });

        support.dragANodeAround(d1);

        ok(started, "start event fired");
        ok(dragged, "drag event fired");
        ok(stopped, "stop event fired");

        started = false; dragged = false; stopped = false;
        var started2 = false, dragged2 = false, stopped2 = false;

        _jsPlumb.draggable(d1, {
            start:function() { started2 = true; },
            drag:function() { dragged2 = true; },
            stop:function() { stopped2 = true; },
            force:true
        });

        support.dragANodeAround(d1);

        ok(started, "start event fired");
        ok(dragged, "drag event fired");
        ok(stopped, "stop event fired");
        ok(started2, "2nd start event fired");
        ok(dragged2, "2nd drag event fired");
        ok(stopped2, "2nd stop event fired");
    });

// ------------- utility functions - math stuff, mostly --------------------------

    var tolerance = 0.00000005, withinTolerance = function (v1, v2, msg) {
        if (Math.abs(v1 - v2) < tolerance) ok(true, msg + "; expected " + v1 + " and got it");
        else {
            ok(false, msg + "; expected " + v1 + " got " + v2);
        }
    };

    var types = [
        { v: { "foo": "bar" }, t: "Object" },
        { v: null, t: "Null" },
        { v: 123, t: "Number" },
        { v: "foo", t: "String" },
        { v: [1, 2, 3], t: "Array" },
        { v: true, t: "Boolean" },
        { v: new Date(), t: "Date" },
        { v: function () {
        }, t: "Function" }
    ];

    test("jsPlumbUtil typeof functions", function () {
        for (var i = 0; i < types.length; i++) {
            var v = types[i].v, f = jsPlumbUtil["is" + types[i].t];
            // first, test that the object type is identified correctly
            equal(f(v), true, types[i].t + " is recognised as " + types[i].t);
            // now test that everything else is recognised as not being of this type
            for (var j = 0; j < types.length; j++) {
                if (i != j) {
                    var v2 = types[j].v;
                    equal(f(v2), false, types[j].t + " is not recognised as " + types[i].t);
                }
            }
        }
    });

    test("jsPlumb.extend, filter values", function () {
        var n = ["foo", "bar", "baz"],
            t = {"hello": "hello", "foo": "replaced"},
            f = {"foo": "new", "bar": "bar"};

        jsPlumb.extend(t, f, n);
        equal(t.foo, "new");
        equal(t.hello, "hello");
        equal(t.bar, "bar");
    });

    // -- geometry tests have been moved into the jtk-geom project (because that's where the code is now) ---

    //
     // test the merge function in jsplumb util: it should create an entirely new object
     //
    test(" jsPlumbUtil.merge", function () {
        var a = {
                foo: "a_foo",
                bar: "a_bar",
                nested: {
                    foo: "a_foo",
                    bar: "a_bar"
                },
                becomeArray: "foo",
                becomeArray2: ["foo"]
            },
            b = {
                foo: "b_foo",
                nested: {
                    foo: "b_foo"
                },
                becomeArray: "bar",
                becomeArray2: "bar"
            },
            c = jsPlumbUtil.merge(a, b, [ "becomeArray", "becomeArray2"]);

        equal(c.foo, "b_foo", "c has b's foo");
        equal(c.nested.foo, "b_foo", "c has b's nested foo");
        // the 'becomeArray' values should have been folded into an array
        equal(c.becomeArray.length, 2, "2 values in becomeArray member");
        // the 'becomeArray2' value from 'b' should have been added to 'a'
        equal(c.becomeArray2.length, 2, "2 values in becomeArray member");

        // now change c's foo. b should be unchanged.
        c.foo = "c_foo";
        equal(b.foo, "b_foo", "b has b's foo");
        c.nested.foo = "c_foo";
        equal(b.nested.foo, "b_foo", "b has b's nested foo");
        equal(a.nested.foo, "a_foo", "a has a's nested foo");
    });



    // tests for a bug that i found in 1.3.16, in which an array would not overwrite an existing string.	
    test(" jsPlumbUtil.merge, array overwriting string", function () {
        var a = {
                foo: "foo",
                bar: "bar"
            },
            b = {
                foo: [ "bar", "baz" ],
                bar: {
                    bar: "baz"
                }
            },
            c = jsPlumbUtil.merge(a, b);

        equal(c.foo[0], "bar", "array was copied correctly");
        equal(c.bar.bar, "baz", "object was copied correctly");
    });

    test(" jsPlumbUtil.clone", function () {
        var a = {
                nested: {
                    foo: "a_foo"
                }
            },
            b = jsPlumbUtil.clone(a);
        equal(b.nested.foo, "a_foo", "b has a's nested foo");
        equal(a.nested.foo, "a_foo", "a has a's nested foo");
        b.nested.foo = "b_foo";
        equal(b.nested.foo, "b_foo", "b has b's nested foo");
        equal(a.nested.foo, "a_foo", "a has a's nested foo");
    });

    test("jsPlumbUtil.replace", function () {
        var d, data = function () {
            return {
                foo: {
                    bar: {
                        baz: 23
                    },
                    ber: [
                        {},
                        {
                            baz: 22
                        }
                    ]
                }
            };
        };

        var s1 = "foo.bar.baz",
            s2 = "foo.ber[1].baz",
            s3 = "foo.ber[0]",
            f1 = "foo.qux",
            f2 = "foo.bar.qux",
            f3 = "foo.ber[3]",
            f4 = "foo.ber[0].qux",
            f5 = "foo.qux.qux",
            f6 = "foo.qux[6].qux";
        ;

        d = data();
        jsPlumbUtil.replace(d, s1, 99);
        equal(d.foo.bar.baz, 99, s1 + " successful");

        d = data();
        jsPlumbUtil.replace(d, s2, 99);
        equal(d.foo.ber[1].baz, 99, s2 + " successful");

        d = data();
        jsPlumbUtil.replace(d, s3, 99);
        equal(d.foo.ber[0], 99, s3 + " successful");

        d = data();
        jsPlumbUtil.replace(d, f1, 99);
        equal(d.foo.qux, 99, f1 + " successful");

        d = data();
        jsPlumbUtil.replace(d, f2, 99);
        equal(d.foo.bar.qux, 99, f2 + " successful");

        d = data();
        jsPlumbUtil.replace(d, f3, 99);
        equal(d.foo.ber[3], 99, f3 + " successful");

        d = data();
        jsPlumbUtil.replace(d, f4, 99);
        equal(d.foo.ber[0].qux, 99, f4 + " successful");

        d = data();
        jsPlumbUtil.replace(d, f5, 99);
        equal(d.foo.qux.qux, 99, f5 + " successful");

        d = data();
        jsPlumbUtil.replace(d, f6, 99);
        equal(d.foo.qux[6].qux, 99, f6 + " successful");

        // null test
        jsPlumbUtil.replace(null, f6, 99);
        ok(true, "null argument ignored by util.replace");

    });


    test(" arc segment tests", function () {
        var r = 10, circ = 2 * Math.PI * r;
        // first, an arc up and to the right (clockwise)
        var params = { r: r, x1: 0, y1: 0, x2: 10, y2: -10, cx: 10, cy: 0 };
        var s = new jsPlumb.Segments["Arc"](params);
        // segment should be one quarter of the circumference
        equal(s.getLength(), 0.25 * circ, "length of segment is correct");
        // point 0 is (0,0)
        var p1 = s.pointOnPath(0);
        within(p1.x, 0, ok, "start x is correct");
        within(p1.y, 0, ok, "start y is correct");
        // point 1 is (10, -10)
        var p2 = s.pointOnPath(1);
        within(p2.x, 10, ok, "end x is correct");
        within(p2.y, -10, ok, "end y is correct");
        // point at loc 0.5 is (2.92, -7.07))
        var p3 = s.pointOnPath(0.5);
        within(p3.x, 10 - (Math.sqrt(2) / 2 * 10), ok, "end x is correct");
        within(p3.y, -(Math.sqrt(2) / 2 * 10), ok, "end y is correct");
        // gradients
        equal(s.gradientAtPoint(0), -Infinity, "gradient at location 0 is -Infinity");
        equal(s.gradientAtPoint(1), 0, "gradient at location 1 is 0");
        within(s.gradientAtPoint(0.5), -1, ok, "gradient at location 0.5 is -1");

        // an arc up and to the left (anticlockwise)
        params = { r: r, x1: 0, y1: 0, x2: -10, y2: -10, cx: -10, cy: 0, ac: true };
        s = new jsPlumb.Segments["Arc"](params);
        equal(s.getLength(), 0.25 * circ, "length of segment is correct");
        // point 0 is (0,0)
        p1 = s.pointOnPath(0);
        within(p1.x, 0, ok, "start x is correct");
        within(p1.y, 0, ok, "start y is correct");
        // point 1 is (-10, -10)
        p2 = s.pointOnPath(1);
        within(p2.x, -10, ok, "end x is correct");
        within(p2.y, -10, ok, "end y is correct");
        // point at loc 0.5 is (-2.92, -7.07))
        p3 = s.pointOnPath(0.5);
        within(p3.x, -2.9289321881345245, ok, "end x is correct");
        within(p3.y, -7.071067811865477, ok, "end y is correct");
        // gradients
        equal(s.gradientAtPoint(0), -Infinity, "gradient at location 0 is -Infinity");
        equal(s.gradientAtPoint(1), 0, "gradient at location 1 is 0");
        within(s.gradientAtPoint(0.5), 1, ok, "gradient at location 0.5 is 1");


        // clockwise, 180 degrees
        params = { r: r, x1: 0, y1: 0, x2: 0, y2: 20, cx: 0, cy: 10 };
        s = new jsPlumb.Segments["Arc"](params);
        equal(s.getLength(), 0.5 * circ, "length of segment is correct");
        p1 = s.pointOnPath(0);
        within(p1.x, 0, ok, "start x is correct");
        within(p1.y, 0, ok, "start y is correct");
        p2 = s.pointOnPath(1);
        within(p2.x, 0, ok, "end x is correct");
        within(p2.y, 20, ok, "end y is correct");
        var p3 = s.pointOnPath(0.5);
        within(p3.x, 10, ok, "end x is correct");
        within(p3.y, 10, ok, "end y is correct");
        // gradients
        equal(s.gradientAtPoint(0), 0, "gradient at location 0 is 0");
        equal(s.gradientAtPoint(1), 0, "gradient at location 1 is 0");
        equal(s.gradientAtPoint(0.5), Infinity, "gradient at location 0.5 is Infinity");


        // anticlockwise, 180 degrees
        params = { r: r, x1: 0, y1: 0, x2: 0, y2: -20, cx: 0, cy: -10, ac: true };
        s = new jsPlumb.Segments["Arc"](params);
        equal(s.getLength(), 0.5 * circ, "length of segment is correct");
        p1 = s.pointOnPath(0);
        within(p1.x, 0, ok, "start x is correct");
        within(p1.y, 0, ok, "start y is correct");
        p2 = s.pointOnPath(1);
        within(p2.x, 0, ok, "end x is correct");
        within(p2.y, -20, ok, "end y is correct");
        var p3 = s.pointOnPath(0.5);
        within(p3.x, 10, ok, "end x is correct");
        within(p3.y, -10, ok, "end y is correct");


        // clockwise, 270 degrees
        params = { r: r, x1: 0, y1: 0, x2: -10, y2: 10, cx: 0, cy: 10 };
        s = new jsPlumb.Segments["Arc"](params);
        equal(s.getLength(), 0.75 * circ, "length of segment is correct");
        p1 = s.pointOnPath(0);
        within(p1.x, 0, ok, "start x is correct");
        within(p1.y, 0, ok, "start y is correct");
        p2 = s.pointOnPath(1);
        within(p2.x, -10, ok, "end x is correct");
        within(p2.y, 10, ok, "end y is correct");
        var p3 = s.pointOnPath(0.5);
        within(p3.x, 7.071067811865477, ok, "end x is correct");
        within(p3.y, 17.071067811865477, ok, "end y is correct");


        // anticlockwise, 90 degrees
        params = { r: r, x1: 0, y1: 0, x2: -10, y2: 10, cx: 0, cy: 10, ac: true };
        s = new jsPlumb.Segments["Arc"](params);
        equal(s.getLength(), 0.25 * circ, "length of segment is correct");
        p1 = s.pointOnPath(0);
        within(p1.x, 0, ok, "start x is correct");
        within(p1.y, 0, ok, "start y is correct");
        p2 = s.pointOnPath(1);
        within(p2.x, -10, ok, "end x is correct");
        within(p2.y, 10, ok, "end y is correct");
        var p3 = s.pointOnPath(0.5);
        within(p3.x, -7.071067811865477, ok, "end x is correct");
        within(p3.y, 2.9289321881345245, ok, "end y is correct");


        // anticlockwise, 270 degrees
        params = { r: r, x1: 0, y1: 0, x2: 10, y2: 10, cx: 0, cy: 10, ac: true };
        s = new jsPlumb.Segments["Arc"](params);
        equal(s.getLength(), 0.75 * circ, "length of segment is correct");
        p1 = s.pointOnPath(0);
        within(p1.x, 0, ok, "start x is correct");
        within(p1.y, 0, ok, "start y is correct");
        p2 = s.pointOnPath(1);
        within(p2.x, 10, ok, "end x is correct");
        within(p2.y, 10, ok, "end y is correct");
        var p3 = s.pointOnPath(0.5);
        within(p3.x, -7.071067811865477, ok, "end x is correct");
        within(p3.y, 17.071067811865477, ok, "end y is correct");


    });

// *********************************** jsPlumbUtil.extend tests *****************************************************

    test(" jsPlumbUtil.extend, single parent", function () {

        var Parent = function (arg) {
            this.aValue = "parent";
            this.inputArg = arg;
            console.log("FOO");
        };
        Parent.prototype = {
            id: function () {
                return "parent";
            },
            id2: function () {
                return "parent2";
            }
        };

        // extend parent and call with no constructor args and nothing overridden.
        var Child = function () {
            Parent.apply(this, arguments);
        };
        jsPlumbUtil.extend(Child, Parent);
        var aChild = new Child();
        equal(aChild.id(), "parent", "child has inherited parent's id method");
        equal(aChild.id2(), "parent2", "child has inherited parent's id2 method");
        equal(aChild.aValue, "parent", "child has inherited parent's aValue property");
        ok(typeof aChild.inputArg == "undefined", "input argument was undefined");

        // extend parent and call with a constructor arg
        var anotherChild = new Child("foo");
        equal(anotherChild.inputArg, "foo", "input argument was 'foo'");

        // extend parent with a constructor, then call it and check child's constructor was run.
        var Child2 = function (arg) {
            Parent.apply(this, arguments);
            this.inputArg = arg + " from child";
        };
        jsPlumbUtil.extend(Child2, Parent);
        var thirdChild = new Child2("foo");
        equal(thirdChild.inputArg, "foo from child", "input argument was 'foo from child'");

        // extend parent with a prototype that overrides the id method
        var Child3 = function () {
            Parent.apply(this, arguments);
        };

        jsPlumbUtil.extend(Child3, Parent, {
            id: function () {
                return "child";
            },
            id2: function () {
                return "child2";
            }
        });
        var fourthChild = new Child3("fourthChild");
        equal(fourthChild.inputArg, "fourthChild", "input arg was overriden correctly");
        equal(fourthChild.id(), "child", "id method from prototype was overridden");
        equal(fourthChild.id2(), "child2", "id method from prototype was overridden");
    });

    test(" jsPlumbUtil.extend, multiple parents", function () {

        var Mother = function (arg) {
            this.aValue = "mother";
            this.inputArg = arg;
            console.log("Mother");
        };
        Mother.prototype = {
            id: function () {
                return "mother";
            },
            mother: function () {
                return "mother";
            }
        };

        var Father = function (arg) {
            this.aValue = "father";
            this.inputArg = arg;
            console.log("Father");
        };
        Father.prototype = {
            id: function () {
                return "father";
            },
            father: function () {
                return "father";
            }
        };

        // extend parent and call with no constructor args and nothing overridden.
        var Child = function () {
            Mother.apply(this, arguments);
            Father.apply(this, arguments);
        };

        jsPlumbUtil.extend(Child, [Mother, Father]);
        var aChild = new Child();
        equal(aChild.id(), "father", "child has inherited father's id method");
        equal(aChild.mother(), "mother", "child has inherited mother's method");
        equal(aChild.father(), "father", "child has inherited father's method");
        equal(aChild.aValue, "father", "child has inherited father's aValue property");
        ok(typeof aChild.inputArg == "undefined", "input argument was undefined");

        // extend parent and call with a constructor arg
        var anotherChild = new Child("foo");
        equal(anotherChild.inputArg, "foo", "input argument was 'foo'");

        // extend parents with a constructor, then call it and check child's constructor was run.
        var Child2 = function (arg) {
            Mother.apply(this, arguments);
            Father.apply(this, arguments);
            this.inputArg = arg + " from child";
        };
        jsPlumbUtil.extend(Child2, [Mother, Father]);
        var thirdChild = new Child2("foo");
        equal(thirdChild.inputArg, "foo from child", "input argument was 'foo from child'");

        // extend parents with a prototype that overrides the id method
        var Child3 = function () {
            Mother.apply(this, arguments);
            Father.apply(this, arguments);
        };
        jsPlumbUtil.extend(Child3, [Mother, Father], {
            id: function () {
                return "child";
            }
        });
        var fourthChild = new Child3("fourthChild");
        equal(fourthChild.inputArg, "fourthChild", "input arg was overriden correctly");
        equal(fourthChild.id(), "child", "id method from prototype was overridden");
    });

    test(" jsPlumb.getSelector, simple case", function () {
        _addDiv("d1");
        var s = _jsPlumb.getSelector("#d1");
        equal(s.length, 1, "d1 found by getSelector");
    });

    test(" jsPlumb.getSelector, with context node given as selector", function () {
        var d1 = _addDiv("d1");
        var d = makeContent("<div id='foo'></div>");
        d1.appendChild(jsPlumb.getElement(d));
        var s = _jsPlumb.getSelector(d1, "#foo");
        equal(s.length, 1, "foo found by getSelector with context d1");
        equal(s[0].getAttribute("id"), "foo", "foo found by getSelector with context d1");
    });

    test(" jsPlumb.getSelector, with context node given as DOM element", function () {
        var d1 = _addDiv("d1");
        var d = makeContent("<div id='foo'></div>");
        d1.appendChild(jsPlumb.getElement(d));
        var s = _jsPlumb.getSelector(d1, "#foo");
        equal(s.length, 1, "foo found by getSelector with context d1");
        equal(s[0].getAttribute("id"), "foo", "foo found by getSelector with context d1");
    });

    test(" addClass method of Connection", function () {
        _addDiv("d1");
            _addDiv("d2");
            var c = _jsPlumb.connect({source: "d1", target: "d2", overlays:[
                [ "Label", { id:"label", label:'hey'}]
            ]}), o = c.getOverlay("label");
            c.addClass("foo");
            ok(!(jsPlumb.hasClass(c.endpoints[0].canvas, "foo")), "endpoint does not have class 'foo'");
            ok(c.canvas.className.baseVal.indexOf("foo") != -1, "connection has class 'foo'");
            c.addClass("bar", true);
            ok(jsPlumb.hasClass(c.endpoints[0].canvas, "bar"), "endpoint has class 'bar'");
            c.removeClass("bar", true);
            ok(c.canvas.className.baseVal.indexOf("bar") == -1, "connection doesn't have class 'bar'");
            ok(!jsPlumb.hasClass(c.endpoints[0].canvas, "bar"), "endpoint doesnt have class 'bar'");

            ok(jsPlumb.hasClass(o.canvas, "foo"), "overlay has class foo");

            c.addClass("foo2");
            ok(jsPlumb.hasClass(o.canvas, "foo2"), "overlay has class foo2");
            ok(c.canvas.className.baseVal.indexOf("foo2") != -1, "connection has class 'foo2'");

            c.removeClass("foo2");
            ok(!jsPlumb.hasClass(o.canvas, "foo2"), "overlay no longer has class foo2");
            ok(c.canvas.className.baseVal.indexOf("foo2") == -1, "connection no longer has class 'foo2'");

            c.addClass("foo2", true);
            ok(!jsPlumb.hasClass(o.canvas, "foo2"), "overlay doesnt have class foo2");
            ok(c.canvas.className.baseVal.indexOf("foo2") != -1, "connection has class 'foo2'");
    });

    test(" addClass via jsPlumb.select", function () {
        _addDiv("d1");
        _addDiv("d2");
        equal(_jsPlumb.select().length, 0, "there are no connections");
        var c = _jsPlumb.connect({source: "d1", target: "d2"});
        equal(_jsPlumb.select().length, 1, "there is one connection");
        _jsPlumb.select().addClass("foo");
        ok(!(jsPlumb.hasClass(c.endpoints[0].canvas, "foo")), "endpoint does not have class 'foo'");
        _jsPlumb.select().addClass("bar", true);
        ok(jsPlumb.hasClass(c.endpoints[0].canvas, "bar"), "endpoint hasclass 'bar'");
        _jsPlumb.select().removeClass("bar", true);
        ok(!(jsPlumb.hasClass(c.endpoints[0].canvas, "bar")), "endpoint doesn't have class 'bar'");
    });

// ******************* override pointer events ********************
    test("pointer-events, jsPlumb.connect", function () {
        if (_jsPlumb.getRenderMode() == jsPlumb.SVG) {
            _addDivs(["d1", "d2"]);
            var c = _jsPlumb.connect({source: "d1", target: "d2", "pointer-events": "BANANA"});
            equal(jsPlumb.getSelector(c.getConnector().canvas, "path")[0].getAttribute("pointer-events"), "BANANA", "pointer events passed through to svg elements");
        }
        else
            expect(0);
    });

    test("connector-pointer-events, jsPlumb.addEndpoint", function () {
        if (_jsPlumb.getRenderMode() == jsPlumb.SVG) {
            _addDivs(["d1", "d2"]);
            var e1 = _jsPlumb.addEndpoint("d1", { "connector-pointer-events": "BANANA" });
            var c = _jsPlumb.connect({source: e1, target: "d2"});
            equal(jsPlumb.getSelector(c.getConnector().canvas, "path")[0].getAttribute("pointer-events"), "BANANA", "pointer events passed through to svg elements");
        }
        else
            expect(0);
    });


    test(": jsPlumbUtil.isEmpty", function () {
        var e = {};
        equal(jsPlumbUtil.isEmpty(e), true, "e is empty");
        e.foo = "bar";
        equal(jsPlumbUtil.isEmpty(e), false, "e is not empty");
        equal(jsPlumbUtil.isEmpty(null), true, "null object is considered empty");
    });

    test(" : DOM adapter addClass/hasClass/removeClass", function () {
        var d1 = _addDiv(d1), // d1 is a DOM element
            _d1 = jsPlumb.getSelector(d1);  // _d1 is a selector. we will test using each one.

        // add a single class and test for its existence	
        jsPlumb.addClass(d1, "FOO");
        equal(d1.className, "FOO", "element has class FOO, using selector");
        ok(jsPlumb.hasClass(_d1, "FOO"), "element has class FOO, according to hasClass method, DOM element");
        ok(jsPlumb.hasClass(d1, "FOO"), "element has class FOO, according to hasClass method, selector");

        // add multiple classes and test for their existence
        jsPlumb.addClass(_d1, "BAZ BAR SHAZ");
        ok(jsPlumb.hasClass(_d1, "BAZ"), "element has class BAZ, according to hasClass method, DOM element");
        ok(jsPlumb.hasClass(_d1, "BAR"), "element has class BAR, according to hasClass method, DOM element");
        ok(jsPlumb.hasClass(_d1, "SHAZ"), "element has class SHAZ, according to hasClass method, DOM element");

        // remove one class
        jsPlumb.removeClass(d1, "BAR");
        ok(!jsPlumb.hasClass(_d1, "BAR"), "element doesn't have class BAR, according to hasClass method, DOM element");

        // remove two more classes
        jsPlumb.removeClass(d1, "BAZ SHAZ");
        ok(!jsPlumb.hasClass(_d1, "BAZ"), "element doesn't have class BAZ, according to hasClass method, DOM element");
        ok(!jsPlumb.hasClass(_d1, "SHAZ"), "element doesn't have class SHAZ, according to hasClass method, DOM element");

        // check FOO is still there
        ok(jsPlumb.hasClass(_d1, "FOO"), "element has class FOO, according to hasClass method, DOM element");

        // now for an SVG element.
        var s1 = jsPlumbUtil.svg.node("svg");
        document.body.appendChild(s1);
        jsPlumb.addClass(s1, "SFOO");
        ok(jsPlumb.hasClass(s1, "SFOO"), "SVG element has class SFOO, according to hasClass method, DOM element");

        jsPlumb.addClass(s1, "BAZ BAR SHAZ");

        // remove one class
        jsPlumb.removeClass(s1, "BAR");
        ok(!jsPlumb.hasClass(s1, "BAR"), "SVG element doesn't have class BAR, according to hasClass method, DOM element");

        // remove two more classes
        jsPlumb.removeClass(s1, "BAZ SHAZ");
        ok(!jsPlumb.hasClass(s1, "BAZ"), "SVG element doesn't have class BAZ, according to hasClass method, DOM element");
        ok(!jsPlumb.hasClass(s1, "SHAZ"), "SVG element doesn't have class SHAZ, according to hasClass method, DOM element");

        // check SFOO is still there
        ok(jsPlumb.hasClass(s1, "SFOO"), "SVG element has class SFOO, according to hasClass method, DOM element");

        // set class for d1 to be BAZ only
        jsPlumb.setClass(d1, "BAZ");
        equal(d1.className, "BAZ", "element has only the class set with setClass");
    });

    test(" : DOM adapter addClass/removeClass, multiple elements, with selector", function () {
        var d1 = _addDiv("d1"), d2 = _addDiv("d2");
        jsPlumb.addClass(d1, "BAZ");
        jsPlumb.addClass(d2, "BAZ");

        var els = jsPlumb.getSelector(".BAZ");

        // add a single class and test for its existence	
        jsPlumb.addClass(els, "FOO");
        ok(jsPlumb.hasClass(d1, "FOO"), "d1 has class FOO");
        ok(jsPlumb.hasClass(d2, "FOO"), "d1 has class FOO");

        // remove a single class and test for its non-existence.
        jsPlumb.removeClass(els, "FOO");
        ok(!jsPlumb.hasClass(d1, "FOO"), "d1 doesn't have class FOO");
        ok(!jsPlumb.hasClass(d2, "FOO"), "d1 doesn't have class FOO");

    });

    test("DOM adapter addClass/removeClass, multiple elements, with array of DOM elements", function () {
        var d1 = _addDiv("d1"), d2 = _addDiv("d2");
        jsPlumb.addClass(d1, "BAZ");
        jsPlumb.addClass(d2, "BAZ");

        var els = [ d1, d2 ];

        // add a single class and test for its existence	
        jsPlumb.addClass(els, "FOO");
        ok(jsPlumb.hasClass(d1, "FOO"), "d1 has class FOO");
        ok(jsPlumb.hasClass(d2, "FOO"), "d1 has class FOO");

        // remove a single class and test for its non-existence.
        jsPlumb.removeClass(els, "FOO");
        ok(!jsPlumb.hasClass(d1, "FOO"), "d1 doesn't have class FOO");
        ok(!jsPlumb.hasClass(d2, "FOO"), "d1 doesn't have class FOO");
    });

    test("DOM adapter addClass/removeClass, multiple elements, with array of IDs", function () {
        var d1 = _addDiv("d1"), d2 = _addDiv("d2");
        jsPlumb.addClass(d1, "BAZ");
        jsPlumb.addClass(d2, "BAZ");

        var els = [ "d1", "d2" ];

        // add a single class and test for its existence	
        jsPlumb.addClass(els, "FOO");
        ok(jsPlumb.hasClass(d1, "FOO"), "d1 has class FOO");
        ok(jsPlumb.hasClass(d2, "FOO"), "d1 has class FOO");

        // remove a single class and test for its non-existence.
        jsPlumb.removeClass(els, "FOO");
        ok(!jsPlumb.hasClass(d1, "FOO"), "d1 doesn't have class FOO");
        ok(!jsPlumb.hasClass(d2, "FOO"), "d1 doesn't have class FOO");
    });


    test(" : DOM adapter addClass and removeClass at the same time, pass as arrays", function () {
        var d1 = _addDiv("d1");
        jsPlumb.addClass(d1, "BAZ FOO BAR");
        ok(jsPlumb.hasClass(d1, "BAZ"), "d1 has class BAZ");
        ok(jsPlumb.hasClass(d1, "FOO"), "d1 has class FOO");
        ok(jsPlumb.hasClass(d1, "BAR"), "d1 has class BAR");

        // add qux, remove foo and bar.
        jsPlumb.updateClasses(d1, ["QUX", "BOZ"], ["FOO", "BAR"]);
        ok(jsPlumb.hasClass(d1, "QUX"), "d1 has class QUX");
        ok(jsPlumb.hasClass(d1, "BOZ"), "d1 has class BOZ");
        ok(jsPlumb.hasClass(d1, "BAZ"), "d1 has class BAZ");
        ok(!jsPlumb.hasClass(d1, "FOO"), "d1 has not class FOO");
        ok(!jsPlumb.hasClass(d1, "BAR"), "d1 has not class BAR");
    });

    test(" : DOM adapter addClass and removeClass at the same time, pass as strings", function () {
        var d1 = _addDiv("d1");
        jsPlumb.addClass(d1, "BAZ FOO BAR");
        ok(jsPlumb.hasClass(d1, "BAZ"), "d1 has class BAZ");
        ok(jsPlumb.hasClass(d1, "FOO"), "d1 has class FOO");
        ok(jsPlumb.hasClass(d1, "BAR"), "d1 has class BAR");

        // add qux, remove foo and bar.
        jsPlumb.updateClasses(d1, "QUX BOZ", "FOO BAR");
        ok(jsPlumb.hasClass(d1, "QUX"), "d1 has class QUX");
        ok(jsPlumb.hasClass(d1, "BOZ"), "d1 has class BOZ");
        ok(jsPlumb.hasClass(d1, "BAZ"), "d1 has class BAZ");
        ok(!jsPlumb.hasClass(d1, "FOO"), "d1 has not class FOO");
        ok(!jsPlumb.hasClass(d1, "BAR"), "d1 has not class BAR");
    });

    test("endpointStyle on connect method", function () {
        _addDivs(["d1", "d2"]);
        var c = _jsPlumb.connect({
            source: "d1",
            target: "d2",
            endpointStyle: { fill: "blue" }
        });

        equal(c.endpoints[0].canvas.childNodes[0].childNodes[0].getAttribute("fill"), "blue", "endpoint style passed through by connect method");
    });

    test("recalculateOffsets", function() {
        var d1 = _addDiv("d1");

        var d2 = _addDiv("d2", d1);
        d2.style.left = "250px";
        d2.style.top = "120px";

        var d3 = _addDiv("d3", d1);
        d3.style.left = "150px";
        d3.style.top = "220px";

        _jsPlumb.connect({source:d2, target:d3});
        _jsPlumb.draggable(d1);

        var o = _jsPlumb.getDragManager().getElementsForDraggable("d1")["d2"];
        equal(250, o.offset.left, "d2 is at left=250");

        d2.style.left = "1250px";
        _jsPlumb.recalculateOffsets(d1);
        var o = _jsPlumb.getDragManager().getElementsForDraggable("d1")["d2"];
        equal(1250, o.offset.left, "d2 is at left=1250");

    });

    /**
     * Tests that the `getOffset` function correctly ignores body scroll when adjusting for parent element scroll.
     * @method Test.offset_body_scroll
     */
    test("offset body scroll", function() {
        expect(0);
    });



    test("endpointStyle on connect method, with makeSource prepared element", function () {
        _addDivs(["d1", "d2"]);
        _jsPlumb.makeSource("d1");

        var c = _jsPlumb.connect({
            source: "d1",
            target: "d2",
            endpointStyle: { fill: "blue" }
        });

        equal(c.endpoints[0].canvas.childNodes[0].childNodes[0].getAttribute("fill"), "blue", "endpoint style passed through by connect method");
    });



    test("setContainer does not cause multiple event registrations (issue 307)", function () {
        _addDivs(["box1", "box2", "canvas"]);

         _jsPlumb.importDefaults({
         Container: 'canvas'
         });

        _jsPlumb.setContainer('canvas');

        var connection = _jsPlumb.connect({
            source: 'box1',
            id: 'connector1',
            target: 'box2',
            anchors: ['Bottom', 'Left']
        });

        var clickCount = 0;
        var labelDef = {
            id: 'label-1',
            label: 'labeltext',
            events: {
                click: function (event) {
                    console.log('click on label');
                    clickCount++;
                }
            }
        };
        var o = connection.addOverlay(['Label', labelDef]);

        _jsPlumb.trigger(connection.getOverlay("label-1").canvas, "click");

        equal(clickCount, 1, "1 click on overlay registered");

    });



    var _detachThisConnection = function(c) {
        var idx = c.endpoints[1].connections.indexOf(c);
        support.detachConnection(c.endpoints[1], idx);
    };


     /**
     * Tests endpoint mouse interaction via event triggering: the ability to drag a connection to another
      * endpoint, what happens when it is full, if it is disabled etc.
     * @method jsPlumb.Test.EndpointEventTriggering
     */
     test("connections via mouse between Endpoints configured with addEndpoint", function() {
        var d1 = _addDiv("d1"), d2 = _addDiv("d2"),
            e1 = _jsPlumb.addEndpoint(d1, {isSource:true, isTarget:true}),
            e2 = _jsPlumb.addEndpoint(d2, {isSource:true, isTarget:true});

        equal(_jsPlumb.select().length, 0, "zero connections before drag");
        support.dragConnection(e1, e2);
        equal(_jsPlumb.select().length, 1, "one connection after drag");

        _jsPlumb.select().detach();
        equal(_jsPlumb.select().length, 0, "zero connections after detach");

         // now disable e1 and try to drag a new connection: it should fail
         e1.setEnabled(false);
         support.dragConnection(e1, e2);
         equal(_jsPlumb.select().length, 0, "zero connections after drag from disabled endpoint");

         e1.setEnabled(true);
         support.dragConnection(e1, e2);
         equal(_jsPlumb.select().length, 1, "one connection after drag from enabled endpoint");

         /*

         why does this fail? i get 0 instead of 1. it's detaching existing connections?

         ok(e1.isFull(), "endpoint 1 is full");
         support.dragConnection(e1, e2);
         equal(_jsPlumb.select().length, 1, "one connection after drag from endpoint that is full");
         */

         support.detachConnection(e1, 0);
         equal(_jsPlumb.select().length, 0, "zero connections after detach");
    });

    test("connections via mouse between elements configured with makeSource/makeTarget", function() {
        var d1 = _addDiv("d1"), d2 = _addDiv("d2"), d3 = _addDiv("d3"), d4 = _addDiv("d4");
        _jsPlumb.makeSource("d1");
        _jsPlumb.makeSource("d4");
        _jsPlumb.makeTarget("d2");
        _jsPlumb.makeTarget("d3");

        equal(_jsPlumb.select().length, 0, "zero connections before drag");
        support.dragConnection(d1, d2);
        equal(_jsPlumb.select().length, 1, "one connection after drag from source to target");
        var cd1d2 = _jsPlumb.select().get(0);
        equal(cd1d2.source.id, "d1", "source of first connection is correct");
        equal(cd1d2.target.id, "d2", "target of first connection is correct");

        support.dragConnection(d1, d3);
        equal(_jsPlumb.select().length, 2, "two connections after drag from source to target");
        var cd1d3 = _jsPlumb.select().get(1);
        equal(cd1d3.source.id, "d1", "source of second connection is correct");
        equal(cd1d3.target.id, "d3", "target of second connection is correct");

        // now we will drag the connection from d1-d2 by its target endpoint and put it on d3.
        support.relocateTarget(cd1d2, d3);
        equal(cd1d2.target.id, "d3", "target of first connection has changed to d3");
        equal(_jsPlumb.select().length, 2, "two connections after relocate");

        support.dragConnection(d3, d1);
        equal(_jsPlumb.select().length, 2, "two connections after failed drag from target to source");

        // now drag the source of d1-d2 to be d4.
        support.relocateSource(cd1d2, d4);
        equal(cd1d2.source.id, "d4", "source of first connection has changed to d4");
        equal(_jsPlumb.select().length, 2, "two connections after relocate");

    });

    test("issue 415: spurious endpoints after dragging", function() {
        var d1 = _addDiv("d1"), d2 = _addDiv("d2"), d3 = _addDiv("d3"), d4 = _addDiv("d4");
        _jsPlumb.makeSource([ "d1", "d2", "d3", "d4" ], {
            maxConnections:-1
        });
        _jsPlumb.makeTarget([ "d1", "d2", "d3", "d4" ], {
            maxConnections:-1
        });

        ok(_jsPlumb.isSource(d4), "d4 is a connection source");
        ok(_jsPlumb.isTarget(d4), "d4 is a connection target");

        var d1d2 = support.dragConnection(d1, d2);
        equal(_jsPlumb.select().length, 1, "one connection after drag");

        var d2d3 = support.dragConnection(d2, d3);
        equal(_jsPlumb.select().length, 2, "two connections after drag");

        equal(_jsPlumb.selectEndpoints().length, 4, "four endpoints before relocations");

        support.relocateTarget(d1d2, d4);
        equal(d1d2.target.id, "d4", "target of first connection has changed to d4");

        equal(_jsPlumb.select().length, 2, "two connections after relocations");
        equal(_jsPlumb.selectEndpoints().length, 4, "four endpoints after relocations");

        support.relocateSource(d2d3, d4);

        equal(d2d3.source.id, "d4", "source of second connection has changed to d4");
        equal(_jsPlumb.select().length, 2, "two connections after relocations");
        equal(_jsPlumb.selectEndpoints().length, 4, "four endpoints after relocations");

    });

    test("drag connection so it turns into a self-loop. ensure endpoints registered correctly. target not continuous anchor so not hidden (issue 419)", function() {
        var d1 = _addDiv("d1"), d2 = _addDiv("d2"), d3 = _addDiv("d3"), d4 = _addDiv("d4");
        _jsPlumb.makeSource([ "d1", "d2", "d3", "d4" ], { maxConnections: -1 });
        _jsPlumb.makeTarget([ "d1", "d2", "d3", "d4" ], { maxConnections: -1 });

        ok(_jsPlumb.isSource(d1), "d1 is a connection source");
        ok(_jsPlumb.isTarget(d2), "d2 is a connection target");

        // as a test: connect d3 to itself. 2 endpoints?
        var d3d3 = support.dragConnection(d3, d3);
        equal(_jsPlumb.selectEndpoints().length, 2, "two endpoints");

        var d2d1 = support.dragConnection(d2, d1);
        equal(_jsPlumb.select().length, 2, "one connection after drag");

        support.relocateSource(d2d1, d1);
        equal(d2d1.endpoints[0].elementId, "d1", "source endpoint is on d1 now");
        equal(_jsPlumb.selectEndpoints().length, 4, "four endpoints after relocations");

        support.relocateSource(d2d1, d2);
        equal(d2d1.endpoints[0].elementId, "d2", "source endpoint is on d2 now");
        ok(d2d1.endpoints[1].canvas.parentNode != null, "target canvas put back into DOM");
    });

    test("drag connection so it turns into a self-loop. ensure endpoints registered correctly. target is continuous anchor so is hidden. (issue 419)", function() {
        var d1 = _addDiv("d1"), d2 = _addDiv("d2"), d3 = _addDiv("d3"), d4 = _addDiv("d4");
        _jsPlumb.makeSource([ "d1", "d2", "d3", "d4" ], { maxConnections: -1, anchor:"Continuous" });
        _jsPlumb.makeTarget([ "d1", "d2", "d3", "d4" ], { maxConnections: -1, anchor:"Continuous" });

        var d2d1 = support.dragConnection(d2, d1);
        equal(_jsPlumb.select().length, 1, "one connection after drag");

        support.relocateSource(d2d1, d1);
        equal(d2d1.endpoints[0].elementId, "d1", "source endpoint is on d1 now");
        // NOTE in this test we are not using Continuous anchors so we do not expect the target to have been
        // removed. the next test uses Continuous anchors and it checks the target has been removed.
        //ok(d2d1.endpoints[1].canvas.parentNode == null, "target canvas removed from DOM");

        support.relocateSource(d2d1, d2);
        equal(d2d1.endpoints[0].elementId, "d2", "source endpoint is on d2 now");
        ok(d2d1.endpoints[1].canvas.parentNode != null, "target canvas put back into DOM");
    });


    test("endpoint:connectionsDetachable mouse interaction", function() {
        var d1 = _addDiv("d1"), d2 = _addDiv("d2"),
            e1 = _jsPlumb.addEndpoint(d1, {
                isSource:true, isTarget:true,
                connectionsDetachable:false
            }),
            e2 = _jsPlumb.addEndpoint(d2, {isSource:true, isTarget:true});

        equal(_jsPlumb.select().length, 0, "zero connections before drag");
        support.dragConnection(e1, e2);
        equal(_jsPlumb.select().length, 1, "one connection after drag");

        support.detachConnection(e1, 0);
        equal(_jsPlumb.select().length, 1, "one connection still after attempted detach");
    });

    test("connection:detachable false, mouse interaction", function() {
        var d1 = _addDiv("d1"), d2 = _addDiv("d2"),
            e1 = _jsPlumb.addEndpoint(d1),
            e2 = _jsPlumb.addEndpoint(d2);

        equal(_jsPlumb.select().length, 0, "zero connections before connect");
        _jsPlumb.connect({source:e1, target:e2, detachable:false});
        equal(_jsPlumb.select().length, 1, "one connection after connect");
        support.detachConnection(e1, 0);
        equal(_jsPlumb.select().length, 1, "one connection still after attempted detach");
    });

    test("connection:detachable true by default, mouse interaction", function() {
        var d1 = _addDiv("d1"), d2 = _addDiv("d2"),
            e1 = _jsPlumb.addEndpoint(d1),
            e2 = _jsPlumb.addEndpoint(d2);

        equal(_jsPlumb.select().length, 0, "zero connections before connect");
        _jsPlumb.connect({source:e1, target:e2});
        equal(_jsPlumb.select().length, 1, "one connection after connect");
        support.detachConnection(e1, 0);
        equal(_jsPlumb.select().length, 0, "zero connections after detach");
    });

    test("connectionDetached event is fired when no beforeDrop is active", function() {
        var d1 = _addDiv("d1"), d2 = _addDiv("d2");
        var e1 = _jsPlumb.addEndpoint(d1, {
            isTarget:true
        });
        var e2 = _jsPlumb.addEndpoint(d2, {isSource:true});
        var evt = false;
        _jsPlumb.bind('connectionDetached', function (info) {
            evt = true;
        });
        support.dragConnection(e2, e1);
        equal(e1.connections.length, 1, "one connection");

        support.detachConnection(e1, 0);

        equal(e1.connections.length, 0, "no connections");
        ok(evt == true, "event was fired");
    });

    test("beforeDrop returning false prevents connectionDetached event", function() {
        var d1 = _addDiv("d1"), d2 = _addDiv("d2");
        var e1 = _jsPlumb.addEndpoint(d1, {
            beforeDrop:function() {
                return false;
            },
            isTarget:true
        });
        var e2 = _jsPlumb.addEndpoint(d2, {isSource:true});
        var evt = false, abortEvent = false;
        _jsPlumb.bind('connectionDetached', function (info) {
            evt = true;
        });
        _jsPlumb.bind('connectionAborted', function (info) {
            abortEvent = true;
        });
        support.dragConnection(e2, e1);
        ok(evt == false, "event was not fired");
        equal(e1.connections.length, 0, "no connections");
        ok(abortEvent == true, "connectionAborted event was fired");
    });

    test("connectionAborted event", function() {
        var d1 = _addDiv("d1"), d2 = _addDiv("d2");

        var e2 = _jsPlumb.addEndpoint(d2, {isSource:true});
        var evt = false, abortEvent = false;
        _jsPlumb.bind('connectionDetached', function (info) {
            evt = true;
        });
        _jsPlumb.bind('connectionAborted', function (info) {
            abortEvent = true;
        });
        support.dragAndAbortConnection(e2);
        ok(evt == false, "connectionDetached event was not fired");
        equal(e2.connections.length, 0, "no connections");
        ok(abortEvent == true, "connectionAborted event was fired");
    });

test("endpoint: suspendedElement set correctly", function() {
        var d1 = _addDiv("d1"), d2 = _addDiv("d2"), d3 = _addDiv("d3"),
            e1 = _jsPlumb.addEndpoint(d1, { isSource:true, isTarget:true }),
            e2 = _jsPlumb.addEndpoint(d2, {isSource:true, isTarget:true}),
            e3 = _jsPlumb.addEndpoint(d3, {isSource:true, isTarget:true});

        equal(_jsPlumb.select().length, 0, "zero connections before drag");
        var c = support.dragConnection(e1, e2);
        equal(_jsPlumb.select().length, 1, "one connection after drag");

        support.relocateTarget(c, e3, {
            beforeMouseUp:function() {
                equal(c.suspendedElement, d2, "suspended element is set");
                equal(c.suspendedEndpoint, e2, "suspended endpoint is set");
            },
            after :function() {
                equal(c.suspendedElement, null, "suspended element is cleared");
                equal(c.suspendedEndpoint, null, "suspended endpoint is cleared");
            }
        });
    });

    /*

    // future state.

    test("beforeDrop fired before onMaxConnections", function() {
        var d1 = _addDiv("d1"), d2 = _addDiv("d2");
        var bd = false;
        var e1 = _jsPlumb.addEndpoint(d1, {
            beforeDrop:function() {
                bd = true;
                return true;
            },
            isTarget:true,
            onMaxConnections:function() {
                ok(bd === true, "beforeDrop was called before onMaxConnections");
            }
        });
        var e2 = _jsPlumb.addEndpoint(d2, {isSource:true, maxConnections:-1});
        support.dragConnection(e2, e1);
        equal(e1.connections.length, 1, "one connection");
        equal(bd, true, "beforeDrop was called");
        bd = false;
        support.dragConnection(e2, e1);
        equal(e1.connections.length, 1, "one connection");
    });
    */

    test("drag connection between two endpoints", function() {
        var d1 = _addDiv("d1"), d2 = _addDiv("d2");
        var e1 = _jsPlumb.addEndpoint(d1, { isTarget:true, maxConnections:-1 });
        var e2 = _jsPlumb.addEndpoint(d2, {isSource:true, maxConnections:-1 });

        var c1 = _jsPlumb.connect({source:e2, target:e1});
        equal(e1.connections.length, 1, "one conn now");

        var c2 = support.dragConnection(e2, e1);
        equal(e1.connections.length, 2, "two conns now");
    });

    test("drag connection between two endpoints but endpoints are full", function() {
        var d1 = _addDiv("d1"), d2 = _addDiv("d2"),
            d3 = _addDiv("d3");
        var e1 = _jsPlumb.addEndpoint(d1, { isTarget:true });
        var e2 = _jsPlumb.addEndpoint(d2, { isSource:true });
        var e3 = _jsPlumb.addEndpoint(d3, { isSource:true });

        var c1 = _jsPlumb.connect({source:e2, target:e1});
        equal(e1.connections.length, 1, "one conn now");

        var c2 = support.dragConnection(e3, e1);
        equal(e1.connections.length, 1, "one conn now");
    });

    /*
    test("endpoint:connectionSourceDetachable false, mouse interaction", function() {
        var d1 = _addDiv("d1"), d2 = _addDiv("d2"),
            e1 = _jsPlumb.addEndpoint(d1, {connectionSourceDetachable:false, maxConnections:-1}),
            e2 = _jsPlumb.addEndpoint(d2, {maxConnections:-1});

        equal(_jsPlumb.select().length, 0, "zero connections before connect");
        _jsPlumb.connect({source:e1, target:e2});
        equal(_jsPlumb.select().length, 1, "one connection after connect");

        support.detachConnection(e1, 0);
        equal(_jsPlumb.select().length, 1, "one connection still after attempted detach of connection source");

        _jsPlumb.connect({source:e2, target:e1});
        equal(_jsPlumb.select().length, 2, "two connections after connect");
        support.detachConnection(e1, 1);
        equal(_jsPlumb.select().length, 1, "one connection after successful target detach");
    });*/

    test("endpoint:beforeDetach listener via mouse interaction", function() {
        var d1 = _addDiv("d1"), d2 = _addDiv("d2"), r = 0, s = 0, bd = 0,
            e1 = _jsPlumb.addEndpoint(d1, {
                isSource:true, isTarget:true

            }),
            e2 = _jsPlumb.addEndpoint(d2, {isSource:true, isTarget:true});

        _jsPlumb.bind("beforeDetach", function() {
            r = true;
            return true;
        });

        _jsPlumb.bind("beforeDrag", function() {
            bd++;
            return true;
        });

        _jsPlumb.bind("beforeStartDetach", function() {
            s = true;
            return true;
        });

        equal(_jsPlumb.select().length, 0, "zero connections before drag");
        support.dragConnection(e1, e2);
        equal(_jsPlumb.select().length, 1, "one connection after drag");


        support.detachConnection(e1, 0);
        equal(_jsPlumb.select().length, 0, "connection detached");

        equal(bd, 1, "beforeDrag called once");
        equal(r, 1, "beforeDetach interceptor called once");
        equal(s, 1, "beforeStartDetach interceptor called once");

    });


    test("unbind a single event listener does not unbind them all", function() {
        var i = 0;
        var l1 = function() {
            i += 5;
        };
        var l2 = function() {
            i -= 6;
        };
        var d1 = _addDiv("d1"),
            d2 = _addDiv("d2");

        _jsPlumb.bind("connection", l1);
        _jsPlumb.bind("connection", l2);

        _jsPlumb.connect({source:d1, target:d2});

        equal(i, -1,"both listeners fired");
        i = 0;

        // first test existing: unbind with no args unbinds everything.
        _jsPlumb.unbind("connection");
        _jsPlumb.connect({source:d1, target:d2});
        equal(i, 0, "no listeners fired");

        // rebind and check
        _jsPlumb.bind("connection", l1);
        _jsPlumb.bind("connection", l2);
        _jsPlumb.connect({source:d1, target:d2});
        equal(i, -1,"both listeners fired");

        i = 0;
        // unbind one.
        _jsPlumb.unbind("connection", l2);
        _jsPlumb.connect({source:d1, target:d2});
        equal(i, 5, "only listener l1 fired");

        i = 0;
        _jsPlumb.unbind(l1);
        _jsPlumb.connect({source:d1, target:d2});
        equal(i, 0, "no listeners fired");

    });

    test("bind multiple listeners via array (multiple events, one function)", function() {
        var count = 0;
        _jsPlumb.bind(["foo", "bar", "baz"], function() {
            count++;
        });

        _jsPlumb.fire("foo");
        equal(count, 1, "count is 1");
        _jsPlumb.fire("bar");
        equal(count, 2, "count is 2");
        _jsPlumb.fire("baz");
        equal(count, 3, "count is 3");
    });


// -----------------issue 383, setDraggable doesnt work with list-like arguments

    test("setDraggable with array", function() {
        var d1 = _addDiv("d1", null, "aTest");
        var d2 = _addDiv("d2", null, "aTest");

        ok(!_jsPlumb.isAlreadyDraggable(d1), "d1 is not draggable");
        ok(!_jsPlumb.isAlreadyDraggable(d2), "d2 is not draggable");
        var d = document.getElementsByClassName("aTest");

        // first make them draggable
        if(typeof d === "function") {
            expect(2);
        }
        else
        {
            _jsPlumb.draggable(d);
            ok(_jsPlumb.isElementDraggable(d1), "d1 is now draggable");
            ok(_jsPlumb.isElementDraggable(d2), "d2 is now draggable");

            // now disable
            _jsPlumb.setDraggable(d, false);
            ok(!_jsPlumb.isElementDraggable(d1), "d1 is not draggable");
            ok(!_jsPlumb.isElementDraggable(d2), "d2 is not draggable");

            // and enable
            _jsPlumb.toggleDraggable(d);
            ok(_jsPlumb.isElementDraggable(d1), "d1 is draggable after toggle ");
            ok(_jsPlumb.isElementDraggable(d2), "d2 is draggable after toggle");
        }
    });

// ------------------ issue 402...offset cache not cleared always --------------------
    test("offset cache cleared", function() {
       var d1 = _addDiv("d1"), d2 = _addDiv("d2");
        _jsPlumb.connect({source:d1, target:d2});
        var cd = _jsPlumb.getCachedData("d1");
       ok(cd.o != null, "d1 is cached");

        // reset and then move d1. get cached data and offset should have been updated.
        _jsPlumb.reset();
        d1.style.position = "absolute";
        d1.style.left = "5000px";
        var cd2 = _jsPlumb.getCachedData("d1");
        ok(cd2.o == null, "cache data cleared");
        _jsPlumb.connect({source:d1, target:d2});
        var cd3 = _jsPlumb.getCachedData("d1");
        ok(cd3.o != null, "d1 is cached");

        // delete every endpoint and then move d1. get cached data and offset should have been updated.
        _jsPlumb.deleteEveryEndpoint();
        d1.style.position = "absolute";
        d1.style.left = "5000px";
        var cd2 = _jsPlumb.getCachedData("d1");
        ok(cd2.o == null, "cache data cleared");
        _jsPlumb.connect({source:d1, target:d2});
        var cd3 = _jsPlumb.getCachedData("d1");
        ok(cd3.o != null, "d1 is cached");
    });

// ---------------------- issue 405, jsPlumb.empty doesnt remove connections (cannot reproduce) -----------------------

    test("jsPlumb.empty removes connections", function() {
        var p = _addDiv("p"),
            d1 = _addDiv("d1", p),
            d2 = _addDiv("d2", p);

        _jsPlumb.connect({source:d1, target:d2});
        ok(_jsPlumb.select().length == 1, "1 connection");

        _jsPlumb.empty(p);
        ok(document.getElementById("d1") == null);
        ok(_jsPlumb.select().length == 0, "0 connections");
    });



//  -- connection dragging tests

    test("connection dragging, simple drag and detach case", function() {
        var d1 = _addDiv("d1"), d2 = _addDiv("d2"), d3 = _addDiv("d3");
        _jsPlumb.makeSource([d1, d2, d3], { });
        _jsPlumb.makeTarget([d1, d2, d3], { });

        support.dragConnection(d1, d2);
        equal(_jsPlumb.select().length, 1, "1 connection in jsplumb instance.");
        var c = _jsPlumb.select().get(0);
        equal(_jsPlumb.anchorManager.getConnectionsFor("d1").length, 1, "1 connection registered for d1 after mouse connect");
        equal(_jsPlumb.anchorManager.getConnectionsFor("d2").length, 1, "1 connection registered for d2 after mouse connect");

        _detachThisConnection(c);
        equal(_jsPlumb.anchorManager.getConnectionsFor("d1").length, 0, "0 connections registered for d1 after mouse detach");
        equal(_jsPlumb.anchorManager.getConnectionsFor("d2").length, 0, "0 connections registered for d2 after mouse detach");
        equal(_jsPlumb.anchorManager.getConnectionsFor(c.floatingId).length, 0, "0 connections registered for temporary drag element after mouse detach");
        equal(_jsPlumb.select().length, 0, "0 connections in jsplumb instance.");

    });

    /**
     * Tests the `extract` parameter on a `makeSource` call: extract provides a map of attribute names that you want to
     * read fom the source element when a drag starts, and whose values end up in the connection's data, keyed by the
     * value from the extract map. In this test we get the attribute `foo` and insert its value into the connection's
     * data, keyed as `fooAttribute`.
     */
    test("connection dragging, extractor atts defined on source", function() {
        var d1 = _addDiv("d1"), d2 = _addDiv("d2"), d3 = _addDiv("d3");
        d1.setAttribute("foo", "the value of foo");
        _jsPlumb.makeSource([d1, d2, d3], {
            extract:{
                "foo":"fooAttribute"
            }
        });
        _jsPlumb.makeTarget([d1, d2, d3], { });

        var con = support.dragConnection(d1, d2);
        equal(_jsPlumb.select().length, 1, "1 connection in jsplumb instance.");
        equal(con.getData().fooAttribute, "the value of foo", "attribute values extracted properly");
    });

    test("connection dragging, simple drag and detach case, beforeDetach interceptor says no.", function() {
        var d1 = _addDiv("d1"), d2 = _addDiv("d2"), d3 = _addDiv("d3");
        _jsPlumb.bind("beforeDetach", function() { return false; });
        _jsPlumb.makeSource([d1, d2, d3], { });
        _jsPlumb.makeTarget([d1, d2, d3], { });

        support.dragConnection(d1, d2);
        equal(_jsPlumb.select().length, 1, "1 connection in jsplumb instance.");
        var c = _jsPlumb.select().get(0);
        equal(_jsPlumb.anchorManager.getConnectionsFor("d1").length, 1, "1 connection registered for d1 after mouse connect");
        equal(_jsPlumb.anchorManager.getConnectionsFor("d2").length, 1, "1 connection registered for d2 after mouse connect");

        _detachThisConnection(c);
        equal(_jsPlumb.anchorManager.getConnectionsFor("d1").length, 1, "still 1 connection registered for d1 after attempted mouse detach");
        equal(_jsPlumb.anchorManager.getConnectionsFor("d2").length, 1, "still 1 connection registered for d2 after attempted mouse detach");
        equal(_jsPlumb.anchorManager.getConnectionsFor(c.floatingId).length, 0, "0 connections registered for temporary drag element after mouse detach");
        equal(_jsPlumb.select().length, 1, "1 connection in jsplumb instance.");

    });

    test("connection dragging, simple drag and detach case, reattach=true on connection prevents detach.", function() {
        var d1 = _addDiv("d1"), d2 = _addDiv("d2"), d3 = _addDiv("d3");
        _jsPlumb.makeSource([d1, d2, d3], { });
        _jsPlumb.makeTarget([d1, d2, d3], { });

        support.dragConnection(d1, d2);
        equal(_jsPlumb.select().length, 1, "1 connection in jsplumb instance.");
        var c = _jsPlumb.select().get(0);
        c.setReattach(true);
        equal(_jsPlumb.anchorManager.getConnectionsFor("d1").length, 1, "1 connection registered for d1 after mouse connect");
        equal(_jsPlumb.anchorManager.getConnectionsFor("d2").length, 1, "1 connection registered for d2 after mouse connect");

        _detachThisConnection(c);
        equal(_jsPlumb.anchorManager.getConnectionsFor("d1").length, 1, "still 1 connection registered for d1 after attempted mouse detach");
        equal(_jsPlumb.anchorManager.getConnectionsFor("d2").length, 1, "still 1 connection registered for d2 after attempted mouse detach");
        equal(_jsPlumb.anchorManager.getConnectionsFor(c.floatingId).length, 0, "0 connections registered for temporary drag element after mouse detach");
        equal(_jsPlumb.select().length, 1, "1 connection in jsplumb instance.");

    });

    test("connection dragging, simple move target case", function() {
        var d1 = _addDiv("d1"), d2 = _addDiv("d2"), d3 = _addDiv("d3");
        _jsPlumb.makeSource([d1, d2, d3], { });
        _jsPlumb.makeTarget([d1, d2, d3], { });

        var c = _jsPlumb.connect({source: d1, target: d2});
        equal(_jsPlumb.anchorManager.getConnectionsFor("d1").length, 1, "1 connection registered for d1 after mouse connect");
        equal(_jsPlumb.anchorManager.getConnectionsFor("d2").length, 1, "1 connection registered for d2 after mouse connect");

        support.relocateTarget(c, d3);
        equal(_jsPlumb.anchorManager.getConnectionsFor("d1").length, 1, "1 connection registered for d1 after mouse move");
        equal(_jsPlumb.anchorManager.getConnectionsFor("d2").length, 0, "0 connections registered for d2 after mouse move");
        equal(_jsPlumb.anchorManager.getConnectionsFor("d3").length, 1, "1 connection registered for d3 after mouse move");
        equal(_jsPlumb.anchorManager.getConnectionsFor(c.floatingId).length, 0, "0 connections registered for temporary drag element after mouse detach");

        //alert("ensure continuous anchor endpoint cleaned up in this case (simple target move)");
    });

    // DRAG SOURCE TO ANOTHER SOURCE
    test("connection dragging, simple move source case", function() {
        var d1 = _addDiv("d1"), d2 = _addDiv("d2"), d3 = _addDiv("d3");
        _jsPlumb.makeSource([d1, d2, d3], { });
        _jsPlumb.makeTarget([d1, d2, d3], { });

        var c = _jsPlumb.connect({source: d1, target: d2});
        equal(_jsPlumb.anchorManager.getConnectionsFor("d1").length, 1, "1 connection registered for d1 after mouse connect");
        equal(_jsPlumb.anchorManager.getConnectionsFor("d2").length, 1, "1 connection registered for d2 after mouse connect");

        support.relocateSource(c, d3);
        equal(_jsPlumb.anchorManager.getConnectionsFor("d1").length, 0, "0 connections registered for d1 after mouse move");
        equal(_jsPlumb.selectEndpoints().length, 2, "two endpoints; there is one connection");
        equal(_jsPlumb.anchorManager.getConnectionsFor("d2").length, 1, "1 connection registered for d2 after mouse move");
        equal(_jsPlumb.anchorManager.getConnectionsFor("d3").length, 1, "1 connection registered for d3 after mouse move");
        equal(_jsPlumb.anchorManager.getConnectionsFor(c.floatingId).length, 0, "0 connections registered for temporary drag element after mouse detach");

    });

    test("connection dragging, simple move source case, continuous anchors", function() {
        var d1 = _addDiv("d1"), d2 = _addDiv("d2"), d3 = _addDiv("d3");
        _jsPlumb.importDefaults({Anchor:"Continuous"});
        _jsPlumb.makeSource([d1, d2, d3], { });
        _jsPlumb.makeTarget([d1, d2, d3], { });

        var c = _jsPlumb.connect({source: d1, target: d2});
        equal(_jsPlumb.anchorManager.getConnectionsFor("d1").length, 1, "1 connection registered for d1 after mouse connect");
        equal(_jsPlumb.anchorManager.getConnectionsFor("d2").length, 1, "1 connection registered for d2 after mouse connect");

        support.relocateSource(c, d3);
        equal(_jsPlumb.selectEndpoints().length, 2, "two endpoints; there is one connection");
        equal(_jsPlumb.anchorManager.getConnectionsFor("d1").length, 0, "0 connections registered for d1 after mouse move");
        equal(_jsPlumb.anchorManager.getConnectionsFor("d2").length, 1, "1 connection registered for d2 after mouse move");
        equal(_jsPlumb.anchorManager.getConnectionsFor("d3").length, 1, "1 connection registered for d3 after mouse move");
        equal(_jsPlumb.anchorManager.getConnectionsFor(c.floatingId).length, 0, "0 connections registered for temporary drag element after mouse detach");

    });

    test("connection dragging, simple move target case, beforeDetach aborts the move", function() {
        var d1 = _addDiv("d1"), d2 = _addDiv("d2"), d3 = _addDiv("d3");
        _jsPlumb.bind("beforeDetach", function() { return false; });
        _jsPlumb.makeSource([d1, d2, d3], { });
        _jsPlumb.makeTarget([d1, d2, d3], { });

        var c = _jsPlumb.connect({source: d1, target: d2});
        equal(_jsPlumb.anchorManager.getConnectionsFor("d1").length, 1, "1 connection registered for d1 after mouse connect");
        equal(_jsPlumb.anchorManager.getConnectionsFor("d2").length, 1, "1 connection registered for d2 after mouse connect");

        support.relocateTarget(c, d3);
        equal(_jsPlumb.anchorManager.getConnectionsFor("d1").length, 1, "1 connection registered for d1 after aborted mouse move");
        equal(_jsPlumb.anchorManager.getConnectionsFor("d2").length, 1, "1 connection registered for d2 after aborted mouse move");
        equal(_jsPlumb.anchorManager.getConnectionsFor("d3").length, 0, "0 connections registered for d3 after aborted mouse move");
        equal(_jsPlumb.anchorManager.getConnectionsFor(c.floatingId).length, 0, "0 connections registered for temporary drag element after mouse detach");
    });

    test("connection dragging, simple move source case, beforeDetach aborts the move", function() {
        var d1 = _addDiv("d1"), d2 = _addDiv("d2"), d3 = _addDiv("d3");
        _jsPlumb.bind("beforeDetach", function() { return false; });
        _jsPlumb.makeSource([d1, d2, d3], { });
        _jsPlumb.makeTarget([d1, d2, d3], { });

        var c = _jsPlumb.connect({source: d1, target: d2});
        equal(_jsPlumb.anchorManager.getConnectionsFor("d1").length, 1, "1 connection registered for d1 after mouse connect");
        equal(_jsPlumb.anchorManager.getConnectionsFor("d2").length, 1, "1 connection registered for d2 after mouse connect");

        support.relocateSource(c, d3);
        equal(_jsPlumb.anchorManager.getConnectionsFor("d1").length, 1, "1 connection registered for d1 after aborted mouse move");
        equal(_jsPlumb.anchorManager.getConnectionsFor("d2").length, 1, "1 connection registered for d2 after aborted mouse move");
        equal(_jsPlumb.anchorManager.getConnectionsFor("d3").length, 0, "0 connections registered for d3 after aborted mouse move");
    });

    test("connection dragging, simple move case, connection reattach=true aborts the move", function() {
        var d1 = _addDiv("d1"), d2 = _addDiv("d2"), d3 = _addDiv("d3");
        _jsPlumb.makeSource([d1, d2, d3], { });
        _jsPlumb.makeTarget([d1, d2, d3], { });

        var c = _jsPlumb.connect({source: d1, target: d2});
        c.setReattach(true);
        equal(_jsPlumb.anchorManager.getConnectionsFor("d1").length, 1, "1 connection registered for d1 after mouse connect");
        equal(_jsPlumb.anchorManager.getConnectionsFor("d2").length, 1, "1 connection registered for d2 after mouse connect");

        _detachThisConnection(c);
        equal(_jsPlumb.anchorManager.getConnectionsFor("d1").length, 1, "1 connection registered for d1 after aborted mouse move");
        equal(_jsPlumb.anchorManager.getConnectionsFor("d2").length, 1, "1 connection registered for d2 after aborted mouse move");
        equal(_jsPlumb.anchorManager.getConnectionsFor("d3").length, 0, "0 connections registered for d3 after aborted mouse move");
        equal(_jsPlumb.anchorManager.getConnectionsFor(c.floatingId).length, 0, "0 connections registered for temporary drag element after mouse detach");
    });

    test("connection dragging, redrop on original target", function() {
        var d1 = _addDiv("d1"), d2 = _addDiv("d2"), d3 = _addDiv("d3");
        _jsPlumb.makeSource([d1, d2, d3], { });
        _jsPlumb.makeTarget([d1, d2, d3], { });

        var c = _jsPlumb.connect({source: d1, target: d2});
        equal(_jsPlumb.anchorManager.getConnectionsFor("d1").length, 1, "1 connection registered for d1 after mouse connect");
        equal(_jsPlumb.anchorManager.getConnectionsFor("d2").length, 1, "1 connection registered for d2 after mouse connect");

        support.relocateTarget(c, d2);
        equal(_jsPlumb.anchorManager.getConnectionsFor("d1").length, 1, "1 connection registered for d1 after mouse move");
        equal(_jsPlumb.anchorManager.getConnectionsFor("d2").length, 1, "1 connection registered for d2 after mouse move");
        equal(_jsPlumb.anchorManager.getConnectionsFor(c.floatingId).length, 0, "0 connections registered for temporary drag element after mouse detach");
    });

    // DRAG SOURCE AND REDROP ON ORIGINAL
    test("connection dragging, redrop on original source", function() {
        var d1 = _addDiv("d1"), d2 = _addDiv("d2"), d3 = _addDiv("d3");
        _jsPlumb.makeSource([d1, d2, d3], { });
        _jsPlumb.makeTarget([d1, d2, d3], { });

        var c = _jsPlumb.connect({source: d1, target: d2});
        equal(_jsPlumb.anchorManager.getConnectionsFor("d1").length, 1, "1 connection registered for d1 after mouse connect");
        equal(_jsPlumb.anchorManager.getConnectionsFor("d2").length, 1, "1 connection registered for d2 after mouse connect");

        support.relocateSource(c, d1);
        equal(_jsPlumb.anchorManager.getConnectionsFor("d1").length, 1, "1 connection registered for d1 after mouse move");
        equal(_jsPlumb.anchorManager.getConnectionsFor("d2").length, 1, "1 connection registered for d2 after mouse move");
        equal(_jsPlumb.anchorManager.getConnectionsFor(c.floatingId).length, 0, "0 connections registered for temporary drag element after mouse detach");
    });


    // DRAG SOURCE TO AN ELEMENT NO CONFIGURED AS SOURCE (SHOULD DETACH)
    test("connection dragging, move source to element not configured as drag source", function() {
        var d1 = _addDiv("d1"), d2 = _addDiv("d2"), d3 = _addDiv("d3"), d4 = _addDiv("d4");
        _jsPlumb.makeSource([d1, d2, d3], { });
        _jsPlumb.makeTarget([d1, d2, d3, d4], { });

        var c = _jsPlumb.connect({source: d1, target: d2});
        equal(_jsPlumb.anchorManager.getConnectionsFor("d1").length, 1, "1 connection registered for d1 after mouse connect");
        equal(_jsPlumb.anchorManager.getConnectionsFor("d2").length, 1, "1 connection registered for d2 after mouse connect");

        support.relocateSource(c, d4);
        equal(_jsPlumb.anchorManager.getConnectionsFor("d1").length, 0, "0 connections registered for d1 after mouse move");
        equal(_jsPlumb.selectEndpoints().length, 0, "zero endpoints; there are no connections");
        equal(_jsPlumb.anchorManager.getConnectionsFor("d2").length, 0, "0 connections registered for d2 after mouse move");
        equal(_jsPlumb.anchorManager.getConnectionsFor("d3").length, 0, "0 connections registered for d3 after mouse move");
        equal(_jsPlumb.anchorManager.getConnectionsFor(c.floatingId).length, 0, "0 connections registered for temporary drag element after mouse detach");
    });

    // DRAG SOURCE TO AN ELEMENT NO CONFIGURED AS SOURCE BUT DETACH DISABLED (SHOULDNT CARE)
    test("connection dragging, move source to element not configured as drag source, beforeDetach cancels connection", function() {
        var d1 = _addDiv("d1"), d2 = _addDiv("d2"), d3 = _addDiv("d3"), d4 = _addDiv("d4");
        _jsPlumb.bind("beforeDetach", function() { return false; });
        _jsPlumb.makeSource([d1, d2, d3], { });
        _jsPlumb.makeTarget([d1, d2, d3, d4], { });

        var c = _jsPlumb.connect({source: d1, target: d2});
        equal(_jsPlumb.anchorManager.getConnectionsFor("d1").length, 1, "1 connection registered for d1 after mouse connect");
        equal(_jsPlumb.anchorManager.getConnectionsFor("d2").length, 1, "1 connection registered for d2 after mouse connect");

        support.relocateSource(c, d4);
        equal(_jsPlumb.anchorManager.getConnectionsFor("d1").length, 1, "1 connection registered for d1 after mouse move");
        equal(_jsPlumb.selectEndpoints().length, 2, "2 endpoints; there is 1 connection");
        equal(_jsPlumb.anchorManager.getConnectionsFor("d2").length, 1, "1 connection registered for d2 after mouse move");
        equal(_jsPlumb.anchorManager.getConnectionsFor("d4").length, 0, "0 connection registered for d4 after mouse move");
        equal(_jsPlumb.anchorManager.getConnectionsFor(c.floatingId).length, 0, "0 connections registered for temporary drag element after mouse detach");
    });

    // DRAG SOURCE TO ANOTHER SOURCE BUT BEFORE DROP SAYS NO
    test("connection dragging, move source to element not configured as drag source, beforeDrop cancels connection", function() {
        var d1 = _addDiv("d1"), d2 = _addDiv("d2"), d3 = _addDiv("d3"), d4 = _addDiv("d4");
        _jsPlumb.bind("beforedrop", function() { return false; });
        _jsPlumb.makeSource([d1, d2, d3], { });
        _jsPlumb.makeTarget([d1, d2, d3, d4], { });

        var c = _jsPlumb.connect({source: d1, target: d2});
        equal(_jsPlumb.anchorManager.getConnectionsFor("d1").length, 1, "1 connection registered for d1 after mouse connect");
        equal(_jsPlumb.anchorManager.getConnectionsFor("d2").length, 1, "1 connection registered for d2 after mouse connect");

        support.relocateSource(c, d4);
        equal(_jsPlumb.anchorManager.getConnectionsFor("d1").length, 0, "0 connections registered for d1 after mouse move");
        equal(_jsPlumb.selectEndpoints().length, 0, "0 endpoints; there are no connections");
        equal(_jsPlumb.anchorManager.getConnectionsFor("d2").length, 0, "0 connections registered for d2 after mouse move");
        equal(_jsPlumb.anchorManager.getConnectionsFor("d4").length, 0, "0 connections registered for d4 after mouse move");
        equal(_jsPlumb.anchorManager.getConnectionsFor(c.floatingId).length, 0, "0 connections registered for temporary drag element after mouse detach");
    });

    // DRAG TARGET TO ANOTHER SOURCE (BUT NOT A TARGET); SHOULD DETACH
    test("connection dragging, move source to element not configured as drag source", function() {
        var d1 = _addDiv("d1"), d2 = _addDiv("d2"), d3 = _addDiv("d3"), d4 = _addDiv("d4");
        _jsPlumb.makeSource([d1, d2, d3, d4], { });
        _jsPlumb.makeTarget([d1, d2, d3], { });

        var c = _jsPlumb.connect({source: d1, target: d2});
        equal(_jsPlumb.anchorManager.getConnectionsFor("d1").length, 1, "1 connection registered for d1 after mouse connect");
        equal(_jsPlumb.anchorManager.getConnectionsFor("d2").length, 1, "1 connection registered for d2 after mouse connect");

        support.relocateTarget(c, d4);
        equal(_jsPlumb.anchorManager.getConnectionsFor("d1").length, 0, "0 connections registered for d1 after mouse move");
        equal(_jsPlumb.selectEndpoints().length, 0, "zero endpoints; there are no connections");
        equal(_jsPlumb.anchorManager.getConnectionsFor("d2").length, 0, "0 connections registered for d2 after mouse move");
        equal(_jsPlumb.anchorManager.getConnectionsFor("d3").length, 0, "0 connections registered for d3 after mouse move");
        equal(_jsPlumb.anchorManager.getConnectionsFor(c.floatingId).length, 0, "0 connections registered for temporary drag element after mouse detach");
    });


    // DRAG TARGET TO ANOTHER SOURCE (BUT NOT A TARGET), BUT DETACH DISABLED. SHOULDNT CARE.
    test("connection dragging, move source to element not configured as drag source, beforeDetach cancels connection", function() {
        var d1 = _addDiv("d1"), d2 = _addDiv("d2"), d3 = _addDiv("d3"), d4 = _addDiv("d4");
        _jsPlumb.bind("beforeDetach", function() { return false; });
        _jsPlumb.makeSource([ d1, d2, d3, d4 ], { });
        _jsPlumb.makeTarget([ d1, d2, d3 ], { });

        var c = _jsPlumb.connect({source: d1, target: d2});
        equal(_jsPlumb.anchorManager.getConnectionsFor("d1").length, 1, "1 connection registered for d1 after mouse connect");
        equal(_jsPlumb.anchorManager.getConnectionsFor("d2").length, 1, "1 connection registered for d2 after mouse connect");

        support.relocateTarget(c, d4);
        equal(_jsPlumb.anchorManager.getConnectionsFor("d1").length, 1, "1 connection registered for d1 after mouse move");
        equal(_jsPlumb.selectEndpoints().length, 2, "2 endpoints; there is 1 connection");
        equal(_jsPlumb.anchorManager.getConnectionsFor("d2").length, 1, "1 connection registered for d2 after mouse move");
        equal(_jsPlumb.anchorManager.getConnectionsFor("d4").length, 0, "0 connection registered for d4 after mouse move");
        equal(_jsPlumb.anchorManager.getConnectionsFor(c.floatingId).length, 0, "0 connections registered for temporary drag element after mouse detach");
    });

    /**
     * Tests that `endpoint` and `anchor` in a makeSource definition are honoured. The next test uses a connection type
     * but has the makeSource override the anchor.
     */
    test("connection dragging, makeSource sets source endpoint and anchor", function() {
        var d1 = _addDiv("d1"), d2 = _addDiv("d2"), d3 = _addDiv("d3");
        _jsPlumb.makeSource([d1, d2, d3], { endpoint:"Rectangle", anchor:"Left"});
        _jsPlumb.makeTarget([d1, d2, d3]);

        support.dragConnection(d1, d2);
        equal(_jsPlumb.select().length, 1, "1 connection in jsplumb instance.");
        var c = _jsPlumb.select().get(0);

        equal(c.endpoints[0].type, "Rectangle", "source endpoint is Rectangle");
        equal(c.endpoints[0].anchor.x, 0, "x=0 in anchor");
        equal(c.endpoints[0].anchor.y, 0.5, "y=0.5 in anchor");
        equal(c.endpoints[1].type, _jsPlumb.Defaults.Endpoint, "target endpoint is the default");
    });

    /**
     * Tests that makeSource, when given `endpoint` and/or `anchor` values, will override any that were derived
     * from an applied type.
     */
    test("connection dragging, makeSource overrides source endpoint and anchor", function() {
        var d1 = _addDiv("d1"), d2 = _addDiv("d2"), d3 = _addDiv("d3");
        _jsPlumb.registerConnectionType("basic", {
            endpoint:"Blank",
            anchor:"Right"
        });
        _jsPlumb.makeSource(d1, { connectionType:"basic", endpoint:"Rectangle", anchor:"Left"});
        _jsPlumb.makeSource(d2, { connectionType:"basic"});
        _jsPlumb.makeTarget([d1, d2, d3]);

        support.dragConnection(d1, d3);
        equal(_jsPlumb.select().length, 1, "1 connection in jsplumb instance.");
        var c = _jsPlumb.select().get(0);

        support.dragConnection(d2, d3);
        equal(_jsPlumb.select().length, 2, "2 connections in jsplumb instance.");
        var c2 = _jsPlumb.select().get(1);

        equal(c.endpoints[0].type, "Rectangle", "source endpoint was overridden to be Rectangle");
        equal(c.endpoints[0].anchor.x, 0, "x=0 in overridden anchor");
        equal(c.endpoints[0].anchor.y, 0.5, "y=0.5 in overridden anchor");

        equal(c2.endpoints[0].type, "Blank", "source endpoint is Blank in endpoint derived from type");
        equal(c2.endpoints[0].anchor.x, 1, "x=1 in anchor derived from type");
        equal(c2.endpoints[0].anchor.y, 0.5, "y=0.5 in anchor derived from type");

    });

    /**
     * Tests that makeSource, when given `endpoint` and/or `anchor` values, will override any that were derived
     * from an applied type.
     */
    test("connection dragging, makeSource overrides source endpoint and anchor", function() {
        var d1 = _addDiv("d1"), d2 = _addDiv("d2"), d3 = _addDiv("d3");
        _jsPlumb.registerConnectionType("basic", {
            endpoint:"Blank",
            anchor:"Right"
        });
        _jsPlumb.makeSource(d1, { connectionType:"basic"});
        _jsPlumb.makeTarget(d2);
        _jsPlumb.makeTarget(d3, { endpoint:"Rectangle", anchor:"Left" });

        support.dragConnection(d1, d3);
        equal(_jsPlumb.select().length, 1, "1 connection in jsplumb instance.");
        var c = _jsPlumb.select().get(0);

        support.dragConnection(d1, d2);
        equal(_jsPlumb.select().length, 2, "2 connections in jsplumb instance.");
        var c2 = _jsPlumb.select().get(1);

        equal(c.endpoints[1].type, "Rectangle", "target endpoint was overridden to be Rectangle");
        equal(c.endpoints[1].anchor.x, 0, "x=0 in overridden anchor");
        equal(c.endpoints[1].anchor.y, 0.5, "y=0.5 in overridden anchor");

        equal(c2.endpoints[1].type, "Blank", "target endpoint is Blank in endpoint derived from type");
        equal(c2.endpoints[1].anchor.x, 1, "x=1 in anchor derived from type");
        equal(c2.endpoints[1].anchor.y, 0.5, "y=0.5 in anchor derived from type");

    });

    test("connection dragging, makeTarget overrides endpoint and anchor", function() {
        var d1 = _addDiv("d1"), d2 = _addDiv("d2"), d3 = _addDiv("d3");
        _jsPlumb.makeSource([d1, d2, d3]);
        _jsPlumb.makeTarget([d1, d2, d3], { endpoint:"Rectangle", anchor:"Top" });

        support.dragConnection(d1, d2);
        equal(_jsPlumb.select().length, 1, "1 connection in jsplumb instance.");
        var c = _jsPlumb.select().get(0);

        equal(c.endpoints[0].type, _jsPlumb.Defaults.Endpoint, "source endpoint is the default");
        equal(c.endpoints[1].anchor.x, 0.5, "x=0.5 in anchor");
        equal(c.endpoints[1].anchor.y, 0, "y=0 in anchor");
        equal(c.endpoints[1].type, "Rectangle", "target endpoint is Rectangle");

    });


    // DETACH CONNECTION VIA SOURCE, DETACH ENABLED, ALLOWED
    // DETACH CONNECTION VIA SOURCE, DETACH DISABLED, DISALLOWED



    test("connection dragging", function() {
        var d1 = _addDiv("d1"), d2 = _addDiv("d2"), d3 = _addDiv("d3");
        _jsPlumb.makeSource([d1,d2,d3], {
        });
        _jsPlumb.makeTarget([d1,d2,d3], {

        });
/*
        var c = _jsPlumb.connect({source:d1, target:d2});
        equal(_jsPlumb.anchorManager.getConnectionsFor("d1").length, 1, "1 connection registered for d1 after programmatic connect");
        equal(_jsPlumb.anchorManager.getConnectionsFor("d2").length, 1, "1 connection registered for d2 after programmatic connect");

        _jsPlumb.detach(c);
        equal(_jsPlumb.anchorManager.getConnectionsFor("d1").length, 0, "0 connections registered for d1 after programmatic detach");
        equal(_jsPlumb.anchorManager.getConnectionsFor("d2").length, 0, "0 connections registered for d2 after programmatic detach");

        c = _jsPlumb.connect({source:d1, target:d2});
        equal(_jsPlumb.anchorManager.getConnectionsFor("d1").length, 1, "1 connection registered for d1 after mouse connect" );
        equal(_jsPlumb.anchorManager.getConnectionsFor("d2").length, 1, "1 connection registered for d2 after mouse connect");

        _detachThisConnection(c);
        equal(_jsPlumb.anchorManager.getConnectionsFor("d1").length, 0, "0 connections registered for d1 after mouse detach");
        equal(_jsPlumb.anchorManager.getConnectionsFor("d2").length, 0, "0 connections registered for d2 after mouse detach");
        equal(_jsPlumb.anchorManager.getConnectionsFor(c.floatingId).length, 0, "0 connections registered for temporary drag element after mouse detach");

        // reconnect, check
        support.dragConnection(d1, d2);
        equal(_jsPlumb.anchorManager.getConnectionsFor("d1").length, 1, "1 connection registered for d1 after mouse connect");
        equal(_jsPlumb.anchorManager.getConnectionsFor("d2").length, 1, "1 connection registered for d2 after mouse connect");
        c = _jsPlumb.select().get(0);

        // move the target to d3, check
        support.relocateTarget(c, d3);
        equal(_jsPlumb.anchorManager.getConnectionsFor("d1").length, 1, "1 connection registered for d1 after mouse relocate");
        equal(_jsPlumb.anchorManager.getConnectionsFor("d2").length, 0, "0 connections registered for d2 after mouse relocate");
        equal(_jsPlumb.anchorManager.getConnectionsFor("d3").length, 1, "1 connection registered for d3 after mouse relocate");

        // toss it away again, check
        _detachThisConnection(c);
        equal(_jsPlumb.anchorManager.getConnectionsFor("d1").length, 0, "0 connections registered for d1 after mouse detach");
        equal(_jsPlumb.anchorManager.getConnectionsFor("d2").length, 0, "0 connections registered for d2 after mouse detach");
        equal(_jsPlumb.anchorManager.getConnectionsFor("d3").length, 0, "0 connections registered for d3 after mouse detach");
        equal(_jsPlumb.anchorManager.getConnectionsFor(c.floatingId).length, 0, "0 connections registered for temporary drag element after mouse detach");
*/
        // reconnect, check
        support.dragConnection(d1, d2);
        equal(_jsPlumb.anchorManager.getConnectionsFor("d1").length, 1, "1 connection registered for d1 after mouse connect");
        equal(_jsPlumb.anchorManager.getConnectionsFor("d2").length, 1, "1 connection registered for d2 after mouse connect");
        var c = _jsPlumb.select().get(0);
        equal(_jsPlumb.anchorManager.getConnectionsFor(c.floatingId).length, 0, "0 connections registered for temporary drag element after mouse connect");
        equal(1, _jsPlumb.select().length, "1 connection");

        //support.relocateSource(c, d3);
        //equal(_jsPlumb.anchorManager.getConnectionsFor("d1").length, 0, "0 connections registered for d1 after source relocate");
        //equal(_jsPlumb.anchorManager.getConnectionsFor("d2").length, 1, "1 connection registered for d2 after source relocate");
        //equal(_jsPlumb.anchorManager.getConnectionsFor("d3").length, 1, "1 connection registered for d3 after source relocate");
        //equal(_jsPlumb.anchorManager.getConnectionsFor(c.floatingId).length, 0, "0 connections registered for temporary drag element after mouse detach");
    });




// ----------------------- draggables and posses ----------------------------------------------------

    test("dragging works", function() {
        var d = _addDiv("d1");
        d.style.position = "absolute";
        d.style.left = "50px";
        d.style.top = "50px";

        _jsPlumb.draggable(d);

        support.dragNodeBy(d, 100, 100, {
            beforeMouseUp:function() {
                ok(d.classList.contains("jtk-drag"), "drag class set on element");
            },
            after:function() {
                ok(!d.classList.contains("jtk-drag"), "drag class no longer set on element");
            }
        });

        equal(150, parseInt(d.style.left, 10));
        equal(150, parseInt(d.style.top, 10));
    });

  test("dragging a posse works, elements as argument", function() {

        var d = _addDiv("d1");
        d.style.position = "absolute";
        d.style.left = "50px";
        d.style.top = "50px";

        var d2 = _addDiv("d2");
        d2.style.position = "absolute";
        d2.style.left = "450px";
        d2.style.top = "450px";

        _jsPlumb.draggable([d,d2]);
        _jsPlumb.addToPosse([d,d2], "posse");

        support.dragNodeBy(d, 100, 100, {
            beforeMouseUp:function() {
                ok(d.classList.contains("jtk-drag"), "drag class set on element");
            },
            after:function() {
                ok(!d.classList.contains("jtk-drag"), "drag class no longer set on element");
            }
        });

        equal(150, parseInt(d.style.left, 10));
        equal(150, parseInt(d.style.top, 10));

        equal(550, parseInt(d2.style.left, 10));
        equal(550, parseInt(d2.style.top, 10));

        _jsPlumb.removeFromPosse(d2, "posse");
        support.dragNodeBy(d, -100, -100);

        equal(50, parseInt(d.style.left, 10));
        equal(50, parseInt(d.style.top, 10));

        equal(550, parseInt(d2.style.left, 10));
        equal(550, parseInt(d2.style.top, 10));
    });

    test("dragging a posse works, element ids as argument", function() {
        var d = _addDiv("d1");
        d.style.position = "absolute";
        d.style.left = "50px";
        d.style.top = "50px";

        var d2 = _addDiv("d2");
        d2.style.position = "absolute";
        d2.style.left = "450px";
        d2.style.top = "450px";

        _jsPlumb.draggable([d,d2]);
        _jsPlumb.addToPosse(["d1","d2"], "posse");

        support.dragNodeBy(d, 100, 100, {
            beforeMouseUp:function() {
                ok(d.classList.contains("jtk-drag"), "drag class set on element");
            },
            after:function() {
                ok(!d.classList.contains("jtk-drag"), "drag class no longer set on element");
            }
        });

        equal(150, parseInt(d.style.left, 10));
        equal(150, parseInt(d.style.top, 10));

        equal(550, parseInt(d2.style.left, 10));
        equal(550, parseInt(d2.style.top, 10));


        _jsPlumb.removeFromPosse(d2, "posse");
        support.dragNodeBy(d, -100, -100);

        equal(50, parseInt(d.style.left, 10));
        equal(50, parseInt(d.style.top, 10));

        equal(550, parseInt(d2.style.left, 10));
        equal(550, parseInt(d2.style.top, 10));
    });

    test("connection dragging, redrop on original target endpoint", function() {
        var d1 = _addDiv("d1"), d2 = _addDiv("d2"), d3 = _addDiv("d3");
        var e1 = _jsPlumb.addEndpoint(d1, { isSource:true });
        var e2 = _jsPlumb.addEndpoint(d2, { isTarget:true });

        var c = _jsPlumb.connect({source: e1, target: e2});
        equal(_jsPlumb.anchorManager.getConnectionsFor("d1").length, 1, "1 connection registered for d1 after mouse connect");
        equal(_jsPlumb.anchorManager.getConnectionsFor("d2").length, 1, "1 connection registered for d2 after mouse connect");

        support.relocateTarget(c, e2.canvas);
        equal(_jsPlumb.anchorManager.getConnectionsFor("d1").length, 1, "1 connection registered for d1 after mouse connect");
        equal(_jsPlumb.anchorManager.getConnectionsFor("d2").length, 1, "1 connection registered for d2 after mouse connect");

    });


    test("draggable function, the various ways in which it can be called", function() {
        var d1 = _addDiv("d1"), d2 = _addDiv("d2"), d3 = _addDiv("d3"), d4 = _addDiv("d4");

        _jsPlumb.draggable(d1); // by element
        _jsPlumb.draggable(["d2", d3]);
        _jsPlumb.draggable(document.querySelectorAll("#d4"));

        ok(jsPlumb.hasClass(d1, "jtk-draggable"), "element registered as Element ok");
        ok(jsPlumb.hasClass(d2, "jtk-draggable", "elements registered as id in array ok"));
        ok(jsPlumb.hasClass(d3, "jtk-draggable", "elements registered as Element in array ok"));
        ok(jsPlumb.hasClass(d4, "jtk-draggable", "querySelectorAll output ok as input"));
    });


    test("droppable function, the various ways in which it can be called", function() {
        var d1 = _addDiv("d1"), d2 = _addDiv("d2"), d3 = _addDiv("d3"), d4 = _addDiv("d4");

        _jsPlumb.droppable(d1); // by element
        _jsPlumb.droppable(["d2", d3]);
        _jsPlumb.droppable(document.querySelectorAll("#d4"));

        ok(jsPlumb.hasClass(d1, "jtk-droppable"), "element registered as Element ok");
        ok(jsPlumb.hasClass(d2, "jtk-droppable", "elements registered as id in array ok"));
        ok(jsPlumb.hasClass(d3, "jtk-droppable", "elements registered as Element in array ok"));
        ok(jsPlumb.hasClass(d4, "jtk-droppable", "querySelectorAll output ok as input"));
    });

// click events on overlays

    test("overlay click event", function() {
            _addDiv("d1");
            _addDiv("d2");
        var count = 0;
            var c = _jsPlumb.connect({
                source: "d1",
                target: "d2",
                overlays:[
                    [ "Label", {
                        id:"label",
                        label:'hey',
                        events:{
                            click:function() {
                                count++;
                            }
                        }
                    }],
                    [ "Arrow", {
                        id:"arrow",
                        events:{
                            click:function() {
                                count++
                            }
                        }
                    }]
            ]}), o = c.getOverlay("label"), o2 = c.getOverlay("arrow");

        _jsPlumb.trigger(o.canvas, "click");
        ok(count == 1, "click event was triggered on label overlay");

        _jsPlumb.trigger(o2.path, "click");
        ok(count == 2, "click event was triggered on arrow overlay");
    });

    test("endpoint unmatched scopes", function() {
        var sourceEndpoint = {
                isSource: true,
                scope: "blue"
            }, targetEndpoint = {
                isTarget:true
            },
            d1 = _addDiv("d1"), d2 = _addDiv("d2"),
            e1 = _jsPlumb.addEndpoint(d1, sourceEndpoint),
            e2 = _jsPlumb.addEndpoint(d2, targetEndpoint);

        var c = _jsPlumb.connect({source:e1, target:e2});

        ok(c == null, "no connection as scopes dont match");
    });

    test("endpoint passes scope to connection, programmatic connection", function() {
        var sourceEndpoint = {
            isSource: true,
            scope: "blue"
            }, targetEndpoint = {
            isTarget:true,
                scope:"blue"
            },
            d1 = _addDiv("d1"), d2 = _addDiv("d2"),
            e1 = _jsPlumb.addEndpoint(d1, sourceEndpoint),
            e2 = _jsPlumb.addEndpoint(d2, targetEndpoint);

            var c = _jsPlumb.connect({source:e1, target:e2});

        equal(c.scope, "blue", "connection scope is blue.");
    });

    test("endpoint passes scope to connection, connection via mouse", function() {
        var sourceEndpoint = {
                isSource: true,
                scope: "blue"
            }, targetEndpoint = {
                isTarget:true,
                scope:"blue"
            },
            d1 = _addDiv("d1"), d2 = _addDiv("d2"),
            e1 = _jsPlumb.addEndpoint(d1, sourceEndpoint),
            e2 = _jsPlumb.addEndpoint(d2, targetEndpoint);

        var c = support.dragConnection(e1, e2);

        equal(c.scope, "blue", "connection scope is blue.");
    });


// ------------------------------------------- groups ---------------------------------------------------------------

    var _addGroup = function(j, name, container, members, params) {
        j.addGroup(jsPlumb.extend({
            el:container,
            id:name,
            anchor:"Continuous",
            endpoint:"Blank"
        }, params || {}));

        for (var i = 0; i < members.length; i++) {
            j.addToGroup(name, members[i]);
        }
    };

    var _dragToGroup = function(_jsPlumb, el, targetGroup) {
        targetGroup = _jsPlumb.getGroup(targetGroup);
        var tgo = jsPlumb.getOffset(targetGroup.getEl()),
            tgs = jsPlumb.getSize(targetGroup.getEl()),
            tx = tgo.left + (tgs[0] / 2),
            ty = tgo.top + (tgs[1] / 2);

        support.dragNodeTo(el, tx, ty);
    };
    var c1,c2,c3,c4,c5,c6,c1_1,c1_2,c2_1,c2_2,c3_1,c3_2,c4_1,c4_2,c5_1,c5_2, c6_1, c6_2;

    var _setupGroups = function(doNotMakeConnections) {
        c1 = _addDiv("container1", null, "container", 0, 50);
        c2 = _addDiv("container2", null, "container", 300, 50);
        c3 = _addDiv("container3", null, "container", 600, 50);
        c4 = _addDiv("container4", null, "container", 1000, 400);
        c5 = _addDiv("container5", null, "container", 300, 400);
        c6 = _addDiv("container6", null, "container", 800, 1000);

        c1_1 = _addDiv("c1_1", c1, "w", 30, 30);
        c1_2 = _addDiv("c1_2", c1, "w", 180, 130);
        c5_1 = _addDiv("c5_1", c5, "w", 30, 30);
        c5_2 = _addDiv("c5_2", c5, "w", 180, 130);
        c4_1 = _addDiv("c4_1", c4, "w", 30, 30);
        c4_2 = _addDiv("c4_2", c4, "w", 180, 130);
        c3_1 = _addDiv("c3_1", c3, "w", 30, 30);
        c3_2 = _addDiv("c3_2", c3, "w", 180, 130);
        c2_1 = _addDiv("c2_1", c2, "w", 30, 30);
        c2_2 = _addDiv("c2_2", c2, "w", 180, 130);
        c6_1 = _addDiv("c6_1", c6, "w", 30, 30);
        c6_2 = _addDiv("c6_2", c6, "w", 180, 130);

        _jsPlumb.draggable([c1_1,c1_2,c2_1,c2_2,c3_1,c3_2,c4_1,c4_2,c5_1,c5_2, c6_1, c6_2]);

        _addGroup(_jsPlumb, "one", c1, [c1_1,c1_2], { constrain:true, droppable:false});
        _addGroup(_jsPlumb, "two", c2, [c2_1,c2_2], {dropOverride:true});
        _addGroup(_jsPlumb, "three", c3, [c3_1,c3_2],{ revert:false });
        _addGroup(_jsPlumb, "four", c4, [c4_1,c4_2], { prune: true });
        _addGroup(_jsPlumb, "five", c5, [c5_1,c5_2], { orphan:true, droppable:false });
        _addGroup(_jsPlumb, "six", c6, [c6_1,c6_2], { orphan:true, droppable:false, proxied:false });

        if (!doNotMakeConnections) {

            _jsPlumb.connect({source: c1_1, target: c2_1});
            _jsPlumb.connect({source: c2_1, target: c3_1});
            _jsPlumb.connect({source: c3_1, target: c4_1});
            _jsPlumb.connect({source: c4_1, target: c5_1});

            _jsPlumb.connect({source: c1_1, target: c1_2});
            _jsPlumb.connect({source: c2_1, target: c2_2});
            _jsPlumb.connect({source: c3_1, target: c3_2});
            _jsPlumb.connect({source: c4_1, target: c4_2});
            _jsPlumb.connect({source: c5_1, target: c5_2});
            _jsPlumb.connect({source: c5_1, target: c3_2});

            _jsPlumb.connect({source: c5_1, target: c5, anchors: ["Center", "Continuous"]});

            _jsPlumb.connect({source:c6_1, target:c1_1});
            _jsPlumb.connect({source:c1_2, target:c6_2});
        }
    };

    test("groups, simple access", function() {

        _setupGroups();

        // check a group has members
        equal(_jsPlumb.getGroup("four").getMembers().length, 2, "2 members in group four");
        equal(_jsPlumb.getGroup("three").getMembers().length, 2, "2 members in group three");
        // check an unknown group throws an error
        try {
            _jsPlumb.getGroup("unknown");
            ok(false, "should not have been able to retrieve unknown group");
        }
        catch (e) {
            ok(true, "unknown group retrieve threw exception");
        }

        // group4 is at [1000, 400]
        // its children are

        equal(parseInt(c4.style.left), 1000, "c4 at 1000 left");
        equal(parseInt(c4.style.top), 400, "c4 at 400 top");
        equal(parseInt(c4_1.style.left), 30, "c4_1 at 30 left");
        equal(parseInt(c4_1.style.top), 30, "c4_1 at 30 top");
        equal(parseInt(c4_2.style.left), 180, "c4_2 at 180 left");
        equal(parseInt(c4_2.style.top), 130, "c4_2 at 130 top");


        _jsPlumb.removeGroup("four", false);
        try {
            _jsPlumb.getGroup("four");
            ok(false, "should not have been able to retrieve removed group");
        }
        catch (e) {
            ok(true, "removed group subsequent retrieve threw exception");
        }
        ok(c4_1.parentNode != null, "c4_1 not removed from DOM even though group was removed");
        // check positions of child nodes; they should have been adjusted.
        equal(parseInt(c4_1.style.left), 1030, "c4_1 at 1030 left");
        equal(parseInt(c4_1.style.top), 430, "c4_1 at 430 top");
        equal(parseInt(c4_2.style.left), 1180, "c4_2 at 1180 left");
        equal(parseInt(c4_2.style.top), 530, "c4_2 at 530 top");


        _jsPlumb.removeGroup("five", true);
        try {
            _jsPlumb.getGroup("five");
            ok(false, "should not have been able to retrieve removed group");
        }
        catch (e) {
            ok(true, "removed group subsequent retrieve threw exception");
        }
        ok(c5_1.parentNode == null, "c5_1 removed from DOM because group 5 also removes its children on group removal");

        // reset: all groups should be removed
        _jsPlumb.reset();
        try {
            _jsPlumb.getGroup("three");
            ok(false, "should not have been able to retrieve group after reset");
        }
        catch (e) {
            ok(true, "retrieve group after reset threw exception");
        }

    });

    test("groups, dragging between groups, take one", function() {
        _setupGroups();

        // drag 4_1 to group 3
        _dragToGroup(_jsPlumb, c4_1, "three");
        equal(_jsPlumb.getGroup("four").getMembers().length, 1, "1 member in group four");
        equal(_jsPlumb.getGroup("three").getMembers().length, 3, "3 members in group three");

        // drag 4_2 to group 5 (which is not droppable)
        equal(_jsPlumb.getGroup("five").getMembers().length, 2, "2 members in group five before drop attempt");
        _dragToGroup(_jsPlumb, c4_2, "five");
        equal(_jsPlumb.getGroup("four").getMembers().length, 0, "move to group 5 fails, not droppable: 0 members in group four because it prunes");
        equal(_jsPlumb.getGroup("five").getMembers().length, 2, "but still only 2 members in group five");

    });

    test("groups, dragging between groups, take 2", function() {
        _setupGroups();

        // drag 4_2 to group 1 (which is not droppable)
        equal(_jsPlumb.getGroup("one").getMembers().length, 2, "2 members in group one before attempted drop from group 1");
        _dragToGroup(_jsPlumb, c4_2, "one");
        equal(_jsPlumb.getGroup("four").getMembers().length, 1, "1 member in group four (it prunes on drop outside)");
        equal(_jsPlumb.getGroup("one").getMembers().length, 2, "2 members in group one after failed drop: group 1 not droppable");

        // drag 4_1 to group 2 (which is droppable)
        equal(_jsPlumb.getGroup("two").getMembers().length, 2, "2 members in group two before drop from group 4");
        _dragToGroup(_jsPlumb, c4_1, "two");
        equal(_jsPlumb.getGroup("four").getMembers().length, 0, "0 members in group four after dropping el on group 2");
        equal(_jsPlumb.getGroup("two").getMembers().length, 3, "3 members in group two after dropping el from group 4");

        // drag 1_2 to group 2 (group 1 has constrain switched on; should not drop even though 2 is droppable)
        _dragToGroup(_jsPlumb, c1_2, "two");
        equal(_jsPlumb.getGroup("two").getMembers().length, 3, "3 members in group two after attempting drop from group 1");
        equal(_jsPlumb.getGroup("one").getMembers().length, 2, "2 members in group one after drop on group 2 failed due to constraint");

    });

    test("dragging nodes out of groups", function() {
        _setupGroups();
        // try dragging 1_2 right out of the box and dropping it. it should not work: c1 has constrain switched on.
        var c12o = _jsPlumb.getOffset(c1_2);
        support.dragtoDistantLand(c1_2);
        equal(_jsPlumb.getGroup("one").getMembers().length, 2, "2 members in group one");
        // check the node has not actually moved.
        equal(c12o.left, _jsPlumb.getOffset(c1_2).left, "c1_2 left position unchanged");
        equal(c12o.top, _jsPlumb.getOffset(c1_2).top, "c1_2 top position unchanged");

        // try dragging 2_2 right out of the box and dropping it. it should not work: c1 has revert switched on.
        var c22o = _jsPlumb.getOffset(c2_2);
        support.dragtoDistantLand(c2_2);
        equal(_jsPlumb.getGroup("two").getMembers().length, 2, "2 members in group two");
        // check the node has not actually moved.
        equal(c22o.left, _jsPlumb.getOffset(c2_2).left, "c2_2 left position unchanged");
        equal(c22o.top, _jsPlumb.getOffset(c2_2).top, "c2_2 top position unchanged");


        // c3, should also allow nodes to be dropped outside
        var c32o = _jsPlumb.getOffset(c3_2);
        support.dragtoDistantLand(c3_2);
        equal(_jsPlumb.getGroup("three").getMembers().length, 2, "2 members in group three");
        // check the node has moved. but just not removed from the group.
        ok(c32o.left != _jsPlumb.getOffset(c3_2).left, "c3_2 left position changed");
        ok(c32o.top != _jsPlumb.getOffset(c3_2).top, "c3_2 top position changed");

        // c4 prunes nodes on drop outside
        support.dragtoDistantLand(c4_2);
        equal(_jsPlumb.getGroup("four").getMembers().length, 1, "1 member in group four");
        ok(c4_2.parentNode == null, "c4_2 removed from DOM");

        // c5 orphans nodes on drop outside (remove from group but not from DOM)
        support.dragtoDistantLand(c5_2);
        equal(_jsPlumb.getGroup("five").getMembers().length, 1, "1 member in group five");
        ok(c5_2.parentNode != null, "c5_2 still in DOM");
    });

    test("single group collapse and expand", function() {

        _setupGroups();

        equal(_jsPlumb.select({source:"c3_1"}).length, 2, "2 source connections for c3_1");
        equal(_jsPlumb.select({target:"c3_1"}).length, 1, "1 target connection for c3_1");
        _jsPlumb.collapseGroup("three");

        var c3_1conns = _jsPlumb.select({source:"c3_1"});
        equal(c3_1conns.length, 2, "still 2 source connections for c3_1");
        equal(_jsPlumb.select({target:"c3_1"}).length, 1, "still 1 target connection for c3_1");
        equal(_jsPlumb.select({source:"container3"}).length, 0, "no source connections for container3. the connections are proxied.");
        equal(_jsPlumb.select({target:"container3"}).length, 0, "no target connections for container3. the connections are proxied.");

        _jsPlumb.expandGroup("three");
        equal(_jsPlumb.select({source:"container3"}).length, 0, "no connections for container3");
        equal(_jsPlumb.select({target:"container3"}).length, 0, "no connections for container3");
        c3_1conns = _jsPlumb.select({source:"c3_1"});
        equal(c3_1conns.length, 2, "still 2 source connections yet for c3_1");
        ok(c3_1conns.get(0).isVisible(), "first c3_1 connection is visible");
        ok(c3_1conns.get(1).isVisible(), "second c3_1 connection is visible");


    });

    test("group collapse that does not wish to be proxied.", function() {

        _setupGroups();

        equal(_jsPlumb.select({source:"c6_1"}).length, 1, "1 source connection for c6_1");
        equal(_jsPlumb.select({target:"c6_2"}).length, 1, "1 target connection for c6_2");
        _jsPlumb.collapseGroup("six");

        var c6_1conns = _jsPlumb.select({source:"c6_1"});
        equal(c6_1conns.length, 1, "still 1 source connection for c6_1");
        equal(_jsPlumb.select({target:"c6_2"}).length, 1, "still 1 target connection for c6_2");
        equal(c6_1conns.get(0).endpoints[0].elementId, "c6_1", "source endpoint unchanged for connection");
        ok(!c6_1conns.get(0).isVisible(), "source connection is not visible.");

        _jsPlumb.expandGroup("six");
        ok(c6_1conns.get(0).isVisible(), "source connection is visible.");

    });

    test("multiple group collapse and expand", function() {
        _setupGroups();

        equal(_jsPlumb.select({source:"c3_1"}).length, 2, "2 source connections for c3_1");
        _jsPlumb.collapseGroup("three");
        var c3_1_source = _jsPlumb.select({source:"c3_1"});
        equal(c3_1_source.length, 2, "still 2 source connections for c3_1");
        equal(c3_1_source.get(0).proxies[0].originalEp.elementId, "c3_1", "proxy configured correctly");
        ok(c3_1_source.get(1).proxies == null, "second source connection from c3_1 not proxied as it goes to c3_2");
        ok(!c3_1_source.get(1).isVisible(), "second source connection from c3_1 not visible as it goes to c3_2");

        _jsPlumb.collapseGroup("five");

        _jsPlumb.expandGroup("five");

        _jsPlumb.expandGroup("three");

        _jsPlumb.collapseGroup("three");
    });

    test("drop element on collapsed group", function()
    {
        _setupGroups(true);

        equal(_jsPlumb.select().length, 0, "0 connections to start");

        // a connection to the group to be collapsed
        var c = _jsPlumb.connect({source:c4_2, target:c3_1});
        // a connection from the group to be collapsed
        var c2 = _jsPlumb.connect({source:c3_2, target:c1_1});
        // a connection between two other elements, but which will become owned by the collapse group.
        var c3 = _jsPlumb.connect({source:c2_1, target:c5_1});

        equal(_jsPlumb.select().length, 3, "3 connections in total");

        // drop an element on a collapsed group
        // expand it afterwards
        // check everything is hunky dory
        _jsPlumb.collapseGroup("three");

        equal(c.proxies[1].originalEp.elementId, "c3_1", "target connection has been correctly proxied");
        ok(c.proxies[0] == null, "source connection has been correctly proxied");

        equal(c2.proxies[0].originalEp.elementId, "c3_2", "source connection has been correctly proxied");
        ok(c2.proxies[1] == null, "target connection has been correctly proxied");

        _dragToGroup(_jsPlumb, c4_2, "three");
        equal(_jsPlumb.getGroup("three").getMembers().length, 3, "there are 3 members in group 3 after node moved dropped ");
        equal(_jsPlumb.getGroup("four").getMembers().length, 1, "there is 1 member in group 4 after node moved out");

        ok(!c.isVisible(), "original connection now between two members of collapsed group and is invisible.");
        ok(c.proxies[0] == null, "source connection proxy removed now that the connection is internal");
        ok(c.proxies[1] == null, "target connection proxy removed now that the connection is internal");
        equal(c.endpoints[0].elementId, "c4_2", "source endpoint reset to original");
        equal(c.endpoints[1].elementId, "c3_1", "target endpoint reset to original");

        _dragToGroup(_jsPlumb, c5_1, "three");
        equal(_jsPlumb.getGroup("three").getMembers().length, 4, "there are 4 members in group 3 after node moved dropped ");
        equal(_jsPlumb.getGroup("five").getMembers().length, 1, "there is 1 member in group 5 after node moved out");
        ok(c3.proxies[0] == null, "source in connection dropped on collapsed group did not need to be proxied");
        equal(c3.endpoints[0].elementId, "c2_1", "source in connection dropped on collapsed group is unaltered");
        equal(c3.proxies[1].originalEp.elementId, "c5_1", "target in connection dropped on collapsed group has been correctly proxied");

        equal(_jsPlumb.select().length, 3, "3 connections in total");




    });

    test("a series of group collapses and expansions", function()
    {
        _setupGroups(true);

        var c = _jsPlumb.connect({source: c2_1, target: c3_1}),
            ep1 = c.endpoints[0],
            ep2 = c.endpoints[1];

//        equal(_jsPlumb.getGroup("three").proxies.length, 0, "there are 0 proxies in group 3 to begin");
//        equal(_jsPlumb.getGroup("four").proxies.length, 0, "there are 0 proxies in group 4 to begin");

        equal(_jsPlumb.select().length, 1, "one connection to begin");

        _jsPlumb.collapseGroup("two");
//        equal(_jsPlumb.getGroup("two").proxies.length, 1, "there is 1 proxy in group 2");
//        equal(_jsPlumb.getGroup("three").proxies.length, 0, "there are 0 proxies in group 3");

        equal(_jsPlumb.select().length, 1, "one connection after collapse 2");

        _jsPlumb.collapseGroup("three");

        _jsPlumb.expandGroup("three");

        _jsPlumb.expandGroup("two");

        _jsPlumb.collapseGroup("three");
    });


    test("deletion of proxy connections cleans up their proxied connections.", function() {
        _setupGroups(true);

        var c = _jsPlumb.connect({source: c2_1, target: c3_1});

        equal(_jsPlumb.select().length, 1, "one connection to begin");

        _jsPlumb.collapseGroup("two");
        equal(c.endpoints[0].elementId, "container2", "proxy configured for source after collapse");
        equal(c.proxies[0].originalEp.elementId, "c2_1", "source endpoint stashed correctly after collapse");

        // delete the proxy connection. it should clean up the original one. then when we collapse group three
        // there should be no connections of any sort.
        _jsPlumb.detach(c);
        equal(_jsPlumb.select().length, 0, "no connections");
    });


    test("deletion of proxIED connections cleans up their proxy connections.", function() {
        _setupGroups(true);

        var c = _jsPlumb.connect({source: c2_1, target: c3_1});


        equal(_jsPlumb.select().length, 1, "one connection to begin");

        _jsPlumb.collapseGroup("two");
        equal(c.endpoints[0].elementId, "container2", "proxy configured for source after collapse");
        equal(c.proxies[0].originalEp.elementId, "c2_1", "source endpoint stashed correctly after collapse");

        // delete the connection. it should clean up the original one. then when we collapse group three
        // there should be no connections of any sort.
        _jsPlumb.detach(c);
        equal(_jsPlumb.select().length, 0, "there should be no connections left after detach");
        ok(c.proxies == null, "proxies removed after detach");
    });

    test("indirect deletion of proxIED connections cleans up their proxy connections.", function() {
        _setupGroups(true);

        var c = _jsPlumb.connect({source: c2_1, target: c3_1});

        equal(_jsPlumb.select().length, 1, "one connection to begin");

        _jsPlumb.collapseGroup("two");
        equal(c.endpoints[0].elementId, "container2", "proxy configured for source after collapse");
        equal(c.proxies[0].originalEp.elementId, "c2_1", "source endpoint stashed correctly after collapse");

        // delete the connection's endpoint.
        _jsPlumb.deleteEndpoint(c.endpoints[1]);
        equal(_jsPlumb.select().length, 0, "no connections");

    });

    test("move connections between group children via dragging connections", function() {
        _setupGroups(true);

        equal(_jsPlumb.select().length, 0, "0 connections to start");

        // a connection to the group to be collapsed
        var c = _jsPlumb.connect({source: c4_2, target: c3_1});
        _jsPlumb.makeTarget(c2_1);

        equal(_jsPlumb.getGroup("four").connections.source.length, 1, "one source conn in group 4");
        equal(_jsPlumb.getGroup("three").connections.target.length, 1, "one target conn in group 3");

        support.relocateTarget(c, c2_1);
        equal(_jsPlumb.getGroup("four").connections.source.length, 1, "one source conn in group 4 after move");
        equal(_jsPlumb.getGroup("three").connections.target.length, 0, "zero target conns in group 3 after move");
        equal(_jsPlumb.getGroup("two").connections.target.length, 1, "one target conn in group 2 after move");
    });

    test("cannot create duplicate group", function() {
        var d1 = _addDiv("d1"), d2 = _addDiv("d2");
        _jsPlumb.addGroup({el:d1, id:"group"});
        try {
            _jsPlumb.addGroup({el:d2, id:"group"});
            ok(false, "should have thrown an error when trying to a duplicate group")
        }
        catch (e) {
            expect(0);
        }
    });

    test("cannot create a new Group with an element that is already configured as a Group", function() {
        var d1 = _addDiv("d1");
        _jsPlumb.addGroup({el:d1, id:"group"});
        try {
            _jsPlumb.addGroup({el:d1, id:"group2"});
            ok(false, "should have thrown an error when trying to a add a group element as a new group")
        }
        catch (e) {
            expect(0);
        }

    });

    test("retrieve information about an element's Group, by ID", function() {
        _setupGroups(true);
        equal("four", _jsPlumb.getGroupFor("c4_2").id, "group id is correct, element referenced by ID");
    });

    test("retrieve information about an element's Group, by element", function() {
        _setupGroups(true);
        equal("four", _jsPlumb.getGroupFor(document.getElementById("c4_2")).id, "group id is correct, element referenced by ID");
    });

    test("retrieve information about a non existent element's Group", function() {
        equal(null, _jsPlumb.getGroupFor("unknown"), "group is null because element doesn't exist");
    });

    test("add elements that already have connections to a group", function() {
        var d1 = _addDiv("d1"), d2 = _addDiv("d2"), d3 = _addDiv("d3"),
            c = _jsPlumb.connect({source:d1, target:d2}),
            c2 = _jsPlumb.connect({source:d1, target:d3}),
            g = _addDiv("group");

        equal(2, _jsPlumb.select().length, "there are two connections");

        var group = _jsPlumb.addGroup({
            el:g
        });

        // add d1; it has a connection to outside and also one to d3, which will be inside the group. add d3.
        group.add(d1); group.add(d3);
        // collapse the group. the connection from d1 should be proxied. the connection from d3 should not.
        _jsPlumb.collapseGroup(group);
        equal(2, _jsPlumb.select().length, "there are two connections");
        // test for proxied
        equal("d1", c.proxies[0].originalEp.elementId, "endpoint was proxied after collapse");
        // test for proxied
        equal("d1", c2.endpoints[0].elementId, "endpoint to internal element was not proxied after collapse");
        equal("d3", c2.endpoints[1].elementId, "endpoint to internal element was not proxied after collapse");
        equal(null, c2.proxies, "connection 2 did not get proxies added");

        // expand and test proxy was cleared
        _jsPlumb.expandGroup(group);
        ok(c.proxies[0] == null, "proxies removed after expand");
        // remove from the group and collapse
        group.remove(d1);
        _jsPlumb.collapseGroup(group);
        // test proxy was not attached
        ok(c.proxies[0] == null, "proxies not setup since element was removed");

        // expand
        _jsPlumb.expandGroup(group);

        // add d1 again; it has a connection
        group.add(d1);
        // collapse the group. the connection from d1 should be proxied.
        _jsPlumb.collapseGroup(group);
        // test for proxied
        equal("d1", c.proxies[0].originalEp.elementId, "endpoint was proxied after collapse");
        equal(2, group.getMembers().length, "two members in group");

        group.removeAll();
        equal(0, group.getMembers().length, "no members in group");
        _jsPlumb.expandGroup(group);

        c.proxies[0] = "flag";

        _jsPlumb.collapseGroup(group);
        // test proxy was not attached
        ok(c.proxies[0] == "flag", "proxies not setup since all elements were removed");
    });

// -------------- endpoint clicks
    test("endpoint click", function() {
        var d = _addDiv("d1"),
            e = _jsPlumb.addEndpoint(d),
            c = 0,
            ec = 0;

        _jsPlumb.bind("click", function() {
            c++;
        });

        _jsPlumb.bind("endpointClick", function() {
            ec++;
        });

        // the SVG element
        _jsPlumb.trigger(e.canvas.childNodes[0], "click");

        // the path element
        _jsPlumb.trigger(e.canvas.childNodes[0].childNodes[0], "click");

        // the main endpiint
        _jsPlumb.trigger(e.canvas, "click");

        // each of those should have triggered a single click

        equal(ec, 3, "3 endpoint clicks");
        equal(c, 0, "no other clicks");
    });

    test("endpoint double click", function() {
        var d = _addDiv("d1"),
            e = _jsPlumb.addEndpoint(d),
            c = 0,
            ec = 0;

        _jsPlumb.bind("dblclick", function() {
            c++;
        });

        _jsPlumb.bind("endpointDblClick", function() {
            ec++;
        });

        // the SVG element
        _jsPlumb.trigger(e.canvas.childNodes[0], "dblclick");

        // the path element
        _jsPlumb.trigger(e.canvas.childNodes[0].childNodes[0], "dblclick");

        // the main endpiint
        _jsPlumb.trigger(e.canvas, "dblclick");

        // each of those should have triggered a single click

        equal(ec, 3, "3 endpoint dbl clicks");
        equal(c, 0, "no other dbl clicks");
    });

    test("connector click", function() {
        var d = _addDiv("d1"), d2 = _addDiv("d2"),
            conn = _jsPlumb.connect({source:d, target:d2}),
            c = 0;

        _jsPlumb.bind("click", function() {
            c++;
        });

        // the path element
        _jsPlumb.trigger(conn.canvas.childNodes[0], "click");

        // the SVG element
        _jsPlumb.trigger(conn.canvas, "click");

        // each of those should have triggered a single click

        equal(c, 2, "2 clicks in total");
    });

    test("connector dbl click", function() {
        var d = _addDiv("d1"), d2 = _addDiv("d2"),
            conn = _jsPlumb.connect({source:d, target:d2}),
            c = 0;

        _jsPlumb.bind("dblclick", function() {
            c++;
        });

        // the path element
        _jsPlumb.trigger(conn.canvas.childNodes[0], "dblclick");

        // the SVG element
        _jsPlumb.trigger(conn.canvas, "dblclick");

        // each of those should have triggered a single click

        equal(c, 2, "2 dblclicks in total");
    });

    test("overlay click", function() {
        var d = _addDiv("d1"), d2 = _addDiv("d2"),
            conn = _jsPlumb.connect({source:d, target:d2, overlays:[
                [ "Arrow", { id:"lbl" }]
            ]}),
            lbl = conn.getOverlay("lbl"),
            c = 0;

        _jsPlumb.bind("click", function() {
            c++;
        });

        // the path element
        _jsPlumb.trigger(lbl.canvas.childNodes[0], "click");
        _jsPlumb.trigger(lbl.canvas.childNodes[1], "click");

        // the SVG element
        _jsPlumb.trigger(lbl.canvas, "click");

        // each of those should have triggered a single click

        equal(c, 3, "3 clicks in total");
    });

    test("overlay dblclick", function() {
        var d = _addDiv("d1"), d2 = _addDiv("d2"),
            conn = _jsPlumb.connect({source:d, target:d2, overlays:[
                [ "Arrow", { id:"lbl" }]
            ]}),
            lbl = conn.getOverlay("lbl"),
            c = 0;

        _jsPlumb.bind("dblclick", function() {
            c++;
        });

        // the path element
        _jsPlumb.trigger(lbl.canvas.childNodes[0], "dblclick");
        _jsPlumb.trigger(lbl.canvas.childNodes[1], "dblclick");

        // the SVG element
        _jsPlumb.trigger(lbl.canvas, "dblclick");

        // each of those should have triggered a single click

        equal(c, 3, "3 dblclicks in total");
    });

<<<<<<< HEAD
=======
    test("retrieve endpoint params, Dot endpoint", function() {
       var d1 = _addDiv("d1"), d2 = _addDiv("d2"),
           e = _jsPlumb.connect({
               source:d1,
               target:d2,
               endpoint:["Dot", { radius:250 }]
           });

        equal(e.endpoints[0].endpoint.radius, 250, "radius is set correctly and retrievable");
    });

    test("retrieve endpoint params, Rectangle endpoint", function() {
        var d1 = _addDiv("d1"), d2 = _addDiv("d2"),
            e = _jsPlumb.connect({
                source:d1,
                target:d2,
                endpoint:["Rectangle", { width:250, height:250 }]
            });

        equal(e.endpoints[0].endpoint.width, 250, "width is set correctly and retrievable");
        equal(e.endpoints[0].endpoint.height, 250, "height is set correctly and retrievable");
        ok(e.endpoints[0].endpoint.x != null, "x is set and retrievable");
        ok(e.endpoints[0].endpoint.y != null, "y is set and retrievable");
    });

// ---------------------------- pluggable size/position handler --------------------------------


    test("pluggable getSize", function() {
        var j = jsPlumb.getInstance(null, {
            getSize:function() { return [100,100]; }
        });

        var d = _addDiv("d");
        equal(j.getSize(d)[0], 100, "width is set by pluggable function");
        equal(j.getSize(d)[1], 100, "height is set by pluggable function");
    });

>>>>>>> 532b8196
};
<|MERGE_RESOLUTION|>--- conflicted
+++ resolved
@@ -277,11 +277,7 @@
         ok(els12["d3"] != null, "d3 registered");
     });
 
-<<<<<<< HEAD
-    test("drag multiple elements and ensure their connections are painted correctly at the end", function() {
-=======
 test("drag multiple elements and ensure their connections are painted correctly at the end", function() {
->>>>>>> 532b8196
 
         var d1 = _addDraggableDiv (_jsPlumb, 'd1', null, null,50, 50, 100, 100);
         var d2 = _addDraggableDiv (_jsPlumb, 'd2', null, null,250, 250, 100, 100);
@@ -2461,7 +2457,6 @@
         ]});
         _jsPlumb.makeTarget(d17, { anchor: "LeftMiddle"  }); // give it a non-default anchor, we will check this below.
         var originallyEnabled = _jsPlumb.setTargetEnabled("d17", false);
-<<<<<<< HEAD
         _jsPlumb.connect({source: e16, target: "d17"});
         assertEndpointCount("d16", 1, _jsPlumb);
         assertEndpointCount("d17", 0, _jsPlumb);
@@ -2471,34 +2466,6 @@
         ok(_jsPlumb.hasClass(d17, "jtk-target-disabled"), "disabled class added");
 
         ok(originallyEnabled, "setTargetEnabled returned the original enabled value of true when setting to false");
-        originallyEnabled = _jsPlumb.setTargetEnabled("d17", true);
-        ok(!originallyEnabled, "setTargetEnabled returned the previous enabled value of false when setting to true");
-
-        ok(!_jsPlumb.hasClass(d17, "jtk-target-disabled"), "disabled class removed");
-    });
-
-    // makeSource, then disable it. should not be able to make a connection to it.
-    test(": _jsPlumb.connect after makeTarget and setTargetEnabled(false) (DOM element as argument)", function () {
-        var d16 = _addDiv("d16"), d17 = _addDiv("d17");
-        var e16 = _jsPlumb.addEndpoint(d16, {isSource: true, isTarget: false}, {anchors: [
-            [0, 0.5, 0, -1],
-            [1, 0.5, 0, 1]
-        ]});
-        _jsPlumb.makeTarget(d17, { anchor: "LeftMiddle"  }); // give it a non-default anchor, we will check this below.
-        var originallyEnabled = _jsPlumb.setTargetEnabled(d17, false);
-=======
->>>>>>> 532b8196
-        _jsPlumb.connect({source: e16, target: "d17"});
-        assertEndpointCount("d16", 1, _jsPlumb);
-        assertEndpointCount("d17", 0, _jsPlumb);
-
-
-        // tests for css class for disabled target
-        ok(_jsPlumb.hasClass(d17, "jtk-target-disabled"), "disabled class added");
-
-        ok(originallyEnabled, "setTargetEnabled returned the original enabled value of true when setting to false");
-<<<<<<< HEAD
-=======
         originallyEnabled = _jsPlumb.setTargetEnabled("d17", true);
         ok(!originallyEnabled, "setTargetEnabled returned the previous enabled value of false when setting to true");
 
@@ -2523,7 +2490,6 @@
         ok(_jsPlumb.hasClass(d17, "jtk-target-disabled"), "disabled class added");
 
         ok(originallyEnabled, "setTargetEnabled returned the original enabled value of true when setting to false");
->>>>>>> 532b8196
         originallyEnabled = _jsPlumb.setTargetEnabled(d17, true);
         ok(!originallyEnabled, "setTargetEnabled returned the previous enabled value of false when setting to true");
 
@@ -9435,8 +9401,6 @@
         equal(c, 3, "3 dblclicks in total");
     });
 
-<<<<<<< HEAD
-=======
     test("retrieve endpoint params, Dot endpoint", function() {
        var d1 = _addDiv("d1"), d2 = _addDiv("d2"),
            e = _jsPlumb.connect({
@@ -9475,5 +9439,4 @@
         equal(j.getSize(d)[1], 100, "height is set by pluggable function");
     });
 
->>>>>>> 532b8196
 };
