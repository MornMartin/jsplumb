// _jsPlumb qunit tests.

QUnit.config.reorder = false;

/**
 * @name Test
 * @class
 */

var makeContent = function (s) {
    var d = document.createElement("div");
    d.innerHTML = s;
    return d.firstChild;
};

var _length = function(obj) {
    var c = 0;
    for (var i in obj) if (obj.hasOwnProperty(i)) c++;
    return c;
};

var _head = function(obj) {
    for (var i in obj)
        return obj[i];
};

var assertEndpointCount = function (elId, count, _jsPlumb) {
    var ep = _jsPlumb.getEndpoints(elId),
        epl = ep ? ep.length : 0;
    equal(epl, count, elId + " has " + count + ((count > 1 || count == 0) ? " endpoints" : " endpoint"));
    equal(_jsPlumb.anchorManager.getEndpointsFor(elId).length, count, "anchor manager has " + count + ((count > 1 || count == 0) ? " endpoints" : " endpoint") + " for " + elId);
};

var assertConnectionCount = function (endpoint, count) {
    equal(endpoint.connections.length, count, "endpoint has " + count + " connections");
};

var assertConnectionByScopeCount = function (scope, count, _jsPlumb) {
    equal(_jsPlumb.select({scope: scope}).length, count, 'Scope ' + scope + " has " + count + (count > 1) ? "connections" : "connection");
};

var VERY_SMALL_NUMBER = 0.00000000001;
// helper to test that a value is the same as some target, within our tolerance
// sometimes the trigonometry stuff needs a little bit of leeway.
var within = function (val, target, _ok, msg) {
    _ok(Math.abs(val - target) < VERY_SMALL_NUMBER, msg + "[expected: " + target + " got " + val + "] [diff:" + (Math.abs(val - target)) + "]");
};

var _divs = [];
var _addDiv = function (id, parent, className) {
    var d1 = document.createElement("div");
    d1.style.position = "absolute";
    if (parent) parent.appendChild(d1); else document.getElementById("container").appendChild(d1);
    d1.setAttribute("id", id);
    d1.style.left = (Math.floor(Math.random() * 1000)) + "px";
    d1.style.top = (Math.floor(Math.random() * 1000)) + "px";
    if (className) d1.className = className;
    _divs.push(id);
    return d1;
};

var _addDivs = function (ids, parent) {
    for (var i = 0; i < ids.length; i++)
        _addDiv(ids[i], parent);
};

var defaults = null,
    _cleanup = function (_jsPlumb) {
        _jsPlumb.reset();
        _jsPlumb.unbindContainer();
        if (_jsPlumb.select().length != 0)
            throw "there are connections!";

        _jsPlumb.Defaults = defaults;

        for (var i in _divs) {
            var d = document.getElementById(_divs[i]);
            d && d.parentNode.removeChild(d);
        }
        _divs.splice(0, _divs.length - 1);

        /*
        var svg = document.querySelectorAll("svg");
        for (var i = 0; i < svg.length; i++) {
            svg[i].parentNode.removeChild(svg[i]);
        }*/

        document.getElementById("container").innerHTML = "";
    };

var testSuite = function (renderMode, _jsPlumb) {

    var support = jsPlumbTestSupport.getInstance(_jsPlumb);

    module("jsPlumb", {
        teardown: function () {
            _cleanup(_jsPlumb);
        },
        setup: function () {
            defaults = jsPlumb.extend({}, _jsPlumb.Defaults);
            _jsPlumb.setContainer("container");
        }
    });

    // setup the container
    var container = document.createElement("div");
    container.id = "container";
    document.body.appendChild(container);



    //*
/*
    test(" : getElementObject", function () {
        var e = document.createElement("div");
        e.id = "FOO";
        document.body.appendChild(e);
        var el = jsPlumb.getElementObject(e);
        equal(jsPlumbTestSupport.getAttribute(el, "id"), "FOO");
    });
    */

    test(" : getElement", function () {
        var e = document.createElement("div");
        e.id = "FOO";
        document.body.appendChild(e);
        var e2 = jsPlumb.getElement(e);
        equal(e2.id, "FOO");

        var e3 = jsPlumb.getElement("FOO");
        equal(e3.id, "FOO");
    });

    test(': _jsPlumb setup', function () {
        ok(_jsPlumb, "loaded");
    });

    test(': getId', function () {
        var d10 = _addDiv('d10');
        equal(_jsPlumb.getId(jsPlumb.getElement(d10)), "d10");
    });

    test(': create a simple endpoint', function () {
        var d1 = _addDiv("d1");
        var e = _jsPlumb.addEndpoint("d1", {});
        ok(e, 'endpoint exists');
        assertEndpointCount("d1", 1, _jsPlumb);
        ok(e.id != null, "endpoint has had an id assigned");
    });

    test(': create and remove a simple endpoint', function () {
        var d1 = _addDiv("d1");
        var ee = _jsPlumb.addEndpoint(d1, {uuid: "78978597593"});
        ok(ee != null, "endpoint exists");
        var e = _jsPlumb.getEndpoint("78978597593");
        ok(e != null, "the endpoint could be retrieved by UUID");
        ok(e.id != null, "the endpoint has had an id assigned to it");
        assertEndpointCount("d1", 1, _jsPlumb);
        _jsPlumb.deleteEndpoint(ee);
        assertEndpointCount("d1", 0, _jsPlumb);
        e = _jsPlumb.getEndpoint("78978597593");
        equal(e, null, "the endpoint has been deleted");
    });

    test('endpoint with overlays', function() {
        var d1 = _addDiv("d1");
        var e = _jsPlumb.addEndpoint(d1, {
            "overlays": [["Label", {"label": "Label text", "cssClass": 'kw_port_label', "id": "66"}]]
        });
        var o = e.getOverlay("66");
        ok(o != null, "overlay exists");
    });

    test(': create two simple endpoints, registered using a selector', function () {
        var d1 = _addDiv("d1"), d2 = _addDiv("d2");
        jsPlumb.addClass(d1, "window");
        jsPlumb.addClass(d2, "window");
        var endpoints = _jsPlumb.addEndpoint(jsPlumb.getSelector(".window"), {});
        equal(endpoints.length, 2, "endpoint added to both windows");
        assertEndpointCount("d1", 1, _jsPlumb);
        assertEndpointCount("d2", 1, _jsPlumb);
    });

    test(': create two simple endpoints, registered using an array of element ids', function () {
        var d1 = _addDiv("d1"), d2 = _addDiv("d2");
        jsPlumb.addClass(d1, "window");
        jsPlumb.addClass(d2, "window");
        var endpoints = _jsPlumb.addEndpoint(["d1", "d2"], {});
        equal(endpoints.length, 2, "endpoint added to both windows");
        assertEndpointCount("d1", 1, _jsPlumb);
        assertEndpointCount("d2", 1, _jsPlumb);
    });

    test(' jsPlumb.remove after element removed from DOM', function () {
        var d = document.createElement("div");
        d.innerHTML = '<div id="container2"><ul id="targets"><li id="in1">input 1</li><li id="in2">input 2</li></ul><ul id="sources"><li id="output">output</li></ul></div>';
        var container = d.firstChild;
        document.body.appendChild(jsPlumb.getElement(container));
        var e1 = _jsPlumb.addEndpoint("in1", { maxConnections: 1, isSource: false, isTarget: true, anchor: [ 0, 0.4, -1, 0 ] }),
            e2 = _jsPlumb.addEndpoint("in2", { maxConnections: 1, isSource: false, isTarget: true, anchor: [ 0, 0.4, -1, 0 ] }),
            e3 = _jsPlumb.addEndpoint("output", { isSource: true, isTarget: false, anchor: [ 1, 0.4, 1, 0 ] });

        _jsPlumb.connect({source: e3, target: e1});

        // the element gets removed out of jsplumb's control
        var op = document.getElementById("output");
        op.parentNode.removeChild(op);

        // but you can tell jsPlumb about it after the fact
        _jsPlumb.remove("output");


        equal(_jsPlumb.selectEndpoints({element: "output"}).length, 0, "no endpoints registered for in1");
    });

    test(': draggable in nested element does not cause extra ids to be created', function () {
        var d = _addDiv("d1");
        var d2 = document.createElement("div");
        d2.setAttribute("foo", "ff");
        d.appendChild(d2);
        var d3 = document.createElement("div");
        d2.appendChild(d3);
        ok(d2.getAttribute("id") == null, "no id on d2");
        _jsPlumb.draggable(d);
        _jsPlumb.addEndpoint(d3);
        ok(d2.getAttribute("id") == null, "no id on d2");
        ok(d3.getAttribute("id") != null, "id on d3");
    });

    test(" : draggable, reference elements returned correctly", function () {
        var d = _addDiv("d1");
        var d2 = document.createElement("div");
        d2.setAttribute("foo", "ff");
        d.appendChild(d2);
        var d3 = document.createElement("div");
        d3.setAttribute("id", "d3");
        d2.appendChild(d3);
        _jsPlumb.draggable(d);
        _jsPlumb.addEndpoint(d3);
        _jsPlumb.draggable(d3);
        // now check ref ids for element d1
        var els = _jsPlumb.dragManager.getElementsForDraggable("d1");
        ok(!jsPlumbUtil.isEmpty(els), "there is one sub-element for d1");
        ok(els["d3"] != null, "d3 registered");
    });


    test(" : draggable + setParent, reference elements returned correctly", function () {
        var d = _addDiv("d1");
        var d2 = document.createElement("div");
        d2.setAttribute("foo", "ff");
        d.appendChild(d2);
        var d3 = document.createElement("div");
        d3.setAttribute("id", "d3");
        d2.appendChild(d3);
        _jsPlumb.draggable(d);
        _jsPlumb.addEndpoint(d3);
        _jsPlumb.draggable(d3);
        // create some other new parent
        var d12 = _addDiv("d12");
        // and move d3
        _jsPlumb.setParent(d3, d12);

        // now check ref ids for element d1
        var els = _jsPlumb.dragManager.getElementsForDraggable("d1");
        ok(jsPlumbUtil.isEmpty(els), "there are no sub-elements for d1");
        var els12 = _jsPlumb.dragManager.getElementsForDraggable("d12");
        ok(!jsPlumbUtil.isEmpty(els12), "there is one sub-element for d12");
        ok(els12["d3"] != null, "d3 registered");
    });

    test(": lineWidth specified as string (eew)", function () {
        var d1 = _addDiv("d1"), d2 = _addDiv("d2");
        var c = _jsPlumb.connect({
            source: "d1",
            target: "d2",
            paintStyle: {
                strokeStyle: "red",
                lineWidth: "3"
            }
        });
        equal(c._jsPlumb.paintStyleInUse.lineWidth, 3, "line width converted to integer");
    });

    test(": outlineWidth specified as string (eew)", function () {
        var d1 = _addDiv("d1"), d2 = _addDiv("d2");
        var c = _jsPlumb.connect({
            source: "d1",
            target: "d2",
            paintStyle: {
                strokeStyle: "red",
                lineWidth: 3,
                outlineWidth: "5"
            }
        });
        c.repaint();
        equal(c._jsPlumb.paintStyleInUse.outlineWidth, 5, "outline width converted to integer");
    });




    test(": lineWidth and outlineWidth specified as strings (eew)", function () {
        var d1 = _addDiv("d1"), d2 = _addDiv("d2");
        var c = _jsPlumb.connect({
            source: "d1",
            target: "d2",
            paintStyle: {
                strokeStyle: "red",
                lineWidth: "3",
                outlineWidth: "5"
            }
        });
        c.repaint();
        equal(c._jsPlumb.paintStyleInUse.outlineWidth, 5, "outline width converted to integer");
        equal(c._jsPlumb.paintStyleInUse.lineWidth, 3, "line width converted to integer");
    });

    test(': defaultEndpointMaxConnections', function () {
        var d3 = _addDiv("d3"), d4 = _addDiv("d4");
        var e3 = _jsPlumb.addEndpoint(d3, {isSource: true});
        ok(e3.anchor, 'endpoint 3 has an anchor');
        var e4 = _jsPlumb.addEndpoint(d4, {isSource: true});
        assertEndpointCount("d3", 1, _jsPlumb);
        assertEndpointCount("d4", 1, _jsPlumb);
        ok(!e3.isFull(), "endpoint 3 is not full.");
        _jsPlumb.connect({source: d3, target: 'd4', sourceEndpoint: e3, targetEndpoint: e4});
        assertConnectionCount(e3, 1);   // we have one connection
        _jsPlumb.connect({source: d3, target: 'd4', sourceEndpoint: e3, targetEndpoint: e4});
        assertConnectionCount(e3, 1);  // should have refused the connection; default max is 1.
    });

    test(': specifiedEndpointMaxConnections', function () {
        var d5 = _addDiv("d5"), d6 = _addDiv("d6");
        var e5 = _jsPlumb.addEndpoint(d5, {isSource: true, maxConnections: 3});
        ok(e5.anchor, 'endpoint 5 has an anchor');
        var e6 = _jsPlumb.addEndpoint(d6, {isSource: true, maxConnections: 2});  // this one has max TWO
        assertEndpointCount("d5", 1, _jsPlumb);
        assertEndpointCount("d6", 1, _jsPlumb);
        ok(!e5.isFull(), "endpoint 5 is not full.");
        _jsPlumb.connect({sourceEndpoint: e5, targetEndpoint: e6});
        assertConnectionCount(e5, 1);   // we have one connection
        _jsPlumb.connect({sourceEndpoint: e5, targetEndpoint: e6});
        assertConnectionCount(e5, 2);  // two connections
        _jsPlumb.connect({sourceEndpoint: e5, targetEndpoint: e6});
        assertConnectionCount(e5, 2);  // should have refused; max is 2, for d4.
    });

    test(': noEndpointMaxConnections', function () {
        var d3 = _addDiv("d3"), d4 = _addDiv("d4");
        var e3 = _jsPlumb.addEndpoint(d3, {isSource: true, maxConnections: -1});
        var e4 = _jsPlumb.addEndpoint(d4, {isSource: true, maxConnections: -1});
        _jsPlumb.connect({sourceEndpoint: e3, targetEndpoint: e4});
        assertConnectionCount(e3, 1);   // we have one connection
        _jsPlumb.connect({sourceEndpoint: e3, targetEndpoint: e4});
        assertConnectionCount(e3, 2);  // we have two.  etc (default was one. this proves max is working).
        var d5 = _addDiv("d5"), d6 = _addDiv("d6");
        var e5 = _jsPlumb.addEndpoint(d3, {isSource: true, maxConnections: -1});
        _jsPlumb.connect({sourceEndpoint: e5, targetEndpoint: e4});
        assertConnectionCount(e4, 3);
    });


    test(': endpoint.isConnectdTo', function () {
        var d3 = _addDiv("d3"), d4 = _addDiv("d4");
        var e3 = _jsPlumb.addEndpoint(d3, {isSource: true, maxConnections: -1});
        var e4 = _jsPlumb.addEndpoint(d4, {isSource: true, maxConnections: -1});
        _jsPlumb.connect({sourceEndpoint: e3, targetEndpoint: e4});
        ok(e3.isConnectedTo(e4), "e3 is connected to e4");
        ok(e4.isConnectedTo(e3), "e4 is connected to e3");
    });

// ************** ANCHORS ********************************************	

    test(': anchors equal', function () {
        var a1 = _jsPlumb.makeAnchor([0, 1, 1, 1], null, _jsPlumb);
        var a2 = _jsPlumb.makeAnchor([0, 1, 1, 1], null, _jsPlumb);
        ok(a1.equals(a2), "anchors are the same");
    });

    test(': anchors equal with offsets', function () {
        var a1 = _jsPlumb.makeAnchor([0, 1, 1, 1, 10, 13], null, _jsPlumb);
        var a2 = _jsPlumb.makeAnchor([0, 1, 1, 1, 10, 13], null, _jsPlumb);
        ok(a1.equals(a2), "anchors are the same");
    });

    test(': anchors not equal', function () {
        var a1 = _jsPlumb.makeAnchor([0, 1, 0, 1], null, _jsPlumb);
        var a2 = _jsPlumb.makeAnchor([0, 1, 1, 1], null, _jsPlumb);
        ok(!a1.equals(a2), "anchors are different");
    });

    test(': anchor not equal with offsets', function () {
        var a1 = _jsPlumb.makeAnchor([0, 1, 1, 1, 10, 13], null, _jsPlumb);
        var a2 = _jsPlumb.makeAnchor([0, 1, 1, 1], null, _jsPlumb);
        ok(!a1.equals(a2), "anchors are different");
    });

    test('simple makeAnchor, dynamicAnchors', function () {
        expect(0);
        var spec = [
            [0.2, 0, 0, -1],
            [1, 0.2, 1, 0],
            [0.8, 1, 0, 1],
            [0, 0.8, -1, 0]
        ];
        _jsPlumb.makeAnchor(spec);
    })

    test(": unknown anchor type should throw Error", function () {
        try {
            _addDiv("d1");
            _addDiv("d2");
            _jsPlumb.connect({source: "d1", target: "d2", anchor: "FOO"});
        }
        catch (e) {
            // ok	
            ok(e.msg == "jsPlumb: unknown anchor type 'FOO'", "useful error message");
        }
    });

    test(": unknown anchor type should not throw Error because it is suppressed in Defaults", function () {
        try {
            _addDiv("d1");
            _addDiv("d2");
            _jsPlumb.Defaults.DoNotThrowErrors = true;
            _jsPlumb.connect({source: "d1", target: "d2", anchor: "FOO"});
        }
        catch (e) {
            // ok	
            ok(e.msg != "jsPlumb: unknown anchor type 'FOO'", "no error message");
        }
    });

    test(": unknown endpoint type should throw Error", function () {
        try {
            _addDiv("d1");
            _addDiv("d2");
            _jsPlumb.Defaults.DoNotThrowErrors = false;
            _jsPlumb.connect({source: "d1", target: "d2", endpoint: "FOO"});
        }
        catch (e) {
            // ok	
            ok(e.msg == "jsPlumb: unknown endpoint type 'FOO'", "useful error message");
        }
    });

    test(": unknown endpoint type should not throw Error because it is suppressed in Defaults", function () {
        try {
            _addDiv("d1");
            _addDiv("d2");
            _jsPlumb.Defaults.DoNotThrowErrors = true;
            _jsPlumb.connect({source: "d1", target: "d2", endpoint: "FOO"});
        }
        catch (e) {
            // ok	
            ok(e.msg != "jsPlumb: unknown endpoint type 'FOO'", "no error message");
        }
    });

    test(": unknown connector type should throw Error", function () {
        try {
            _addDiv("d1");
            _addDiv("d2");
            _jsPlumb.Defaults.DoNotThrowErrors = false;
            _jsPlumb.connect({source: "d1", target: "d2", connector: "FOO"});
        }
        catch (e) {
            // ok	
            ok(e.msg == "jsPlumb: unknown connector type 'FOO'", "useful error message");
        }
    });

    test(": unknown connector type should not throw Error because it is suppressed in Defaults", function () {
        try {
            _addDiv("d1");
            _addDiv("d2");
            _jsPlumb.Defaults.DoNotThrowErrors = true;
            _jsPlumb.connect({source: "d1", target: "d2", connector: "FOO"});
        }
        catch (e) {
            // ok	
            ok(e.msg != "jsPlumb: unknown connector type 'FOO'", "no error message");
        }
    });

// ************** / ANCHORS ********************************************


// **************************** DETACHING CONNECTIONS ****************************************************


    test(': detach does not fail when no arguments are provided', function () {
        var d3 = _addDiv("d3"), d4 = _addDiv("d4");
        _jsPlumb.connect({source: d3, target: d4});
        _jsPlumb.detach();
        expect(0);
    });

    // test that detach does not fire an event by default
    test(': _jsPlumb.detach should fire detach event by default', function () {
        var d5 = _addDiv("d5"), d6 = _addDiv("d6");
        var conn = _jsPlumb.connect({source: d5, target: d6});
        var eventCount = 0;
        _jsPlumb.bind("connectionDetached", function (c) {
            eventCount++;
        });
        _jsPlumb.detach(conn);
        equal(eventCount, 1);
    });

    // test that detach does not fire an event by default
    test(': _jsPlumb.detach should fire detach event by default, using params object', function () {
        var d5 = _addDiv("d5"), d6 = _addDiv("d6");
        var conn = _jsPlumb.connect({source: d5, target: d6});
        var eventCount = 0;
        _jsPlumb.bind("connectionDetached", function (c) {
            eventCount++;
        });
        _jsPlumb.detach({connection: conn});
        equal(eventCount, 1);
    });

    // test that detach fires an event when instructed to do so
    test(': _jsPlumb.detach should not fire detach event when instructed to not do so', function () {
        var d5 = _addDiv("d5"), d6 = _addDiv("d6");
        var conn = _jsPlumb.connect({source: d5, target: d6});
        var eventCount = 0;
        _jsPlumb.bind("connectionDetached", function (c) {
            eventCount++;
        });
        _jsPlumb.detach(conn, {fireEvent: false});
        equal(eventCount, 0);
    });

    // issue 81
    test(': _jsPlumb.detach should fire only one detach event (pass Connection as argument)', function () {
        var d5 = _addDiv("d5"), d6 = _addDiv("d6");
        var conn = _jsPlumb.connect({source: d5, target: d6});
        var eventCount = 0;
        _jsPlumb.bind("connectionDetached", function (c) {
            eventCount++;
        });
        _jsPlumb.detach(conn);
        equal(eventCount, 1);
    });

    // issue 81
    test(': _jsPlumb.detach should fire only one detach event (pass Connection as param in argument)', function () {
        var d5 = _addDiv("d5"), d6 = _addDiv("d6");
        var conn = _jsPlumb.connect({source: d5, target: d6});
        var eventCount = 0;
        _jsPlumb.bind("connectionDetached", function (c) {
            eventCount++;
        });
        _jsPlumb.detach({connection: conn});
        equal(eventCount, 1);
    });

    // issue 81
    test(': detach should fire only one detach event (pass source and targets as strings as arguments in params object)', function () {
        var d5 = _addDiv("d5"), d6 = _addDiv("d6");
        var conn = _jsPlumb.connect({source: d5, target: d6});
        var eventCount = 0;
        _jsPlumb.bind("connectionDetached", function (c) {
            eventCount++;
        });
        _jsPlumb.detach({source: "d5", target: "d6"});
        equal(eventCount, 1);
    });

    // issue 81
    test(': detach should fire only one detach event (pass source and targets as divs as arguments in params object)', function () {
        var d5 = _addDiv("d5"), d6 = _addDiv("d6");
        var conn = _jsPlumb.connect({source: d5, target: d6});
        var eventCount = 0;
        _jsPlumb.bind("connectionDetached", function (c) {
            eventCount++;
        });
        _jsPlumb.detach({source: d5, target: d6, fireEvent: true});
        equal(eventCount, 1);
    });

    //TODO make sure you run this test with a single detach call, to ensure that
    // single detach calls result in the connection being removed. detachEveryConnection can
    // just blow away the connectionsByScope array and recreate it.
    test(': getConnections (simple case, default scope)', function () {
        var d5 = _addDiv("d5"), d6 = _addDiv("d6");
        _jsPlumb.connect({source: d5, target: d6});
        var c = _jsPlumb.getConnections();  // will get all connections in the default scope.
        equal(c.length, 1, "there is one connection");
    });

    test('getConnections (uuids)', function () {
        var d5 = _addDiv("d5"),
            d6 = _addDiv("d6"),
            e5 = _jsPlumb.addEndpoint(d5, {uuid:"foo"}),
            e6 = _jsPlumb.addEndpoint(d6, {uuid:"bar"});
        _jsPlumb.connect({uuids:["foo", "bar"]});
        var c = _jsPlumb.getConnections();  // will get all connections in the default scope.
        equal(c.length, 1, "there is one connection");
        equal(c[0].getUuids()[0], "foo");
        equal(c[0].getUuids()[1], "bar");
    });

    test('getConnections (simple case, default scope; detach by element id using params object)', function () {
        var d5 = _addDiv("d5"), d6 = _addDiv("d6"), d7 = _addDiv("d7");
        _jsPlumb.connect({source: d5, target: d6});
        _jsPlumb.connect({source: d6, target: d7});
        var c = _jsPlumb.getConnections();  // will get all connections
        equal(c.length, 2, "there are two connections initially");
        _jsPlumb.detach({source: 'd5', target: 'd6'});
        c = _jsPlumb.getConnections();  // will get all connections
        equal(c.length, 1, "after detaching one, there is now one connection.");
    });

    test(': getConnections (simple case, default scope; detach by id using params object)', function () {
        var d5 = _addDiv("d5"), d6 = _addDiv("d6"), d7 = _addDiv("d7");
        _jsPlumb.connect({source: d5, target: d6});
        _jsPlumb.connect({source: d6, target: d7});
        var c = _jsPlumb.getConnections();  // will get all connections
        equal(c.length, 2, "there are two connections initially");
        _jsPlumb.detach({source: "d5", target: "d6"});
        c = _jsPlumb.getConnections();  // will get all connections
        equal(c.length, 1, "after detaching one, there is now one connection.");
    });

    test(': getConnections (simple case, default scope; detach by element object using params object)', function () {
        var d5 = _addDiv("d5"), d6 = _addDiv("d6"), d7 = _addDiv("d7");
        _jsPlumb.connect({source: d5, target: d6});
        _jsPlumb.connect({source: d6, target: d7});
        var c = _jsPlumb.getConnections();  // will get all connections
        equal(c.length, 2, "there are two connections initially");
        _jsPlumb.detach({source: d5, target: d6});
        c = _jsPlumb.getConnections();  // will get all connections
        equal(c.length, 1, "after detaching one, there is now one connection.");
    });

    test(': getConnections (simple case, default scope; detach by Connection)', function () {
        var d5 = _addDiv("d5"), d6 = _addDiv("d6"), d7 = _addDiv("d7");
        var c56 = _jsPlumb.connect({source: d5, target: d6});
        var c67 = _jsPlumb.connect({source: d6, target: d7});
        var c = _jsPlumb.getConnections();  // will get all connections
        equal(c.length, 2, "there are two connections initially");
        _jsPlumb.detach(c56);
        c = _jsPlumb.getConnections();  // will get all connections
        equal(c.length, 1, "after detaching one, there is now one connection.");
    });

// beforeDetach functionality

    test(": detach; beforeDetach on connect call returns false", function () {
        var d1 = _addDiv("d1"), d2 = _addDiv("d2");
        var c = _jsPlumb.connect({source: d1, target: d2, beforeDetach: function (conn) {
            return false;
        }});
        var beforeDetachCount = 0;
        _jsPlumb.bind("beforeDetach", function (connection) {
            beforeDetachCount++;
        });
        equal(c.endpoints[0].connections.length, 1, "source endpoint has a connection initially");
        _jsPlumb.detach(c);
        equal(c.endpoints[0].connections.length, 1, "source endpoint has a connection after detach call was denied");
        equal(beforeDetachCount, 0, "jsplumb before detach was not called");
    });

    test(": detach; beforeDetach on connect call returns undefined", function () {
        var d1 = _addDiv("d1"), d2 = _addDiv("d2");
        var c = _jsPlumb.connect({source: d1, target: d2, beforeDetach: function (conn) { }});
        var beforeDetachCount = 0;
        _jsPlumb.bind("beforeDetach", function (connection) {
            beforeDetachCount++;
        });
        equal(c.endpoints[0].connections.length, 1, "source endpoint has a connection initially");
        _jsPlumb.detach(c);
        equal(c.endpoints, null, "connection's endpoints were removed");
    });

    test(": detach; beforeDetach on connect call returns true", function () {
        var d1 = _addDiv("d1"), d2 = _addDiv("d2");
        var c = _jsPlumb.connect({source: d1, target: d2, beforeDetach: function (conn) {
            return true;
        }});
        equal(c.endpoints[0].connections.length, 1, "source endpoint has a connection initially");
        _jsPlumb.detach(c);
        equal(c.endpoints, null, "connection's endpoints were removed");
    });

    test(": detach; beforeDetach on connect call throws an exception; we treat it with the contempt it deserves and pretend it said the detach was ok.", function () {
        var d1 = _addDiv("d1"), d2 = _addDiv("d2");
        var c = _jsPlumb.connect({source: d1, target: d2, beforeDetach: function (conn) {
            throw "i am an example of badly coded beforeDetach, but i don't break jsPlumb ";
        }});
        equal(c.endpoints[0].connections.length, 1, "source endpoint has a connection initially");
        _jsPlumb.detach(c);
        equal(c.endpoints, null, "connection's endpoints were removed");
    });

    test(": detach; beforeDetach on addEndpoint call to source Endpoint returns false", function () {
        var d1 = _addDiv("d1"), d2 = _addDiv("d2");
        var e1 = _jsPlumb.addEndpoint(d1, { isSource: true, beforeDetach: function (conn) {
                return false;
            } }),
            e2 = _jsPlumb.addEndpoint(d2, { isTarget: true });
        var c = _jsPlumb.connect({source: e1, target: e2});
        var beforeDetachCount = 0;
        _jsPlumb.bind("beforeDetach", function (connection) {
            beforeDetachCount++;
        });
        equal(c.endpoints[0].connections.length, 1, "source endpoint has a connection initially");
        _jsPlumb.detach(c);
        equal(c.endpoints[0].connections.length, 1, "source endpoint has a connection after detach call was denied");
        equal(beforeDetachCount, 0, "jsplumb before detach was not called");
    });

    test(": detach; beforeDetach on addEndpoint call to source Endpoint returns true", function () {
        var d1 = _addDiv("d1"), d2 = _addDiv("d2");
        var e1 = _jsPlumb.addEndpoint(d1, { isSource: true, beforeDetach: function (conn) {
                return true;
            } }),
            e2 = _jsPlumb.addEndpoint(d2, { isTarget: true });
        var c = _jsPlumb.connect({source: e1, target: e2});
        equal(c.endpoints[0].connections.length, 1, "source endpoint has a connection initially");
        _jsPlumb.detach(c);
        equal(c.endpoints, null, "connection's endpoints were removed");
    });


    test(": Endpoint.detach; beforeDetach on addEndpoint call to source Endpoint returns false; Endpoint.detach returns false too (the UI needs it to)", function () {
        var d1 = _addDiv("d1"), d2 = _addDiv("d2");
        var e1 = _jsPlumb.addEndpoint(d1, { isSource: true, beforeDetach: function (conn) {
                return false;
            } }),
            e2 = _jsPlumb.addEndpoint(d2, { isTarget: true });
        var c = _jsPlumb.connect({source: e1, target: e2});
        equal(c.endpoints[0].connections.length, 1, "source endpoint has a connection initially");
        var success = e1.detach(c);
        equal(c.endpoints[0].connections.length, 1, "source endpoint has a connection after detach call was denied");
        ok(!success, "Endpoint reported detach did not execute");
    });

    test(": _jsPlumb.detach; beforeDetach on addEndpoint call to target Endpoint returns false", function () {
        var d1 = _addDiv("d1"), d2 = _addDiv("d2");
        var e1 = _jsPlumb.addEndpoint(d1, { isSource: true }),
            e2 = _jsPlumb.addEndpoint(d2, { isTarget: true, beforeDetach: function (conn) {
                return false;
            } });
        var c = _jsPlumb.connect({source: e1, target: e2});
        equal(c.endpoints[1].connections.length, 1, "target endpoint has a connection initially");
        _jsPlumb.detach(c);
        equal(c.endpoints[1].connections.length, 1, "target endpoint has a connection after detach call was denied");
    });

    test(": _jsPlumb.detach; beforeDetach on addEndpoint call to target Endpoint returns false but detach is forced", function () {
        var d1 = _addDiv("d1"), d2 = _addDiv("d2");
        var e1 = _jsPlumb.addEndpoint(d1, { isSource: true }),
            e2 = _jsPlumb.addEndpoint(d2, { isTarget: true, beforeDetach: function (conn) {
                return false;
            } });
        var c = _jsPlumb.connect({source: e1, target: e2});
        equal(c.endpoints[1].connections.length, 1, "target endpoint has a connection initially");
        _jsPlumb.detach(c, {forceDetach: true});
        equal(c.endpoints, null, "connection's endpoints were removed");
    });

    test(": _jsPlumb.detach; beforeDetach on addEndpoint call to target Endpoint returns true", function () {
        var d1 = _addDiv("d1"), d2 = _addDiv("d2");
        var e1 = _jsPlumb.addEndpoint(d1, { isSource: true }),
            e2 = _jsPlumb.addEndpoint(d2, { isTarget: true, beforeDetach: function (conn) {
                return true;
            } });
        var c = _jsPlumb.connect({source: e1, target: e2});
        equal(c.endpoints[1].connections.length, 1, "target endpoint has a connection initially");
        _jsPlumb.detach(c);
        equal(c.endpoints, null, "connection's endpoints were removed");
        equal(e1.connections.length, 0, "source endpoint has no connections");
        equal(e2.connections.length, 0, "target endpoint has no connections");
    });

    test(": _jsPlumb.detach; beforeDetach bound to _jsPlumb returns false", function () {
        var d1 = _addDiv("d1"), d2 = _addDiv("d2");
        var e1 = _jsPlumb.addEndpoint(d1, { isSource: true }),
            e2 = _jsPlumb.addEndpoint(d2, { isTarget: true });
        var c = _jsPlumb.connect({source: e1, target: e2});
        var beforeDetachCount = 0;
        _jsPlumb.bind("beforeDetach", function (connection) {
            ok(connection.sourceId === "d1", "connection is provided and configured with correct source");
            ok(connection.targetId === "d2", "connection is provided and configured with correct target");
            beforeDetachCount++;
            return false;
        });
        equal(c.endpoints[1].connections.length, 1, "target endpoint has a connection initially");
        _jsPlumb.detach(c);
        equal(c.endpoints[1].connections.length, 1, "target endpoint has a connection after detach call was denied");
        equal(beforeDetachCount, 1, "beforeDetach was called only one time");
    });

    test(": _jsPlumb.detach; beforeDetach bound to _jsPlumb returns true", function () {
        var d1 = _addDiv("d1"), d2 = _addDiv("d2");
        var e1 = _jsPlumb.addEndpoint(d1, { isSource: true }),
            e2 = _jsPlumb.addEndpoint(d2, { isTarget: true });
        var c = _jsPlumb.connect({source: e1, target: e2});
        _jsPlumb.bind("beforeDetach", function (connection) {
            ok(connection.sourceId === "d1", "connection is provided and configured with correct source");
            ok(connection.targetId === "d2", "connection is provided and configured with correct target");
            return true;
        });
        equal(c.endpoints[1].connections.length, 1, "target endpoint has a connection initially");
        _jsPlumb.detach(c);
        equal(c.endpoints, null, "connection's endpoints were removed");
        equal(e1.connections.length, 0, "source endpoint has no connections");
        equal(e2.connections.length, 0, "target endpoint has no connections");
    });

    test(": _jsPlumb.detach; beforeDetach bound to _jsPlumb returns false", function () {
        var d1 = _addDiv("d1"), d2 = _addDiv("d2");
        var e1 = _jsPlumb.addEndpoint(d1, { isSource: true }),
            e2 = _jsPlumb.addEndpoint(d2, { isTarget: true });
        var c = _jsPlumb.connect({source: e1, target: e2});
        _jsPlumb.bind("beforeDetach", function (connection) {
            return false;
        });
        equal(c.endpoints[1].connections.length, 1, "target endpoint has a connection initially");
        _jsPlumb.detach(c);
        equal(e1.connections.length, 1, "source endpoint's connection was not removed");
    });

    test(": _jsPlumb.detachAllConnections ; beforeDetach on addEndpoint call to target Endpoint returns false but we should detach anyway", function () {
        var d1 = _addDiv("d1"), d2 = _addDiv("d2");
        var e1 = _jsPlumb.addEndpoint(d1, { isSource: true }),
            e2 = _jsPlumb.addEndpoint(d2, { isTarget: true, beforeDetach: function (conn) {
                return false;
            } });
        var c = _jsPlumb.connect({source: e1, target: e2});
        equal(c.endpoints[1].connections.length, 1, "target endpoint has a connection initially");
        _jsPlumb.detachAllConnections(d1);
        equal(c.endpoints, null, "connection's endpoints were removed");
        equal(e1.connections.length, 0, "source endpoint has no connections");
        equal(e2.connections.length, 0, "target endpoint has no connections");
    });

    test(": _jsPlumb.detachAllConnections ; beforeDetach on jsPlumb returns false and we dont detach", function () {
        var d1 = _addDiv("d1"), d2 = _addDiv("d2");
        var e1 = _jsPlumb.addEndpoint(d1, { isSource: true }),
            e2 = _jsPlumb.addEndpoint(d2, { isTarget: true });
        var c = _jsPlumb.connect({source: e1, target: e2});
        equal(c.endpoints[1].connections.length, 1, "target endpoint has a connection initially");
        _jsPlumb.bind("beforeDetach", function (conn) {
            return false;
        });
        _jsPlumb.detachAllConnections(d1);
        equal(c.endpoints.length, 2, "connection's endpoints were not removed");
        equal(e1.connections.length, 1, "source endpoint has a connection");
        equal(e2.connections.length, 1, "target endpoint has a connection");
    });

    test(": _jsPlumb.detachAllConnections ; beforeDetach on jsPlumb returns true and we do detach", function () {
        var d1 = _addDiv("d1"), d2 = _addDiv("d2");
        var e1 = _jsPlumb.addEndpoint(d1, { isSource: true }),
            e2 = _jsPlumb.addEndpoint(d2, { isTarget: true });
        var c = _jsPlumb.connect({source: e1, target: e2});
        equal(c.endpoints[1].connections.length, 1, "target endpoint has a connection initially");
        _jsPlumb.bind("beforeDetach", function (conn) {
            return true;
        });
        _jsPlumb.detachAllConnections(d1);
        equal(c.endpoints, null, "connection's endpoints were removed");
        equal(e1.connections.length, 0, "source endpoint has no connections");
        equal(e2.connections.length, 0, "target endpoint has no connections");
    });

    test(": _jsPlumb.detachEveryConnection ; beforeDetach on jsPlumb returns false and we dont detach", function () {
        var d1 = _addDiv("d1"), d2 = _addDiv("d2");
        var e1 = _jsPlumb.addEndpoint(d1, { isSource: true }),
            e2 = _jsPlumb.addEndpoint(d2, { isTarget: true });
        var c = _jsPlumb.connect({source: e1, target: e2});
        equal(c.endpoints[1].connections.length, 1, "target endpoint has a connection initially");
        _jsPlumb.bind("beforeDetach", function (conn) {
            return false;
        });
        _jsPlumb.detachEveryConnection();
        equal(c.endpoints.length, 2, "connection's endpoints were not removed");
        equal(e1.connections.length, 1, "source endpoint has a connection");
        equal(e2.connections.length, 1, "target endpoint has a connection");
    });

    test(": _jsPlumb.detachEveryConnection ; beforeDetach on jsPlumb returns true and we do detach", function () {
        var d1 = _addDiv("d1"), d2 = _addDiv("d2");
        var e1 = _jsPlumb.addEndpoint(d1, { isSource: true }),
            e2 = _jsPlumb.addEndpoint(d2, { isTarget: true });
        var c = _jsPlumb.connect({source: e1, target: e2});
        equal(c.endpoints[1].connections.length, 1, "target endpoint has a connection initially");
        _jsPlumb.bind("beforeDetach", function (conn) {
            return true;
        });
        _jsPlumb.detachEveryConnection();
        equal(c.endpoints, null, "connection's endpoints were removed");
        equal(e1.connections.length, 0, "source endpoint has no connections");
        equal(e2.connections.length, 0, "target endpoint has no connections");
    });

    test(": _jsPlumb.detachEveryConnection ; beforeDetach on jsPlumb returns true but we have forced detach", function () {
        var d1 = _addDiv("d1"), d2 = _addDiv("d2");
        var e1 = _jsPlumb.addEndpoint(d1, { isSource: true }),
            e2 = _jsPlumb.addEndpoint(d2, { isTarget: true });
        var c = _jsPlumb.connect({source: e1, target: e2});
        equal(c.endpoints[1].connections.length, 1, "target endpoint has a connection initially");
        _jsPlumb.bind("beforeDetach", function (conn) {
            return false;
        });
        _jsPlumb.detachEveryConnection({forceDetach: true});
        equal(c.endpoints, null, "connection's endpoints were removed");
        equal(e1.connections.length, 0, "source endpoint has no connections");
        equal(e2.connections.length, 0, "target endpoint has no connections");
    });

    test(": _jsPlumb.detachEveryConnection ; beforeDetach on addEndpoint call to target Endpoint returns false but we should detach anyway", function () {
        var d1 = _addDiv("d1"), d2 = _addDiv("d2");
        var e1 = _jsPlumb.addEndpoint(d1, { isSource: true }),
            e2 = _jsPlumb.addEndpoint(d2, { isTarget: true, beforeDetach: function (conn) {
                return false;
            } });
        var c = _jsPlumb.connect({source: e1, target: e2});
        equal(c.endpoints[1].connections.length, 1, "target endpoint has a connection initially");
        _jsPlumb.detachEveryConnection();
        equal(c.endpoints, null, "connection's endpoints were removed");
        equal(e1.connections.length, 0, "source endpoint has no connections");
        equal(e2.connections.length, 0, "target endpoint has no connections");
    });

    test(": Endpoint.detachAll ; beforeDetach on addEndpoint call to target Endpoint returns false but we should detach anyway", function () {
        var d1 = _addDiv("d1"), d2 = _addDiv("d2");
        var e1 = _jsPlumb.addEndpoint(d1, { isSource: true }),
            e2 = _jsPlumb.addEndpoint(d2, { isTarget: true, beforeDetach: function (conn) {
                return false;
            } });
        var c = _jsPlumb.connect({source: e1, target: e2});
        equal(c.endpoints[1].connections.length, 1, "target endpoint has a connection initially");
        e1.detachAll();
        equal(c.endpoints, null, "connection's endpoints were removed");
        equal(e1.connections.length, 0, "source endpoint has no connections");
        equal(e2.connections.length, 0, "target endpoint has no connections");
    });

// ******** end of beforeDetach tests **************

// detachEveryConnection/detachAllConnections fireEvent overrides tests

    test(": _jsPlumb.detachEveryConnection fires events", function () {
        var d1 = _addDiv("d1"), d2 = _addDiv("d2"), connCount = 0;
        _jsPlumb.bind("connection", function () {
            connCount++;
        });
        _jsPlumb.bind("connectionDetached", function () {
            connCount--;
        });
        _jsPlumb.connect({source: d1, target: d2});
        _jsPlumb.connect({source: d1, target: d2});
        equal(connCount, 2, "two connections registered");
        _jsPlumb.detachEveryConnection();
        equal(connCount, 0, "no connections registered");
    });


    test(": _jsPlumb.detachEveryConnection doesn't fire events when instructed not to", function () {
        var d1 = _addDiv("d1"), d2 = _addDiv("d2"), connCount = 0;
        _jsPlumb.bind("connection", function () {
            connCount++;
        });
        _jsPlumb.bind("connectionDetached", function () {
            connCount--;
        });
        _jsPlumb.connect({source: d1, target: d2});
        _jsPlumb.connect({source: d1, target: d2});
        equal(connCount, 2, "two connections registered");
        _jsPlumb.detachEveryConnection({fireEvent: false});
        equal(connCount, 2, "two connections registered");
    });

    test(": _jsPlumb.detachAllConnections fires events", function () {
        var d1 = _addDiv("d1"), d2 = _addDiv("d2"), connCount = 0,
            e1 = _jsPlumb.addEndpoint(d1), e2 = _jsPlumb.addEndpoint(d2);
        _jsPlumb.bind("connection", function () {
            connCount++;
        });
        _jsPlumb.bind("connectionDetached", function () {
            connCount--;
        });
        _jsPlumb.connect({source: d1, target: d2});
        _jsPlumb.connect({source: d1, target: d2});
        equal(connCount, 2, "two connections registered");
        _jsPlumb.detachAllConnections("d1");
        equal(connCount, 0, "no connections registered");
    });

    test(": _jsPlumb.detachAllConnections doesn't fire events when instructed not to", function () {
        var d1 = _addDiv("d1"), d2 = _addDiv("d2"), connCount = 0,
            e1 = _jsPlumb.addEndpoint(d1), e2 = _jsPlumb.addEndpoint(d2);
        _jsPlumb.bind("connection", function () {
            connCount++;
        });
        _jsPlumb.bind("connectionDetached", function () {
            connCount--;
        });
        _jsPlumb.connect({source: d1, target: d2});
        _jsPlumb.connect({source: d1, target: d2});
        equal(connCount, 2, "two connections registered");
        _jsPlumb.detachAllConnections("d1", {fireEvent: false});
        equal(connCount, 2, "two connections registered");
    });

// **************************** / DETACHING CONNECTIONS ****************************************************    

    test(" : deletions, simple endpoint case", function () {

        // 1. simplest case - an endpoint that exists on some element.		
        var d1 = _addDiv("d1"),
            e = _jsPlumb.addEndpoint(d1),
            dt = _jsPlumb.deleteObject({endpoint: e});

        equal(jsPlumbUtil.isEmpty(dt.endpoints), false, "one endpoint to delete");
        equal(dt.endpointCount, 1, "one endpoint to delete");
        equal(jsPlumbUtil.isEmpty(dt.connections), true, "zero connections to delete");
        equal(dt.connectionCount, 0, "zero connections to delete");

        // 2. create two endpoints and connect them, then delete one. the other endpoint should
        // still exist.
        var d2 = _addDiv("d2"), d3 = _addDiv("d3"),
            e2 = _jsPlumb.addEndpoint(d2),
            e3 = _jsPlumb.addEndpoint(d3);

        _jsPlumb.connect({source: e2, target: e3});
        equal(_jsPlumb.select({source: d2}).length, 1, "one connection exists");

        var dt2 = _jsPlumb.deleteObject({endpoint: e2});
        equal(jsPlumbUtil.isEmpty(dt2.endpoints), false, "one endpoint to delete");
        equal(jsPlumbUtil.isEmpty(dt2.connections), false, "one connection to delete");
        equal(_jsPlumb.select({source: d2}).length, 0, "zero connections exist");
        equal(_jsPlumb.getEndpoints(d2), null, "zero endpoints on d2");
        equal(_jsPlumb.getEndpoints(d3).length, 1, "one endpoint on d3");

        // 3. create two endpoints and connect them, then detach the connection. the two endpoints
        // should still exist.
        var d4 = _addDiv("d4"), d5 = _addDiv("d5"),
            e4 = _jsPlumb.addEndpoint(d4),
            e5 = _jsPlumb.addEndpoint(d5);

        var c = _jsPlumb.connect({source: e4, target: e5});
        equal(_jsPlumb.select({source: d4}).length, 1, "one connection exists");

        var dt3 = _jsPlumb.deleteObject({connection: c});
        equal(jsPlumbUtil.isEmpty(dt3.endpoints), true, "zero endpoints to delete");
        equal(jsPlumbUtil.isEmpty(dt3.connections), false, "connections to delete");
        equal(_jsPlumb.select({source: d4}).length, 0, "zero connections exist");
        equal(_jsPlumb.getEndpoints(d4).length, 1, "one endpoint on d4");
        equal(_jsPlumb.getEndpoints(d5).length, 1, "one endpoint on d5");

        // 4. same as (3), except set deleteEndpointsOnDetach on the connect call.
        var d6 = _addDiv("d6"), d7 = _addDiv("d7");

        var c2 = _jsPlumb.connect({source: d6, target: d7, deleteEndpointsOnDetach: true});
        equal(_jsPlumb.select({source: d6}).length, 1, "one connection exists");

        var dt4 = _jsPlumb.deleteObject({connection: c2});
        equal(jsPlumbUtil.isEmpty(dt4.endpoints), false, "endpoints to delete");
        equal(dt4.endpointCount, 2, "2 endpoints to delete");
        equal(jsPlumbUtil.isEmpty(dt4.connections), false, "zero connections to delete");
        equal(_jsPlumb.select({source: d6}).length, 0, "zero connections exist");
        equal(_jsPlumb.getEndpoints(d6), null, "no endpoints on d4");
        equal(_jsPlumb.getEndpoints(d7), null, "no endpoints on d5");

    });


    test(': getConnections (scope testScope)', function () {
        var d5 = _addDiv("d5"), d6 = _addDiv("d6");
        _jsPlumb.connect({source: d5, target: d6, scope: 'testScope'});
        var c = _jsPlumb.getConnections("testScope");  // will get all connections in testScope	
        equal(c.length, 1, "there is one connection");
        equal(c[0].sourceId, 'd5', "the connection's source is d5");
        equal(c[0].targetId, 'd6', "the connection's source is d6");
        c = _jsPlumb.getConnections();  // will get all connections in default scope; should be none.
        equal(c.length, 0, "there are no connections in the default scope");
    });

    test(': _jsPlumb.getAllConnections (filtered by scope)', function () {
        var d8 = _addDiv("d8"), d9 = _addDiv("d9"), d10 = _addDiv('d10');
        _jsPlumb.connect({source: d8, target: d9, scope: 'testScope'});
        _jsPlumb.connect({source: d9, target: d10}); // default scope
        var c = _jsPlumb.getAllConnections();  // will get all connections	
        equal(c.length, 2, "all connections has two entries");
        // now supply a list of scopes
        c = _jsPlumb.getConnections();
        equal(c.length, 1, "1 connection in default scope");
        c = _jsPlumb.getConnections("testScope");
        equal(c.length, 1, "there is one connection in 'testScope'");
    });

    test(': _jsPlumb.getConnections (filtered by scope and sourceId)', function () {
        var d8 = _addDiv("d8"), d9 = _addDiv("d9"), d10 = _addDiv('d10');
        _jsPlumb.connect({source: d8, target: d9, scope: 'testScope'});
        _jsPlumb.connect({source: d9, target: d8, scope: 'testScope'});
        _jsPlumb.connect({source: d9, target: d10}); // default scope
        var c = _jsPlumb.getConnections({scope: 'testScope', source: 'd8'});  // will get all connections with sourceId 'd8'	
        equal(c.length, 1, "there is one connection in 'testScope' from d8");
    });

    test(': _jsPlumb.getConnections (filtered by scope, source id and target id)', function () {
        var d11 = _addDiv("d11"), d12 = _addDiv("d12"), d13 = _addDiv('d13');
        _jsPlumb.connect({source: d11, target: d12, scope: 'testScope'});
        _jsPlumb.connect({source: d12, target: d13, scope: 'testScope'});
        _jsPlumb.connect({source: d11, target: d13, scope: 'testScope'});
        var c = _jsPlumb.getConnections({scope: 'testScope', source: 'd11', target: 'd13'});
        equal(c.length, 1, "there is one connection from d11 to d13");
    });

    test(': _jsPlumb.getConnections (filtered by a list of scopes)', function () {
        var d11 = _addDiv("d11"), d12 = _addDiv("d12"), d13 = _addDiv('d13');
        _jsPlumb.connect({source: d11, target: d12, scope: 'testScope'});
        _jsPlumb.connect({source: d12, target: d13, scope: 'testScope2'});
        _jsPlumb.connect({source: d11, target: d13, scope: 'testScope3'});
        var c = _jsPlumb.getConnections({scope: ['testScope', 'testScope3']});
        equal(c['testScope'].length, 1, 'there is one connection in testScope');
        equal(c['testScope3'].length, 1, 'there is one connection in testScope3');
        equal(c['testScope2'], null, 'there are no connections in testScope2');
    });

    test(': _jsPlumb.getConnections (filtered by a list of scopes and source ids)', function () {
        var d11 = _addDiv("d11"), d12 = _addDiv("d12"), d13 = _addDiv('d13');
        _jsPlumb.connect({source: d11, target: d12, scope: 'testScope'});
        _jsPlumb.connect({source: d13, target: d12, scope: 'testScope'});
        _jsPlumb.connect({source: d12, target: d13, scope: 'testScope2'});
        _jsPlumb.connect({source: d11, target: d13, scope: 'testScope3'});
        var c = _jsPlumb.getConnections({scope: ['testScope', 'testScope3'], source: ['d11']});
        equal(c['testScope'].length, 1, 'there is one connection in testScope');
        equal(c['testScope3'].length, 1, 'there is one connection in testScope3');
        equal(c['testScope2'], null, 'there are no connections in testScope2');
    });

    test(': _jsPlumb.getConnections (filtered by a list of scopes, source ids and target ids)', function () {
        _jsPlumb.detachEveryConnection();
        var d11 = _addDiv("d11"), d12 = _addDiv("d12"), d13 = _addDiv('d13'), d14 = _addDiv("d14"), d15 = _addDiv("d15");
        _jsPlumb.connect({source: d11, target: d12, scope: 'testScope'});
        _jsPlumb.connect({source: d13, target: d12, scope: 'testScope'});
        _jsPlumb.connect({source: d11, target: d14, scope: 'testScope'});
        _jsPlumb.connect({source: d11, target: d15, scope: 'testScope'});
        _jsPlumb.connect({source: d12, target: d13, scope: 'testScope2'});
        _jsPlumb.connect({source: d11, target: d13, scope: 'testScope3'});
        var c = _jsPlumb.getConnections({scope: ['testScope', 'testScope3'], source: ['d11'], target: ['d14', 'd15']});
        equal(c['testScope'].length, 2, 'there are two connections in testScope');
        equal(c['testScope3'], null, 'there are no connections in testScope3');
        equal(c['testScope2'], null, 'there are no connections in testScope2');
        var anEntry = c['testScope'][0];
        ok(anEntry.endpoints[0] != null, "Source endpoint is set");
        ok(anEntry.endpoints[1] != null, "Target endpoint is set");
        equal(anEntry.source.getAttribute("id"), "d11", "Source is div d11");
        equal(anEntry.target.getAttribute("id"), "d14", "Target is div d14");
    });

    test(': getEndpoints, one Endpoint added by addEndpoint, get Endpoints by selector', function () {
        var d1 = _addDiv("d1"), d2 = _addDiv("d2");
        _jsPlumb.addEndpoint(d1);
        var e = _jsPlumb.getEndpoints(d1);
        equal(e.length, 1, "there is one endpoint for element d1");
    });

    test(': getEndpoints, one Endpoint added by addEndpoint, get Endpoints by id', function () {
        var d1 = _addDiv("d1"), d2 = _addDiv("d2");
        _jsPlumb.addEndpoint(d1);
        var e = _jsPlumb.getEndpoints("d1");
        equal(e.length, 1, "there is one endpoint for element d1");
    });

    test(': addEndpoint, css class on anchor added to endpoint artefact and element', function () {
        var d1 = _addDiv("d1"), d2 = _addDiv("d2");
        var ep = _jsPlumb.addEndpoint(d1, { anchor: [0, 0, 1, 1, 0, 0, "foo" ]});
        ok(jsPlumb.hasClass(ep.canvas, "jsplumb-endpoint-anchor-foo"), "class set on endpoint");
        ok(jsPlumb.hasClass(d1, "jsplumb-endpoint-anchor-foo"), "class set on element");
        _jsPlumb.deleteEndpoint(ep);
        ok(!jsPlumb.hasClass(d1, "jsplumb-endpoint-anchor-foo"), "class removed from element");
    });

    test(': addEndpoint, blank css class on anchor does not add extra prefix ', function () {
        var d1 = _addDiv("d1"), d2 = _addDiv("d2");
        var ep = _jsPlumb.addEndpoint(d1, { anchor: [0, 0, 1, 1, 0, 0  ]});
        ok(jsPlumb.hasClass(ep.canvas, "jsplumb-endpoint-anchor"), "class set on endpoint");
        ok(jsPlumb.hasClass(d1, "jsplumb-endpoint-anchor"), "class set on element");
        _jsPlumb.deleteEndpoint(ep);
        ok(!jsPlumb.hasClass(d1, "jsplumb-endpoint-anchor"), "class removed from element");
    });

    test(': connect, jsplumb connected class added to elements', function () {
        var d1 = _addDiv("d1"), d2 = _addDiv("d2"), d3 = _addDiv("d3");
        // connect two elements and check they both get the class.
        var c = _jsPlumb.connect({source:d1, target:d2});
        ok(jsPlumb.hasClass(d1, "jsplumb-connected"), "class set on element d1");
        ok(jsPlumb.hasClass(d2, "jsplumb-connected"), "class set on element d2");
        // connect d1 to another element and check d3 gets the class
        var c2 = _jsPlumb.connect({source:d1, target:d3});
        ok(jsPlumb.hasClass(d3, "jsplumb-connected"), "class set on element d3");
        // now disconnect original connection. d2 should no longer have the class, but d1 should, since it has
        // still one connection.
        _jsPlumb.detach(c);
        ok(jsPlumb.hasClass(d1, "jsplumb-connected"), "class still on element d1");
        ok(!jsPlumb.hasClass(d2, "jsplumb-connected"), "class removed from element d2");
        _jsPlumb.detach(c2);
        ok(!jsPlumb.hasClass(d1, "jsplumb-connected"), "class removed from element d1");
        ok(!jsPlumb.hasClass(d3, "jsplumb-connected"), "class removed from element d3");
    });

    test(': connection event listeners', function () {
        var d1 = _addDiv("d1"), d2 = _addDiv("d2");
        var returnedParams = null;
        _jsPlumb.bind("connection", function (params) {
            returnedParams = jsPlumb.extend({}, params);
        });
        var c = _jsPlumb.connect({source: d1, target: d2});
        ok(returnedParams != null, "new connection listener event was fired");
        ok(returnedParams.connection != null, 'connection is set');
        equal(returnedParams.sourceId, "d1", 'sourceid is set');
        equal(returnedParams.targetId, "d2", 'targetid is set');
        equal(returnedParams.source.getAttribute("id"), "d1", 'source is set');
        equal(returnedParams.target.getAttribute("id"), "d2", 'target is set');
        ok(returnedParams.sourceEndpoint != null, "source endpoint is not null");
        ok(returnedParams.targetEndpoint != null, "target endpoint is not null");
        _jsPlumb.bind("connectionDetached", function (params) {
            returnedParams = jsPlumb.extend({}, params);
        });
        _jsPlumb.detach(c);
        ok(returnedParams.connection != null, 'connection is set');
    });

    test(': detach event listeners (detach by connection)', function () {
        var d1 = _addDiv("d1"), d2 = _addDiv("d2");
        var returnedParams = null;
        _jsPlumb.bind("connectionDetached", function (params) {
            returnedParams = jsPlumb.extend({}, params);
        });
        var conn = _jsPlumb.connect({source: d1, target: d2});
        _jsPlumb.detach(conn);
        ok(returnedParams != null, "removed connection listener event was fired");
        ok(returnedParams.connection != null, "removed connection listener event passed in connection");
    });

    test(': detach event listeners (detach by element ids)', function () {
        var d1 = _addDiv("d1"), d2 = _addDiv("d2");
        var returnedParams = null;
        _jsPlumb.bind("connectionDetached", function (params) {
            returnedParams = jsPlumb.extend({}, params);
        });
        var conn = _jsPlumb.connect({source: d1, target: d2});
        _jsPlumb.detach({source: "d1", target: "d2"});
        ok(returnedParams != null, "removed connection listener event was fired");
    });

    test(': detach event listeners (detach by elements)', function () {
        var d1 = _addDiv("d1"), d2 = _addDiv("d2");
        var returnedParams = null;
        _jsPlumb.bind("connectionDetached", function (params) {
            returnedParams = jsPlumb.extend({}, params);
        });
        var conn = _jsPlumb.connect({source: d1, target: d2});
        _jsPlumb.detach({source: d1, target: d2});
        ok(returnedParams != null, "removed connection listener event was fired");
    });

    test(': detach event listeners (via Endpoint.detach method)', function () {
        var d1 = _addDiv("d1"), d2 = _addDiv("d2");
        var e1 = _jsPlumb.addEndpoint(d1, {});
        var e2 = _jsPlumb.addEndpoint(d2, {});
        var returnedParams = null;
        _jsPlumb.bind("connectionDetached", function (params) {
            returnedParams = jsPlumb.extend({}, params);
        });
        var conn = _jsPlumb.connect({sourceEndpoint: e1, targetEndpoint: e2});
        e1.detach(conn);
        ok(returnedParams != null, "removed connection listener event was fired");
    });

    test(': detach event listeners (via Endpoint.detachFrom method)', function () {
        var d1 = _addDiv("d1"), d2 = _addDiv("d2");
        var e1 = _jsPlumb.addEndpoint(d1, {});
        var e2 = _jsPlumb.addEndpoint(d2, {});
        var returnedParams = null;
        _jsPlumb.bind("connectionDetached", function (params) {
            returnedParams = jsPlumb.extend({}, params);
        });
        _jsPlumb.connect({sourceEndpoint: e1, targetEndpoint: e2});
        e1.detachFrom(e2);
        ok(returnedParams != null, "removed connection listener event was fired");
    });

    test(': detach event listeners (via Endpoint.detachAll method)', function () {
        var d1 = _addDiv("d1"), d2 = _addDiv("d2");
        var e1 = _jsPlumb.addEndpoint(d1, {});
        var e2 = _jsPlumb.addEndpoint(d2, {});
        var returnedParams = null;
        _jsPlumb.bind("connectionDetached", function (params) {
            returnedParams = jsPlumb.extend({}, params);
        });
        _jsPlumb.connect({sourceEndpoint: e1, targetEndpoint: e2});
        e1.detachAll();
        ok(returnedParams != null, "removed connection listener event was fired");
    });

    test(': detach event listeners (via _jsPlumb.deleteEndpoint method)', function () {
        var d1 = _addDiv("d1"), d2 = _addDiv("d2");
        var e1 = _jsPlumb.addEndpoint(d1, {});
        var e2 = _jsPlumb.addEndpoint(d2, {});
        var returnedParams = null;
        _jsPlumb.bind("connectionDetached", function (params) {
            returnedParams = jsPlumb.extend({}, params);
        });
        _jsPlumb.connect({sourceEndpoint: e1, targetEndpoint: e2});
        _jsPlumb.deleteEndpoint(e1);
        ok(returnedParams != null, "removed connection listener event was fired");
    });

    test(': detach event listeners (ensure cleared by _jsPlumb.reset)', function () {
        var d1 = _addDiv("d1"), d2 = _addDiv("d2");
        var returnedParams = null;
        _jsPlumb.bind("connectionDetached", function (params) {
            returnedParams = jsPlumb.extend({}, params);
        });
        var conn = _jsPlumb.connect({source: d1, target: d2});
        _jsPlumb.detach({source: d1, target: d2, fireEvent: true});
        ok(returnedParams != null, "removed connection listener event was fired");
        returnedParams = null;

        _jsPlumb.reset();
        var conn = _jsPlumb.connect({source: d1, target: d2});
        _jsPlumb.detach({source: d1, target: d2, fireEvent: true});
        ok(returnedParams == null, "connection listener was cleared by _jsPlumb.reset()");
        equal(_jsPlumb.select({source: d1}).length, 0, "no connections from d1 after detach with two connections as arguments");
    });

    test(': connection events that throw errors', function () {
        var d1 = _addDiv("d1"), d2 = _addDiv("d2");
        var returnedParams = null, returnedParams2 = null;
        _jsPlumb.bind("connection", function (params) {
            returnedParams = jsPlumb.extend({}, params);
            throw "oh no!";
        });
        _jsPlumb.connect({source: d1, target: d2});
        var d3 = _addDiv("d3"), d4 = _addDiv("d4");
        _jsPlumb.connect({source: d3, target: d4});
        ok(returnedParams != null, "new connection listener event was fired; we threw an error, _jsPlumb survived.");
    });

    test(': unbinding connection event listeners, connection', function () {
        var d1 = _addDiv("d1"), d2 = _addDiv("d2");
        var count = 0;
        _jsPlumb.bind("connection", function (params) {
            count++;
        });
        var c = _jsPlumb.connect({source: d1, target: d2});
        ok(count == 1, "received one event");
        _jsPlumb.unbind("connection");
        var c2 = _jsPlumb.connect({source: d1, target: d2});
        ok(count == 1, "still received only one event");

        _jsPlumb.bind("connectionDetached", function (params) {
            count--;
        });
        _jsPlumb.detach(c);
        ok(count == 0, "count of events is now zero");
    });

    test(': unbinding connection event listeners, detach', function () {
        var d1 = _addDiv("d1"), d2 = _addDiv("d2");
        var count = 0;
        _jsPlumb.bind("connection", function (params) {
            count++;
        });
        var c = _jsPlumb.connect({source: d1, target: d2});
        ok(count == 1, "received one event");
        var c2 = _jsPlumb.connect({source: d1, target: d2});
        ok(count == 2, "received two events");

        _jsPlumb.bind("connectionDetached", function (params) {
            count--;
        });
        _jsPlumb.detach(c);
        ok(count == 1, "count of events is now one");
        _jsPlumb.unbind("connectionDetached");
        _jsPlumb.detach(c2);
        ok(count == 1, "count of events is still one");
    });

    test(': unbinding connection event listeners, all listeners', function () {
        var d1 = _addDiv("d1"), d2 = _addDiv("d2");
        var count = 0;
        _jsPlumb.bind("connection", function (params) {
            count++;
        });
        var c = _jsPlumb.connect({source: d1, target: d2}),
            c2 = _jsPlumb.connect({source: d1, target: d2}),
            c3 = _jsPlumb.connect({source: d1, target: d2});

        ok(count == 3, "received three events");

        _jsPlumb.bind("connectionDetached", function (params) {
            count--;
        });
        _jsPlumb.detach(c);
        ok(count == 2, "count of events is now two");

        _jsPlumb.unbind();  // unbind everything

        _jsPlumb.detach(c2);
        _jsPlumb.detach(c3);
        _jsPlumb.connect({source: d1, target: d2});
        _jsPlumb.connect({source: d1, target: d2});
        _jsPlumb.connect({source: d1, target: d2});
        _jsPlumb.connect({source: d1, target: d2});

        ok(count == 2, "count of events is still two");
    });

    test(": Endpoint.detachFrom", function () {
        var d16 = _addDiv("d16"), d17 = _addDiv("d17");
        var e16 = _jsPlumb.addEndpoint(d16, {isSource: true});
        ok(e16.anchor, 'endpoint 16 has an anchor');
        var e17 = _jsPlumb.addEndpoint(d17, {isSource: true});
        var conn = _jsPlumb.connect({sourceEndpoint: e16, targetEndpoint: e17});
        assertConnectionCount(e16, 1);
        assertConnectionCount(e17, 1);
        assertConnectionByScopeCount(_jsPlumb.getDefaultScope(), 1, _jsPlumb);
        e16.detachFrom(e17);
        // but the connection should be gone, meaning not registered by _jsPlumb and not registered on either Endpoint:
        assertConnectionCount(e16, 0);
        assertConnectionCount(e17, 0);
        assertConnectionByScopeCount(_jsPlumb.getDefaultScope(), 0, _jsPlumb);
    });

    test(": Endpoint.detachFromConnection", function () {
        var d16 = _addDiv("d16"), d17 = _addDiv("d17");
        var e16 = _jsPlumb.addEndpoint(d16, {isSource: true});
        ok(e16.anchor, 'endpoint 16 has an anchor');
        var e17 = _jsPlumb.addEndpoint(d17, {isSource: true});
        var conn = _jsPlumb.connect({sourceEndpoint: e16, targetEndpoint: e17});
        assertConnectionCount(e16, 1);
        assertConnectionCount(e17, 1);
        assertConnectionByScopeCount(_jsPlumb.getDefaultScope(), 1, _jsPlumb);
        e16.detachFromConnection(conn);
        // but endpoint e16 should have no connections now.
        assertConnectionCount(e16, 0);
        assertConnectionCount(e17, 1);
        assertConnectionByScopeCount(_jsPlumb.getDefaultScope(), 1, _jsPlumb);
    });

    test(": Endpoint.detachAll", function () {
        var d16 = _addDiv("d16"), d17 = _addDiv("d17"), d18 = _addDiv("d18");
        var e16 = _jsPlumb.addEndpoint("d16", {isSource: true, maxConnections: -1});
        ok(e16.anchor, 'endpoint 16 has an anchor');
        var e17 = _jsPlumb.addEndpoint("d17", {isSource: true});
        var e18 = _jsPlumb.addEndpoint("d18", {isSource: true});
        _jsPlumb.connect({sourceEndpoint: e16, targetEndpoint: e17});
        _jsPlumb.connect({sourceEndpoint: e16, targetEndpoint: e18});
        assertConnectionCount(e16, 2);
        assertConnectionCount(e17, 1);
        assertConnectionCount(e18, 1);
        assertConnectionByScopeCount(_jsPlumb.getDefaultScope(), 2, _jsPlumb);
        e16.detachAll();
        assertConnectionCount(e16, 0);
        assertConnectionCount(e17, 0);
        assertConnectionByScopeCount(_jsPlumb.getDefaultScope(), 0, _jsPlumb);
    });

    test(": Endpoint.detach", function () {
        var d16 = _addDiv("d16"), d17 = _addDiv("d17");
        var e16 = _jsPlumb.addEndpoint(d16, {isSource: true});
        ok(e16.anchor, 'endpoint 16 has an anchor');
        var e17 = _jsPlumb.addEndpoint(d17, {isSource: true});
        var conn = _jsPlumb.connect({sourceEndpoint: e16, targetEndpoint: e17});
        assertConnectionCount(e16, 1);
        assertConnectionCount(e17, 1);
        assertConnectionByScopeCount(_jsPlumb.getDefaultScope(), 1, _jsPlumb);
        e16.detach(conn);
        // but the connection should be gone, meaning not registered by _jsPlumb and not registered on either Endpoint:
        assertConnectionCount(e16, 0);
        assertConnectionCount(e17, 0);
        assertConnectionByScopeCount(_jsPlumb.getDefaultScope(), 0, _jsPlumb);
    });

    test("Image Endpoint remove", function() {
        var d1 = _addDiv("d1"), d2 = _addDiv("d2");
        _jsPlumb.makeSource(d1, {
            endpoint:[ "Image", { src:"atom.png" }]
        });

        _jsPlumb.makeTarget(d2, {
            endpoint:[ "Image", { src:"atom.png" }]
        });

        var c = _jsPlumb.connect({source:d1, target:d2});
        var ep = c.endpoints[0];

        ok(ep.canvas.parentNode != null, "endpoint 1 is in the DOM");

        _jsPlumb.detach(c);
        ok(ep.canvas.parentNode == null, "endpoint 1 is no longer in the DOM");
    });

    // Some race condition causes this to fail randomly.
    // asyncTest(" jsPlumbUtil.setImage on Endpoint, with supplied onload", function() {
    // var d1 = _addDiv("d1"), d2 = _addDiv("d2"),
    // e = {
    // endpoint:[ "Image", {
    // src:"../demo/home/endpointTest1.png",
    // onload:function(imgEp) {
    // _jsPlumb.repaint("d1");
    // ok(imgEp._jsPlumb.img.src.indexOf("endpointTest1.png") != -1, "image source is correct");
    // ok(imgEp._jsPlumb.img.src.indexOf("endpointTest1.png") != -1, "image elementsource is correct");

    // imgEp.canvas.setAttribute("id", "iwilllookforthis");

     //_jsPlumb.removeAllEndpoints("d1");
    // ok(document.getElementById("iwilllookforthis") == null, "image element was removed after remove endpoint");
    // }
    // } ]
    // };
    // start();
    // _jsPlumb.addEndpoint(d1, e);
    // expect(3);
    // });

    test(": setting endpoint uuid", function () {
        var uuid = "14785937583175927504313";
        var d16 = _addDiv("d16"), d17 = _addDiv("d17"), d18 = _addDiv("d18");
        var e16 = _jsPlumb.addEndpoint(d16, {isSource: true, maxConnections: -1, uuid: uuid});
        equal(e16.getUuid(), uuid, "endpoint's uuid was set correctly");
    });

    test(": _jsPlumb.getEndpoint (by uuid)", function () {
        var uuid = "14785937583175927504313";
        var d16 = _addDiv("d16");
        var e16 = _jsPlumb.addEndpoint(d16, {isSource: true, maxConnections: -1, uuid: uuid});
        var e = _jsPlumb.getEndpoint(uuid);
        equal(e.getUuid(), uuid, "retrieved endpoint by uuid");
    });

    test(": _jsPlumb.deleteEndpoint (by uuid, simple case)", function () {
        var uuid = "14785937583175927504313";
        var d16 = _addDiv("d16");
        var e16 = _jsPlumb.addEndpoint(d16, {isSource: true, maxConnections: -1, uuid: uuid});
        var e = _jsPlumb.getEndpoint(uuid);
        equal(e.getUuid(), uuid, "retrieved endpoint by uuid");
        _jsPlumb.deleteEndpoint(uuid);
        var f = _jsPlumb.getEndpoint(uuid);
        equal(f, null, "endpoint has been deleted");
        var ebe = _jsPlumb.getEndpoints("d16");
        ok(ebe == null, "no endpoints registered for element d16 anymore");
    });


    test(": deleteEndpoint (by uuid, connections too)", function () {
        // create two endpoints (one with a uuid), add them to two divs and then connect them.
        var uuid = "14785937583175927504313";
        var d16 = _addDiv("d16"), d17 = _addDiv("d17");
        var e16 = _jsPlumb.addEndpoint(d16, {isSource: true, maxConnections: -1, uuid: uuid});
        var e17 = _jsPlumb.addEndpoint(d17, {isSource: true, maxConnections: -1});
        _jsPlumb.connect({sourceEndpoint: e16, targetEndpoint: e17});
        // check that the connection was ok.
        equal(e16.connections.length, 1, "e16 has one connection");
        equal(e17.connections.length, 1, "e17 has one connection");

        // delete the endpoint that has a uuid.  verify that the endpoint cannot be retrieved and that the connection has been removed, but that
        // element d17 still has its Endpoint.
        _jsPlumb.deleteEndpoint(uuid);
        var f = _jsPlumb.getEndpoint(uuid);
        equal(f, null, "endpoint has been deleted");
        equal(e16.connections.length, 0, "e16 has no connections");
        equal(e17.connections.length, 0, "e17 has no connections");
        var ebe = _jsPlumb.getEndpoints("d16");
        ok(ebe == null, "no endpoints registered for element d16 anymore");
        ebe = _jsPlumb.getEndpoints("d17");
        equal(ebe.length, 1, "element d17 still has its Endpoint");

        // now delete d17's endpoint and check that it has gone.
        _jsPlumb.deleteEndpoint(e17);
        f = _jsPlumb.getEndpoint(e17);
        equal(f, null, "endpoint has been deleted");
        ebe = _jsPlumb.getEndpoints("d17");
        ok(ebe == null, "element d17 no longer has any Endpoints");
    });

    test(": deleteEndpoint (by reference, simple case)", function () {
        var uuid = "14785937583175927504313";
        var d16 = _addDiv("d16");
        var e16 = _jsPlumb.addEndpoint(d16, {isSource: true, maxConnections: -1, uuid: uuid});
        var e = _jsPlumb.getEndpoint(uuid);
        equal(e.getUuid(), uuid, "retrieved endpoint by uuid");
        _jsPlumb.deleteEndpoint(e16);
        var f = _jsPlumb.getEndpoint(uuid);
        equal(f, null, "endpoint has been deleted");
    });

    test(": _jsPlumb.deleteEndpoint (by reference, connections too)", function () {
        var uuid = "14785937583175927504313";
        var d16 = _addDiv("d16"), d17 = _addDiv("d17");
        var e16 = _jsPlumb.addEndpoint(d16, {isSource: true, maxConnections: -1, uuid: uuid});
        var e17 = _jsPlumb.addEndpoint(d17, {isSource: true, maxConnections: -1});
        _jsPlumb.connect({sourceEndpoint: e16, targetEndpoint: e17});
        equal(e16.connections.length, 1, "e16 has one connection");
        equal(e17.connections.length, 1, "e17 has one connection");

        _jsPlumb.deleteEndpoint(e16);
        var f = _jsPlumb.getEndpoint(uuid);
        equal(f, null, "endpoint has been deleted");
        equal(e16.connections.length, 0, "e16 has no connections");
        equal(e17.connections.length, 0, "e17 has no connections");
    });

    test(": _jsPlumb.deleteEveryEndpoint", function () {
        var uuid = "14785937583175927504313";
        var d16 = _addDiv("d16"), d17 = _addDiv("d17");
        var e16 = _jsPlumb.addEndpoint(d16, {isSource: true, maxConnections: -1, uuid: uuid});
        var e17 = _jsPlumb.addEndpoint(d17, {isSource: true, maxConnections: -1});
        var e = _jsPlumb.getEndpoint(uuid);
        equal(e.getUuid(), uuid, "retrieved endpoint by uuid");

        _jsPlumb.deleteEveryEndpoint();

        var f = _jsPlumb.getEndpoint(uuid);
        equal(f, null, "endpoint e16 has been deleted");
        var g = _jsPlumb.getEndpoint(e17);
        equal(g, null, "endpoint e17 has been deleted");
    });

    test(": _jsPlumb.deleteEveryEndpoint (connections too)", function () {
        var uuid = "14785937583175927504313";
        var d16 = _addDiv("d16"), d17 = _addDiv("d17");
        var e16 = _jsPlumb.addEndpoint(d16, {isSource: true, maxConnections: -1, uuid: uuid});
        var e17 = _jsPlumb.addEndpoint(d17, {isSource: true, maxConnections: -1});
        _jsPlumb.connect({sourceEndpoint: e16, targetEndpoint: e17});
        assertConnectionByScopeCount(_jsPlumb.getDefaultScope(), 1, _jsPlumb);
        var e = _jsPlumb.getEndpoint(uuid);
        equal(e.getUuid(), uuid, "retrieved endpoint by uuid");

        _jsPlumb.deleteEveryEndpoint();

        var f = _jsPlumb.getEndpoint(uuid);
        equal(f, null, "endpoint e16 has been deleted");
        var g = _jsPlumb.getEndpoint(e17);
        equal(g, null, "endpoint e17 has been deleted");
        assertConnectionByScopeCount(_jsPlumb.getDefaultScope(), 0, _jsPlumb);
    });

    test(": removeAllEndpoints, referenced as string", function () {
        var d1 = _addDiv("d1");
        _jsPlumb.addEndpoint(d1);
        _jsPlumb.addEndpoint(d1);
        _jsPlumb.addEndpoint(d1);

        _jsPlumb.removeAllEndpoints("d1");
        _jsPlumb.repaintEverything();

        _jsPlumb.addEndpoint(d1);
        equal(_jsPlumb.getEndpoints("d1").length, 1, "one endpoint for the given element");

        expect(1);
    });

    test(": removeAllEndpoints, referenced as selector", function () {
        var d1 = _addDiv("d1");
        _jsPlumb.addEndpoint(d1);
        _jsPlumb.addEndpoint(d1);
        _jsPlumb.addEndpoint(d1);

        _jsPlumb.removeAllEndpoints(d1);

        _jsPlumb.repaintEverything();

        _jsPlumb.addEndpoint(d1);
        equal(_jsPlumb.getEndpoints("d1").length, 1, "one endpoint for the given element");

        expect(1);
    });

    //
    //test(": removeAllEndpoints - element already deleted", function() {
    //var d1 = _addDiv("d1");
    // _jsPlumb.addEndpoint(d1);
    // _jsPlumb.addEndpoint(d1);
    // _jsPlumb.addEndpoint(d1);

    // d1.remove();
    // _jsPlumb.removeAllEndpoints("d1");
    // _jsPlumb.repaintEverything();

     //expect(0);
    // });

    test(": jsPlumb.remove, element identified by string", function () {
        var d1 = _addDiv("d1");
        var e1 = _jsPlumb.addEndpoint(d1);

        _jsPlumb.remove("d1");

        _jsPlumb.repaintEverything(); // shouldn't complain

        ok(_jsPlumb.getEndpoints("d1") == null, "no endpoints for the given element");
        ok(e1.canvas.parentNode == null, "e1 cleaned up");
    });

    test(": jsPlumb.remove, element identified by selector", function () {
        var d1 = _addDiv("d1");
        var e1 = _jsPlumb.addEndpoint(d1);
        _jsPlumb.addEndpoint(d1);
        _jsPlumb.addEndpoint(d1);

        _jsPlumb.remove(d1);

        _jsPlumb.repaintEverything(); // shouldn't complain

        ok(_jsPlumb.getEndpoints("d1") == null, "no endpoints for the given element");
        ok(e1.canvas.parentNode == null, "e1 cleaned up");
    });

    test(": jsPlumb.remove, element identified by string, nested endpoints", function () {
        var d1 = _addDiv("d1"), d2 = _addDiv("d2"), d3 = _addDiv("d3");
        d1.appendChild(d2);
        d1.appendChild(d3);
        _jsPlumb.addEndpoint(d1);
        _jsPlumb.addEndpoint(d2);
        _jsPlumb.addEndpoint(d2);
        _jsPlumb.addEndpoint(d3);

        ok(_jsPlumb.getEndpoints("d1").length == 1, " 1 endpoint exists for the parent div");
        ok(_jsPlumb.getEndpoints("d2").length == 2, " 2 endpoints exist for the first nested div");
        ok(_jsPlumb.getEndpoints("d3").length == 1, " 1 endpoint exists for the first nested div");

        _jsPlumb.remove("d1");

        _jsPlumb.repaintEverything(); // shouldn't complain

        ok(_jsPlumb.getEndpoints("d1") == null, "no endpoints for the main div");
        ok(_jsPlumb.getEndpoints("d2") == null, "no endpoints for the nested div");
        ok(_jsPlumb.getEndpoints("d3") == null, "no endpoints for the nested div");

    });

    test(": jsPlumb.remove, nested element, element identified by string, nested endpoints", function () {
        var d1 = _addDiv("d1"), d2 = _addDiv("d2");
        d1.appendChild(d2);
        _jsPlumb.addEndpoint(d2);
        _jsPlumb.addEndpoint(d2);
        _jsPlumb.addEndpoint(d2);

        _jsPlumb.remove("d2");

        _jsPlumb.repaint("d1"); // shouldn't complain
        _jsPlumb.recalculateOffsets("d1");

        ok(_jsPlumb.getEndpoints("d1") == null, "no endpoints for the main div");
        ok(_jsPlumb.getEndpoints("d2") == null, "no endpoints for the nested div");

        expect(2);
    });

    test("jsPlumb.remove fires connectionDetached events", function () {
        var d1 = _addDiv("d1"), d2 = _addDiv("d2"), d3 = _addDiv("d3");

        _jsPlumb.connect({source: d1, target: d2});
        _jsPlumb.connect({source: d1, target: d3});

        var o = 0;
        _jsPlumb.bind("connectionDetached", function () {
            o++;
        });

        _jsPlumb.remove(d1);
        equal(o, 2, "connectionDetached event was fired twice.");

    });

    test("jsPlumb.removeAllEndpoints fires connectionDetached events", function () {
        var d1 = _addDiv("d1"), d2 = _addDiv("d2"), d3 = _addDiv("d3");

        _jsPlumb.connect({source: d1, target: d2});
        _jsPlumb.connect({source: d1, target: d3});

        var o = 0;
        _jsPlumb.bind("connectionDetached", function () {
            o++;
        });

        _jsPlumb.removeAllEndpoints(d1);
        equal(o, 2, "connectionDetached event was fired twice.");

    });

    test(": jsPlumb.empty, element identified by string", function () {
        var d1 = _addDiv("d1"), d2 = _addDiv("d2"), d3 = _addDiv("d3");
        d1.appendChild(d2);
        d1.appendChild(d3);
        _jsPlumb.addEndpoint(d1);
        _jsPlumb.addEndpoint(d2);
        _jsPlumb.addEndpoint(d2);
        _jsPlumb.addEndpoint(d3);

        ok(_jsPlumb.getEndpoints("d1").length == 1, " 1 endpoint exists for the parent div");
        ok(_jsPlumb.getEndpoints("d2").length == 2, " 2 endpoints exist for the first nested div");
        ok(_jsPlumb.getEndpoints("d3").length == 1, " 1 endpoint exists for the first nested div");

        _jsPlumb.empty("d1");

        _jsPlumb.repaintEverything(); // shouldn't complain

        ok(_jsPlumb.getEndpoints("d1").length == 1, " 1 endpoint exists for the parent div");
        ok(_jsPlumb.getEndpoints("d2") == null, "no endpoints for the first nested div");
        ok(_jsPlumb.getEndpoints("d3") == null, "no endpoints for the second nested div");

    });

    //
     //I'm on the fence about this one.  There is a method you can call to tell jsPlumb that an element
     //has been deleted, so in theory you should not get into a situation where you are doing what this
     //test does.  But you can of course get there accidentally, which is one reason why it would be good
     //for this test to exist.
     //test(": deleting endpoints of deleted element should not fail", function() {
     //var d1 = _addDiv("d1"), d2 = _addDiv("d2");
     //var ep1 = _jsPlumb.addEndpoint(d1);
     //_jsPlumb.addEndpoint(d1);
     //_jsPlumb.addEndpoint(d1);
     //_jsPlumb.connect({source:ep1, target:"d2"});
     //d1.remove();
     //var eps = _jsPlumb.getEndpoints(d1);
     //equal(eps.length, 3, "there are three endpoints for d1");
     //for (var i = 0; i < eps.length; i++) {
     //_jsPlumb.deleteEndpoint(eps[i]);
     //}
     //eps = _jsPlumb.getEndpoints("d1");
     //equal(eps, null, "there are zero endpoints for d1");
     //equal(_jsPlumb.getEndpoints("d1").length, 0, "no endpoints for the given element");
     //});



    test(": _jsPlumb.addEndpoint (simple case)", function () {
        var d16 = _addDiv("d16"), d17 = _addDiv("d17");
        var e16 = _jsPlumb.addEndpoint(d16, {anchor: [0, 0.5, 0, -1]});
        var e17 = _jsPlumb.addEndpoint(d17, {anchor: "TopCenter"});
        equal(e16.anchor.x, 0);
        equal(e16.anchor.y, 0.5);
        equal(e17.anchor.x, 0.5);
        equal(e17.anchor.y, 0);
    });


    test(": _jsPlumb.addEndpoint (simple case, dynamic anchors)", function () {
        var d16 = _addDiv("d16"), d17 = _addDiv("d17");
        var e16 = _jsPlumb.addEndpoint(d16, {anchor: [
            [0, 0.5, 0, -1],
            [1, 0.5, 0, 1]
        ]});
        var e17 = _jsPlumb.addEndpoint(d17, {anchor: ["TopCenter", "BottomCenter"]});
        equal(e16.anchor.isDynamic, true, "Endpoint 16 has a dynamic anchor");
        equal(e17.anchor.isDynamic, true, "Endpoint 17 has a dynamic anchor");
    });

    test(": _jsPlumb.addEndpoint (simple case, two arg method)", function () {
        var d16 = _addDiv("d16"), d17 = _addDiv("d17");
        var e16 = _jsPlumb.addEndpoint(d16, {isSource: true, isTarget: false}, {anchor: [0, 0.5, 0, -1]});
        var e17 = _jsPlumb.addEndpoint(d17, {isTarget: true, isSource: false}, {anchor: "TopCenter"});
        equal(e16.anchor.x, 0);
        equal(e16.anchor.y, 0.5);
        equal(false, e16.isTarget);
        equal(true, e16.isSource);
        equal(e17.anchor.x, 0.5);
        equal(e17.anchor.y, 0);
        equal(true, e17.isTarget);
        equal(false, e17.isSource);
    });


    test(": _jsPlumb.addEndpoints (simple case)", function () {
        var d16 = _addDiv("d16"), d17 = _addDiv("d17");
        var e16 = _jsPlumb.addEndpoints(d16, [
            {isSource: true, isTarget: false, anchor: [0, 0.5, 0, -1] },
            { isTarget: true, isSource: false, anchor: "TopCenter" }
        ]);
        equal(e16[0].anchor.x, 0);
        equal(e16[0].anchor.y, 0.5);
        equal(false, e16[0].isTarget);
        equal(true, e16[0].isSource);
        equal(e16[1].anchor.x, 0.5);
        equal(e16[1].anchor.y, 0);
        equal(true, e16[1].isTarget);
        equal(false, e16[1].isSource);
    });


    test(": _jsPlumb.addEndpoint (empty array)", function () {
        _jsPlumb.addEndpoint([], {isSource: true});
        _jsPlumb.repaintEverything();
        expect(0);
    });

    test(": _jsPlumb.addEndpoints (with reference params)", function () {
        var d16 = _addDiv("d16"), d17 = _addDiv("d17");
        var refParams = {anchor: "RightMiddle"};
        var e16 = _jsPlumb.addEndpoints(d16, [
            {isSource: true, isTarget: false},
            { isTarget: true, isSource: false }
        ], refParams);
        equal(e16[0].anchor.x, 1);
        equal(e16[0].anchor.y, 0.5);
        equal(false, e16[0].isTarget);
        equal(true, e16[0].isSource);
        equal(e16[1].anchor.x, 1);
        equal(e16[1].anchor.y, 0.5);
        equal(true, e16[1].isTarget);
        equal(false, e16[1].isSource);
    });

    test(": _jsPlumb.addEndpoint (simple case, dynamic anchors, two arg method)", function () {
        var d16 = _addDiv("d16"), d17 = _addDiv("d17");
        var e16 = _jsPlumb.addEndpoint(d16, {isSource: true, isTarget: false}, {anchor: [
            [0, 0.5, 0, -1],
            [1, 0.5, 0, 1]
        ]});
        var e17 = _jsPlumb.addEndpoint(d17, {isTarget: true, isSource: false}, {anchor: ["TopCenter", "BottomCenter"]});
        equal(e16.anchor.isDynamic, true, "Endpoint 16 has a dynamic anchor");
        equal(e17.anchor.isDynamic, true, "Endpoint 17 has a dynamic anchor");
    });

    test(": _jsPlumb.addEndpoints (default overlays)", function () {
        _jsPlumb.Defaults.Overlays = [
            [ "Label", { id: "label" } ]
        ];
        var d16 = _addDiv("d16"), d17 = _addDiv("d17"),
            e1 = _jsPlumb.addEndpoint(d16),
            e2 = _jsPlumb.addEndpoint(d17);

        ok(e1.getOverlay("label") != null, "endpoint 1 has overlay from defaults");
    });



    test(": _jsPlumb.addEndpoints (default overlays)", function () {
        _jsPlumb.Defaults.Overlays = [
            [ "Label", { id: "label" } ]
        ];
        var d16 = _addDiv("d16"), d17 = _addDiv("d17"),
            e1 = _jsPlumb.addEndpoint(d16, {
                overlays: [
                    ["Label", { id: "label2", location: [ 0.5, 1 ] } ]
                ]
            }),
            e2 = _jsPlumb.addEndpoint(d17);

        ok(e1.getOverlay("label") != null, "endpoint 1 has overlay from defaults");
        ok(e1.getOverlay("label2") != null, "endpoint 1 has overlay from addEndpoint call");
    });

    test(": _jsPlumb.addEndpoints (end point set label)", function () {
        var d16 = _addDiv("d16"), d17 = _addDiv("d17"),
            e1 = _jsPlumb.addEndpoint(d16),
            e2 = _jsPlumb.addEndpoint(d17);

        e1.setLabel("FOO");
        equal(e1.getLabel(), "FOO", "endpoint's label is correct");
    });

    test(": _jsPlumb.addEndpoints (end point set label in constructor, as string)", function () {
        var d16 = _addDiv("d16"), d17 = _addDiv("d17"),
            e1 = _jsPlumb.addEndpoint(d16, {label: "FOO"}),
            e2 = _jsPlumb.addEndpoint(d17);

        equal(e1.getLabel(), "FOO", "endpoint's label is correct");
    });



    test(": _jsPlumb.addEndpoints (end point set label in constructor, as function)", function () {
        var d16 = _addDiv("d16"), d17 = _addDiv("d17"),
            e1 = _jsPlumb.addEndpoint(d16, {label: function () {
                return "BAZ";
            }, labelLocation: 0.1}),
            e2 = _jsPlumb.addEndpoint(d17);

        equal(e1.getLabel()(), "BAZ", "endpoint's label is correct");
        equal(e1.getLabelOverlay().getLocation(), 0.1, "endpoint's label's location is correct");
    });

    test(": jsPlumb.addEndpoint (events)", function () {
        var d16 = _addDiv("d16"),
            click = 0,
            e16 = _jsPlumb.addEndpoint(d16, {
                isSource: true,
                isTarget: false,
                anchor: [0, 0.5, 0, -1],
                events: {
                    click: function (ep) {
                        click++;
                    }
                }
            });
        e16.fire("click", function () {
            click++;
        });
        equal(click, 1, "click event was fired once");
    });


// ***************** setConnector ************************************************************



    test(": setConnector, check the connector is set", function () {
        _addDiv("d1");
        _addDiv("d2");
        var def = {
            Connector: [ "Bezier", { curviness: 45 } ]
        };
        var j = jsPlumb.getInstance(def);
        var c = j.connect({source: "d1", target: "d2"});
        equal(c.getConnector().type, "Bezier", "connector is the default");
        c.setConnector(["Bezier", { curviness: 789 }]);
        equal(def.Connector[1].curviness, 45, "curviness unchanged by setConnector call");
        j.unbindContainer();
    });

    test(": setConnector, overlays are retained", function () {
        _addDiv("d1");
        _addDiv("d2");
        var def = {
            Connector: [ "Bezier", { curviness: 45 } ]
        };
        var j = jsPlumb.getInstance(def);
        var c = j.connect({
            source: "d1", target: "d2",
            overlays:[
                [ "Label", { label:"foo" } ]
            ]
        });
        equal(c.getConnector().type, "Bezier", "connector is the default");
        equal(_length(c.getOverlays()), 1, "one overlay on the connector");

        c.setConnector(["StateMachine", { curviness: 789 }]);
        equal(def.Connector[1].curviness, 45, "curviness unchanged by setConnector call");
        equal(_length(c.getOverlays()), 1, "one overlay on the connector");
        j.unbindContainer();
    });




// ******************  makeTarget (and associated methods) tests ********************************************	

    test(": _jsPlumb.makeTarget (simple case)", function () {
        var d16 = _addDiv("d16"), d17 = _addDiv("d17");
        var e16 = _jsPlumb.addEndpoint(d16, {isSource: true, isTarget: false}, {anchors: [
            [0, 0.5, 0, -1],
            [1, 0.5, 0, 1]
        ]});
        _jsPlumb.makeTarget(d17, { isTarget: true, anchor: "TopCenter"  });
        equal(true, jsPlumb.hasClass(d17, support.droppableClass));
    });

    test(": _jsPlumb.makeTarget (specify two divs in an array)", function () {
        var d16 = _addDiv("d16"), d17 = _addDiv("d17");
        _jsPlumb.makeTarget([d16, d17], { isTarget: true, anchor: "TopCenter"  });
        equal(true, jsPlumb.hasClass(d16, support.droppableClass));
        equal(true, jsPlumb.hasClass(d17, support.droppableClass));
    });

    test(": _jsPlumb.makeTarget (specify two divs by id in an array)", function () {
        var d16 = _addDiv("d16"), d17 = _addDiv("d17");
        _jsPlumb.makeTarget(["d16", "d17"], { isTarget: true, anchor: "TopCenter"  });
        equal(true, jsPlumb.hasClass(d16, support.droppableClass));
        equal(true, jsPlumb.hasClass(d17, support.droppableClass));
    });

    test(": _jsPlumb.makeTarget (specify divs by selector)", function () {
        var d16 = _addDiv("d16"), d17 = _addDiv("d17");
        jsPlumb.addClass(d16, "FOO");
        jsPlumb.addClass(d17, "FOO");
        _jsPlumb.makeTarget(jsPlumb.getSelector(".FOO"), { isTarget: true, anchor: "TopCenter"  });
        equal(true, jsPlumb.hasClass(d16, support.droppableClass));
        equal(true, jsPlumb.hasClass(d17, support.droppableClass));
    });

    test(": _jsPlumb.connect after makeTarget (simple case)", function () {
        var d16 = _addDiv("d16"), d17 = _addDiv("d17");
        var e16 = _jsPlumb.addEndpoint(d16, {isSource: true, isTarget: false}, {anchors: [
            [0, 0.5, 0, -1],
            [1, 0.5, 0, 1]
        ]});
        _jsPlumb.makeTarget(d17, { isTarget: true, anchor: "LeftMiddle"  }); // give it a non-default anchor, we will check this below.
        equal(true, jsPlumb.hasClass(d17, support.droppableClass));
        _jsPlumb.connect({source: e16, target: "d17"});
        assertEndpointCount("d16", 1, _jsPlumb);
        assertEndpointCount("d17", 1, _jsPlumb);
        var e = _jsPlumb.getEndpoints("d17");
        equal(e.length, 1, "d17 has one endpoint");
        equal(e[0].anchor.x, 0, "anchor is LeftMiddle"); //here we should be seeing the anchor we setup via makeTarget
        equal(e[0].anchor.y, 0.5, "anchor is LeftMiddle"); //here we should be seeing the anchor we setup via makeTarget
    });

    test(": _jsPlumb.connect after makeTarget (simple case, two connect calls)", function () {
        var d16 = _addDiv("d16"), d17 = _addDiv("d17");
        var e16 = _jsPlumb.addEndpoint(d16, {isSource: true, isTarget: false, maxConnections: -1}, {anchors: [
            [0, 0.5, 0, -1],
            [1, 0.5, 0, 1]
        ]});
        _jsPlumb.makeTarget(d17, { isTarget: true, anchor: "LeftMiddle"  }); // give it a non-default anchor, we will check this below.
        equal(true, jsPlumb.hasClass(d17, support.droppableClass));
        _jsPlumb.connect({source: e16, target: "d17"});
        _jsPlumb.connect({source: e16, target: "d17"});
        assertEndpointCount("d16", 1, _jsPlumb);
        assertEndpointCount("d17", 2, _jsPlumb);
        var e = _jsPlumb.getEndpoints("d17");
        equal(e[0].anchor.x, 0, "anchor is LeftMiddle"); //here we should be seeing the anchor we setup via makeTarget
        equal(e[0].anchor.y, 0.5, "anchor is LeftMiddle"); //here we should be seeing the anchor we setup via makeTarget
    });

    test(": _jsPlumb.connect after makeTarget (simple case, two connect calls, uniqueEndpoint set)", function () {
        var d16 = _addDiv("d16"), d17 = _addDiv("d17");
        var e16 = _jsPlumb.addEndpoint(d16, {isSource: true, isTarget: false, maxConnections: -1}, {anchors: [
            [0, 0.5, 0, -1],
            [1, 0.5, 0, 1]
        ]});
        _jsPlumb.makeTarget(d17, { isTarget: true, anchor: "LeftMiddle", uniqueEndpoint: true, maxConnections: -1  }); // give it a non-default anchor, we will check this below.
        equal(true, jsPlumb.hasClass(d17, support.droppableClass));
        _jsPlumb.connect({source: e16, target: "d17"});
        _jsPlumb.connect({source: e16, target: "d17"});
        assertEndpointCount("d16", 1, _jsPlumb);
        assertEndpointCount("d17", 1, _jsPlumb);
        var e = _jsPlumb.getEndpoints("d17");
        equal(e[0].anchor.x, 0, "anchor is LeftMiddle"); //here we should be seeing the anchor we setup via makeTarget
        equal(e[0].anchor.y, 0.5, "anchor is LeftMiddle"); //here we should be seeing the anchor we setup via makeTarget
        equal(e[0].connections.length, 2, "endpoint on d17 has two connections");
    });

    test(": _jsPlumb.connect after makeTarget (newConnection:true specified)", function () {
        var d16 = _addDiv("d16"), d17 = _addDiv("d17");
        var e16 = _jsPlumb.addEndpoint(d16, {isSource: true, isTarget: false}, {anchors: [
            [0, 0.5, 0, -1],
            [1, 0.5, 0, 1]
        ]});
        _jsPlumb.makeTarget(d17, { isTarget: true, anchor: "LeftMiddle"  }); // give it a non-default anchor, we will check this below.
        equal(true, jsPlumb.hasClass(d17, support.droppableClass));
        _jsPlumb.connect({source: e16, target: "d17", newConnection: true});
        assertEndpointCount("d16", 1, _jsPlumb);
        assertEndpointCount("d17", 1, _jsPlumb);
        var e = _jsPlumb.getEndpoints("d17");
        equal(e[0].anchor.x, 0.5, "anchor is BottomCenter"); //here we should be seeing the default anchor
        equal(e[0].anchor.y, 1, "anchor is BottomCenter"); //here we should be seeing the default anchor
    });

// jsPlumb.connect, after makeSource has been called on some element
    test(": _jsPlumb.connect after makeSource (simple case)", function () {
        var d16 = _addDiv("d16"), d17 = _addDiv("d17");
        var e16 = _jsPlumb.addEndpoint(d16, {isSource: false, isTarget: true}, {anchors: [
            [0, 0.5, 0, -1],
            [1, 0.5, 0, 1]
        ]});
        _jsPlumb.makeSource(d17, { isSource: true, anchor: "LeftMiddle"  }); // give it a non-default anchor, we will check this below.
        _jsPlumb.connect({source: "d17", target: e16});
        assertEndpointCount("d16", 1, _jsPlumb);
        assertEndpointCount("d17", 1, _jsPlumb);
        var e = _jsPlumb.getEndpoints("d17");
        equal(e[0].anchor.x, 0, "anchor is LeftMiddle"); //here we should be seeing the anchor we setup via makeTarget
        equal(e[0].anchor.y, 0.5, "anchor is LeftMiddle"); //here we should be seeing the anchor we setup via makeTarget
    });


    test(": _jsPlumb.connect after makeSource (simple case, two connect calls)", function () {
        var d16 = _addDiv("d16"), d17 = _addDiv("d17");
        var e16 = _jsPlumb.addEndpoint(d16, {isSource: false, isTarget: true, maxConnections: -1}, {anchors: [
            [0, 0.5, 0, -1],
            [1, 0.5, 0, 1]
        ]});
        _jsPlumb.makeSource(d17, { isSource: true, anchor: "LeftMiddle"  }); // give it a non-default anchor, we will check this below.		
        _jsPlumb.connect({source: "d17", target: e16});
        _jsPlumb.connect({source: "d17", target: e16});
        assertEndpointCount("d16", 1, _jsPlumb);
        assertEndpointCount("d17", 2, _jsPlumb);
        var e = _jsPlumb.getEndpoints("d17");
        equal(e[0].anchor.x, 0, "anchor is LeftMiddle"); //here we should be seeing the anchor we setup via makeTarget
        equal(e[0].anchor.y, 0.5, "anchor is LeftMiddle"); //here we should be seeing the anchor we setup via makeTarget
    });

    test(": endpoint source and target scope", function () {
        var d16 = _addDiv("d16"), d17 = _addDiv("d17"), d18 = _addDiv("d18");
        var e16 = _jsPlumb.addEndpoint(d16, {scope: "foo"});
        var e18 = _jsPlumb.addEndpoint(d18, {scope: "bar"});
        var e17 = _jsPlumb.addEndpoint(d17, { scope: "foo" }); // give it a non-default anchor, we will check this below.

        var c = _jsPlumb.connect({source: e17, target: e16});
        ok(c != null, "connection with matching scope established");

        c = _jsPlumb.connect({source: e17, target: e18});
        ok(c == null, "connection with non-matching scope not established");
    });

    test(": endpoint source and target scope, multiple scope", function () {
        var d16 = _addDiv("d16"), d17 = _addDiv("d17"), d18 = _addDiv("d18"), d19 = _addDiv("d19");
        var e16 = _jsPlumb.addEndpoint(d16, {scope: "foo baz", maxConnections: -1});
        var e18 = _jsPlumb.addEndpoint(d18, {scope: "bar"});
        var e17 = _jsPlumb.addEndpoint(d17, { scope: "baz", maxConnections: -1 }); // give it a non-default anchor, we will check this below.
        var e19 = _jsPlumb.addEndpoint(d17, { scope: "foo" }); // give it a non-default anchor, we will check this below.

        var c = _jsPlumb.connect({source: e17, target: e16});
        ok(c != null, "connection with matching scope established");

        c = _jsPlumb.connect({source: e17, target: e18});
        ok(c == null, "connection with non-matching scope not established");

        c = _jsPlumb.connect({source: e19, target: e16});
        ok(c != null, "connection with second matching scope established");
    });

    test(": makeSource/makeTarget scope", function () {
        var d16 = _addDiv("d16"), d17 = _addDiv("d17"), d18 = _addDiv("d18");
        _jsPlumb.makeTarget(d16, {scope: "foo"});
        _jsPlumb.makeTarget(d18, {scope: "bar"});
        _jsPlumb.makeSource(d17, { scope: "foo" }); // give it a non-default anchor, we will check this below.
        var c = _jsPlumb.connect({source: d17, target: d16});
        ok(c != null, "connection with matching scope established");
        c = _jsPlumb.connect({source: d17, target: d18});
        ok(c == null, "connection with non-matching scope not established");
    });

    test(": makeSource, manipulate scope programmatically", function () {
        var d16 = _addDiv("d16"), d17 = _addDiv("d17"), d18 = _addDiv("d18");
        _jsPlumb.makeSource(d16, {scope: "foo", isSource: true, maxConnections: -1});
        _jsPlumb.makeTarget(d17, {scope: "bar", maxConnections: -1});
        _jsPlumb.makeTarget(d18, {scope: "qux", maxConnections: -1});

        equal(_jsPlumb.getSourceScope(d16), "foo", "scope of makeSource element retrieved");
        equal(_jsPlumb.getTargetScope(d17), "bar", "scope of makeTarget element retrieved");

        var c = _jsPlumb.connect({source: d16, target: d17});
        ok(c == null, "connection was established");

        // change scope of source, then try to connect, and it should fail.
        _jsPlumb.setSourceScope(d16, "qux");
        c = _jsPlumb.connect({source: d16, target: d17});
        ok(c == null, "connection was not established due to unmatched scopes");

        _jsPlumb.setTargetScope(d17, "foo qux");
        equal(_jsPlumb.getTargetScope(d17), "foo qux", "scope of makeTarget element retrieved");
        c = _jsPlumb.connect({source: d16, target: d17});
        ok(c != null, "connection was established now that scopes match");

        _jsPlumb.makeSource(d17);
        _jsPlumb.setScope(d17, "BAZ");
        // use setScope method to set source _and_ target scope
        equal(_jsPlumb.getTargetScope(d17), "BAZ", "scope of target element retrieved");
        equal(_jsPlumb.getSourceScope(d17), "BAZ", "scope of source element retrieved");

        // getScope will give us what it can, defaulting to source scope.
        equal(_jsPlumb.getScope(d16), "qux", "source scope retrieved for d16");
        equal(_jsPlumb.getScope(d18), "qux", "target scope retrieved for d18");
        equal(_jsPlumb.getScope(d17), "BAZ", "source scope retrieved for d17, although target scope is set too");

    });


    test(": _jsPlumb.connect after makeSource (parameters)", function () {
        var d16 = _addDiv("d16"), d17 = _addDiv("d17");
        var e16 = _jsPlumb.addEndpoint(d16, {isSource: false, isTarget: true}, {anchors: [
            [0, 0.5, 0, -1],
            [1, 0.5, 0, 1]
        ]});
        _jsPlumb.makeSource(d17, { isSource: true, anchor: "LeftMiddle", parameters: { foo: "bar"}  }); // give it a non-default anchor, we will check this below.
        _jsPlumb.connect({source: "d17", target: e16});
        assertEndpointCount("d16", 1, _jsPlumb);
        assertEndpointCount("d17", 1, _jsPlumb);
        var e = _jsPlumb.getEndpoints("d17");
        equal(e[0].getParameter("foo"), "bar", "parameter was set on endpoint made from makeSource call");
    });

    test(": _jsPlumb.connect after makeTarget (simple case, two connect calls, uniqueEndpoint set)", function () {
        var d16 = _addDiv("d16"), d17 = _addDiv("d17");
        var e16 = _jsPlumb.addEndpoint(d16, {isSource: false, isTarget: true, maxConnections: -1}, {anchors: [
            [0, 0.5, 0, -1],
            [1, 0.5, 0, 1]
        ]});
        _jsPlumb.makeSource(d17, { isSource: true, anchor: "LeftMiddle", uniqueEndpoint: true, maxConnections: -1  }); // give it a non-default anchor, we will check this below.		
        _jsPlumb.connect({source: "d17", target: e16});
        _jsPlumb.connect({source: "d17", target: e16});
        assertEndpointCount("d16", 1, _jsPlumb);
        assertEndpointCount("d17", 1, _jsPlumb);
        var e = _jsPlumb.getEndpoints("d17");
        equal(e[0].anchor.x, 0, "anchor is LeftMiddle"); //here we should be seeing the anchor we setup via makeTarget
        equal(e[0].anchor.y, 0.5, "anchor is LeftMiddle"); //here we should be seeing the anchor we setup via makeTarget
        equal(e[0].connections.length, 2, "endpoint on d17 has two connections");
    });

    test(": _jsPlumb.connect after makeTarget (newConnection:true specified)", function () {
        var d16 = _addDiv("d16"), d17 = _addDiv("d17");
        var e16 = _jsPlumb.addEndpoint(d16, {isSource: false, isTarget: true}, {anchors: [
            [0, 0.5, 0, -1],
            [1, 0.5, 0, 1]
        ]});
        _jsPlumb.makeSource(d17, { isSource: true, anchor: "LeftMiddle"  }); // give it a non-default anchor, we will check this below.		
        _jsPlumb.connect({source: "d17", target: e16, newConnection: true});
        assertEndpointCount("d16", 1, _jsPlumb);
        assertEndpointCount("d17", 1, _jsPlumb);
        var e = _jsPlumb.getEndpoints("d17");
        equal(e[0].anchor.x, 0.5, "anchor is BottomCenter"); //here we should be seeing the default anchor
        equal(e[0].anchor.y, 1, "anchor is BottomCenter"); //here we should be seeing the default anchor
    });

    // makeSource, then disable it. should not be able to make a connection from it.
    test(": _jsPlumb.connect after makeSource and setSourceEnabled(false) (string id as argument)", function () {
        var d16 = _addDiv("d16"), d17 = _addDiv("d17");
        var e16 = _jsPlumb.addEndpoint(d16, {isSource: false, isTarget: true}, {anchors: [
            [0, 0.5, 0, -1],
            [1, 0.5, 0, 1]
        ]});
        _jsPlumb.makeSource(d17, { isSource: true, anchor: "LeftMiddle"  }); // give it a non-default anchor, we will check this below.
        _jsPlumb.setSourceEnabled(d17, false);
        _jsPlumb.connect({source: "d17", target: e16});
        assertEndpointCount("d16", 1, _jsPlumb);
        assertEndpointCount("d17", 0, _jsPlumb);
    });

    // makeSource, then disable it. should not be able to make a connection from it.
    test(": _jsPlumb.connect after makeSource and setSourceEnabled(false) (selector as argument)", function () {
        var d16 = _addDiv("d16"), d17 = _addDiv("d17");
        var e16 = _jsPlumb.addEndpoint(d16, {isSource: false, isTarget: true}, {anchors: [
            [0, 0.5, 0, -1],
            [1, 0.5, 0, 1]
        ]});
        _jsPlumb.makeSource(d17, { isSource: true, anchor: "LeftMiddle"  }); // give it a non-default anchor, we will check this below.
        _jsPlumb.setSourceEnabled(jsPlumb.getSelector("div"), false);
        _jsPlumb.connect({source: "d17", target: e16});
        assertEndpointCount("d16", 1, _jsPlumb);
        assertEndpointCount("d17", 0, _jsPlumb);
    });

    // makeSource, then toggle its enabled state. should not be able to make a connection from it.
    test(": _jsPlumb.connect after makeSource and toggleSourceEnabled() (string id as argument)", function () {
        var d16 = _addDiv("d16"), d17 = _addDiv("d17");
        var e16 = _jsPlumb.addEndpoint(d16, {isSource: false, isTarget: true}, {anchors: [
            [0, 0.5, 0, -1],
            [1, 0.5, 0, 1]
        ]});
        _jsPlumb.makeSource(d17, { isSource: true, anchor: "LeftMiddle"  }); // give it a non-default anchor, we will check this below.
        _jsPlumb.toggleSourceEnabled(d17);
        _jsPlumb.connect({source: "d17", target: e16});
        assertEndpointCount("d16", 1, _jsPlumb);
        assertEndpointCount("d17", 0, _jsPlumb);

        _jsPlumb.toggleSourceEnabled(d17);
        _jsPlumb.connect({source: "d17", target: e16});
        assertEndpointCount("d16", 1, _jsPlumb);
        assertEndpointCount("d17", 1, _jsPlumb);
    });

    // makeSource, then disable it. should not be able to make a connection from it.
    test(": _jsPlumb.connect after makeSource and toggleSourceEnabled() (selector as argument)", function () {
        var d16 = _addDiv("d16"), d17 = _addDiv("d17");
        var e16 = _jsPlumb.addEndpoint(d16, {isSource: false, isTarget: true}, {anchors: [
            [0, 0.5, 0, -1],
            [1, 0.5, 0, 1]
        ]});
        _jsPlumb.makeSource(d17, { isSource: true, anchor: "LeftMiddle"  }); // give it a non-default anchor, we will check this below.
        _jsPlumb.toggleSourceEnabled(jsPlumb.getSelector("#d17"));
        _jsPlumb.connect({source: "d17", target: e16});
        assertEndpointCount("d16", 1, _jsPlumb);
        assertEndpointCount("d17", 0, _jsPlumb);
        _jsPlumb.toggleSourceEnabled(jsPlumb.getSelector("#d17"));
        _jsPlumb.connect({source: "d17", target: e16});
        assertEndpointCount("d16", 1, _jsPlumb);
        assertEndpointCount("d17", 1, _jsPlumb);
    });

    test(": jsPlumb.isSource and jsPlumb.isSourceEnabled", function () {
        var d16 = _addDiv("d16"), d17 = _addDiv("d17");
        var e16 = _jsPlumb.addEndpoint(d16, {isSource: false, isTarget: true}, {anchors: [
            [0, 0.5, 0, -1],
            [1, 0.5, 0, 1]
        ]});
        _jsPlumb.makeSource(d17, { isSource: true, anchor: "LeftMiddle"  }); // give it a non-default anchor, we will check this below.
        ok(_jsPlumb.isSource(d17) == true, "d17 is recognised as connection source");
        ok(_jsPlumb.isSourceEnabled(d17) == true, "d17 is recognised as enabled");
        _jsPlumb.setSourceEnabled(d17, false);
        ok(_jsPlumb.isSourceEnabled(d17) == false, "d17 is recognised as disabled");
    });

    // makeSource, then disable it. should not be able to make a connection to it.
    test(": _jsPlumb.connect after makeTarget and setTargetEnabled(false) (string id as argument)", function () {
        var d16 = _addDiv("d16"), d17 = _addDiv("d17");
        var e16 = _jsPlumb.addEndpoint(d16, {isSource: true, isTarget: false}, {anchors: [
            [0, 0.5, 0, -1],
            [1, 0.5, 0, 1]
        ]});
        _jsPlumb.makeTarget(d17, { anchor: "LeftMiddle"  }); // give it a non-default anchor, we will check this below.
        _jsPlumb.setTargetEnabled(d17, false);
        _jsPlumb.connect({source: e16, target: "d17"});
        assertEndpointCount("d16", 1, _jsPlumb);
        assertEndpointCount("d17", 0, _jsPlumb);
    });

    // makeTarget, then disable it. should not be able to make a connection to it.
    test(": _jsPlumb.connect after makeTarget and setTargetEnabled(false) (selector as argument)", function () {
        var d16 = _addDiv("d16"), d17 = _addDiv("d17");
        var e16 = _jsPlumb.addEndpoint(d16, {isSource: true, isTarget: false}, {anchors: [
            [0, 0.5, 0, -1],
            [1, 0.5, 0, 1]
        ]});
        _jsPlumb.makeTarget(d17, { anchor: "LeftMiddle"  }); // give it a non-default anchor, we will check this below.
        _jsPlumb.setTargetEnabled(jsPlumb.getSelector("div"), false);
        _jsPlumb.connect({source: e16, target: "d17"});
        assertEndpointCount("d16", 1, _jsPlumb);
        assertEndpointCount("d17", 0, _jsPlumb);
    });

    // makeTarget, then toggle its enabled state. should not be able to make a connection to it.
    test(": _jsPlumb.connect after makeTarget and toggleTargetEnabled() (string id as argument)", function () {
        var d16 = _addDiv("d16"), d17 = _addDiv("d17");
        var e16 = _jsPlumb.addEndpoint(d16, {isSource: true, isTarget: false}, {anchors: [
            [0, 0.5, 0, -1],
            [1, 0.5, 0, 1]
        ]});
        _jsPlumb.makeTarget(d17, { anchor: "LeftMiddle"  }); // give it a non-default anchor, we will check this below.
        _jsPlumb.toggleTargetEnabled(d17);
        _jsPlumb.connect({source: e16, target: "d17"});
        assertEndpointCount("d16", 1, _jsPlumb);
        assertEndpointCount("d17", 0, _jsPlumb);

        _jsPlumb.toggleTargetEnabled(d17);
        _jsPlumb.connect({source: e16, target: "d17"});
        assertEndpointCount("d16", 1, _jsPlumb);
        assertEndpointCount("d17", 1, _jsPlumb);
    });

    // makeTarget, then disable it. should not be able to make a connection to it.
    test(": _jsPlumb.connect after makeTarget and toggleTargetEnabled() (selector as argument)", function () {
        var d16 = _addDiv("d16"), d17 = _addDiv("d17");
        var e16 = _jsPlumb.addEndpoint(d16, {isSource: true, isTarget: false}, {anchors: [
            [0, 0.5, 0, -1],
            [1, 0.5, 0, 1]
        ]});
        _jsPlumb.makeTarget(d17, { anchor: "LeftMiddle"  }); // give it a non-default anchor, we will check this below.
        _jsPlumb.toggleTargetEnabled(jsPlumb.getSelector("div"));
        _jsPlumb.connect({source: e16, target: "d17"});
        assertEndpointCount("d16", 1, _jsPlumb);
        assertEndpointCount("d17", 0, _jsPlumb);
        _jsPlumb.toggleTargetEnabled(jsPlumb.getSelector("div"));
        _jsPlumb.connect({source: e16, target: "d17"});
        assertEndpointCount("d16", 1, _jsPlumb);
        assertEndpointCount("d17", 1, _jsPlumb);
    });

    test(": jsPlumb.isTarget and jsPlumb.isTargetEnabled", function () {
        var d17 = _addDiv("d17");
        _jsPlumb.makeTarget(d17, { isSource: true, anchor: "LeftMiddle"  }); // give it a non-default anchor, we will check this below.
        ok(_jsPlumb.isTarget(d17) == true, "d17 is recognised as connection target");
        ok(_jsPlumb.isTargetEnabled(d17) == true, "d17 is recognised as enabled");
        _jsPlumb.setTargetEnabled(d17, false);
        ok(_jsPlumb.isTargetEnabled(d17) == false, "d17 is recognised as disabled");
    });

    test(": _jsPlumb.makeTarget - endpoints deleted by default.", function () {
        var d16 = _addDiv("d16"), d17 = _addDiv("d17");
        _jsPlumb.makeSource(d16);
        _jsPlumb.makeTarget(d17);

        var c = _jsPlumb.connect({source: "d16", target: "d17"});
        assertEndpointCount("d16", 1, _jsPlumb);
        assertEndpointCount("d17", 1, _jsPlumb);
        _jsPlumb.detach(c);
        assertEndpointCount("d16", 0, _jsPlumb);
        assertEndpointCount("d17", 0, _jsPlumb);
    });

// setSource/setTarget methods.


    test(": _jsPlumb.setSource (element)", function () {

        var sc = false;
        _jsPlumb.bind("connectionMoved", function () {
            sc = true;
        });

        var d16 = _addDiv("d16"), d17 = _addDiv("d17"), d18 = _addDiv("d18");

        var c = _jsPlumb.connect({source: "d16", target: d17, endpoint: "Rectangle"});
        equal(c.sourceId, "d16");
        equal(c.targetId, "d17");

        equal(c.endpoints[0].type, "Rectangle", "endpoint is type Rectangle");
        equal(c.endpoints[0].connections.length, 1, "endpoint has one connection");

        _jsPlumb.setSource(c, d18);
        equal(c.sourceId, "d18", "source is now d18");
        equal(c.endpoints[0].type, "Rectangle", "endpoint is still type Rectangle");
        equal(c.endpoints[0].connections.length, 1, "endpoint has one connection");

        equal(sc, true, "connectionMoved event fired");

        // test we dont overwrite if the source is already the element
        c.endpoints[0].original = true;
        _jsPlumb.setSource(c, d18);
        equal(c.endpoints[0].original, true, "redundant setSource call ignored");
    });

    test(": _jsPlumb.setSource (endpoint)", function () {
        var d16 = _addDiv("d16"), d17 = _addDiv("d17"), d18 = _addDiv("d18");
        var ep = _jsPlumb.addEndpoint(d18), ep2 = _jsPlumb.addEndpoint(d18);

        var c = _jsPlumb.connect({source: "d16", target: d17});
        equal(c.sourceId, "d16");
        equal(c.targetId, "d17");

        _jsPlumb.setSource(c, ep);
        equal(c.sourceId, "d18", "source is now d18");

        // test that new endpoint is set (different from the case that an element or element id was given)
        c.endpoints[0].original = true;
        _jsPlumb.setSource(c, ep2);
        equal(c.endpoints[0].original, undefined, "setSource with new endpoint honoured");

    });

    test(": _jsPlumb.setSource (element, with makeSource)", function () {
        var d16 = _addDiv("d16"), d17 = _addDiv("d17"), d18 = _addDiv("d18");
        _jsPlumb.makeSource(d18, {
            endpoint: "Rectangle"
        });

        var c = _jsPlumb.connect({source: "d16", target: d17});
        equal(c.sourceId, "d16");
        equal(c.targetId, "d17");

        _jsPlumb.setSource(c, d18);
        equal(c.sourceId, "d18", "source is now d18");
        equal(c.endpoints[0].type, "Rectangle", "endpoint is type Rectangle");

        // test we dont overwrite if the source is already the element
        c.endpoints[0].original = true;
        _jsPlumb.setSource(c, d18);
        equal(c.endpoints[0].original, true, "redundant setSource call ignored");
    });


    test(": _jsPlumb.setTarget (element)", function () {

        var sc = false;
        _jsPlumb.bind("connectionMoved", function () {
            sc = true;
        });

        var d16 = _addDiv("d16"), d17 = _addDiv("d17"), d18 = _addDiv("d18");

        var c = _jsPlumb.connect({source: "d16", target: d17, endpoint: "Rectangle"});
        equal(c.sourceId, "d16");
        equal(c.targetId, "d17");

        equal(c.endpoints[1].type, "Rectangle", "endpoint is type Rectangle");

        _jsPlumb.setTarget(c, d18);
        equal(c.targetId, "d18", "source is now d18");
        equal(c.endpoints[1].type, "Rectangle", "endpoint is still type Rectangle");

        equal(sc, true, "connectionMoved event fired");

        // test we dont overwrite if the target is already the element
        c.endpoints[1].original = true;
        _jsPlumb.setTarget(c, d18);
        equal(c.endpoints[1].original, true, "redundant setTarget call ignored");
    });

    test(": _jsPlumb.setTarget (endpoint)", function () {
        var sc = false;
        _jsPlumb.bind("connectionMoved", function () {
            sc = true;
        });

        var d16 = _addDiv("d16"), d17 = _addDiv("d17"), d18 = _addDiv("d18");
        var ep = _jsPlumb.addEndpoint(d18), ep2 = _jsPlumb.addEndpoint(d18);

        var c = _jsPlumb.connect({source: "d16", target: d17});
        equal(c.sourceId, "d16");
        equal(c.targetId, "d17");

        _jsPlumb.setTarget(c, ep);
        equal(c.targetId, "d18", "source is now d18");

        equal(sc, true, "connectionMoved event fired");

        // test that new endpoint is set (different from the case that an element or element id was given)
        c.endpoints[1].original = true;
        _jsPlumb.setTarget(c, ep2);
        equal(c.endpoints[1].original, undefined, "setTarget with new endpoint honoured");
    });

    test(": _jsPlumb.setTarget (element, with makeSource)", function () {
        var sc = false;
        _jsPlumb.bind("connectionMoved", function () {
            sc = true;
        });

        var d16 = _addDiv("d16"), d17 = _addDiv("d17"), d18 = _addDiv("d18");
        _jsPlumb.makeTarget(d18, {
            endpoint: "Rectangle"
        });

        var c = _jsPlumb.connect({source: "d16", target: d17});
        equal(c.sourceId, "d16");
        equal(c.targetId, "d17");

        _jsPlumb.setTarget(c, d18);
        equal(c.targetId, "d18", "source is now d18");
        equal(c.endpoints[1].type, "Rectangle", "endpoint is type Rectangle");

        equal(sc, true, "connectionMoved event fired");

        // test we dont overwrite if the target is already the element
        c.endpoints[1].original = true;
        _jsPlumb.setTarget(c, d18);
        equal(c.endpoints[1].original, true, "redundant setTarget call ignored");
    });


// end setSource/setTarget methods.

    test(": _jsPlumb.makeSource (parameters)", function () {
        var d16 = _addDiv("d16"), d17 = _addDiv("d17"),
            params = { "foo": "foo" },
            e16 = _jsPlumb.addEndpoint("d16", { parameters: params });

        _jsPlumb.makeSource(d17, {
            isSource: true,
            parameters: params
        });

        _jsPlumb.connect({source: "d17", target: e16});
        assertEndpointCount("d16", 1, _jsPlumb);
        assertEndpointCount("d17", 1, _jsPlumb);
        var e = _jsPlumb.getEndpoints("d17");
        equal(e[0].getParameter("foo"), "foo", "makeSource created endpoint has parameters");
        equal(e16.getParameter("foo"), "foo", "normally created endpoint has parameters");
    });

    // makeSource, then unmake it. should not be able to make a connection from it. then connect to it, which should succeed,
    // because jsPlumb will just add a new endpoint.
    test(": jsPlumb.unmakeSource (string id as argument)", function () {
        var d16 = _addDiv("d16"), d17 = _addDiv("d17");
        var e16 = _jsPlumb.addEndpoint(d16, {isSource: false, isTarget: true}, {anchors: [
            [0, 0.5, 0, -1],
            [1, 0.5, 0, 1]
        ]});
        _jsPlumb.makeSource(d17, { isSource: true, anchor: "LeftMiddle"  }); // give it a non-default anchor, we will check this below.
        ok(_jsPlumb.isSource(d17) == true, "d17 is currently a source");
        // unmake source
        _jsPlumb.unmakeSource(d17);
        ok(_jsPlumb.isSource(d17) == false, "d17 is no longer a source");

        // this should succeed, because d17 is no longer a source and so jsPlumb will just create and add a new endpoint to d17.
        _jsPlumb.connect({source: "d17", target: e16});
        assertEndpointCount("d16", 1, _jsPlumb);
        assertEndpointCount("d17", 1, _jsPlumb);
    });

    // maketarget, then unmake it. should not be able to make a connection to it. 
    test(": jsPlumb.unmakeTarget (string id as argument)", function () {
        var d16 = _addDiv("d16"), d17 = _addDiv("d17");
        var e16 = _jsPlumb.addEndpoint(d16, {isSource: true, isTarget: false}, {anchors: [
            [0, 0.5, 0, -1],
            [1, 0.5, 0, 1]
        ]});
        _jsPlumb.makeTarget(d17, { isSource: true, anchor: "LeftMiddle"  }); // give it a non-default anchor, we will check this below.
        ok(_jsPlumb.isTarget(d17) == true, "d17 is currently a target");
        // unmake target
        _jsPlumb.unmakeTarget(d17);
        ok(_jsPlumb.isTarget(d17) == false, "d17 is no longer a target");

        // this should succeed, because d17 is no longer a target and so jsPlumb will just create and add a new endpoint to d17.
        _jsPlumb.connect({source: e16, target: "d17"});
        assertEndpointCount("d16", 1, _jsPlumb);
        assertEndpointCount("d17", 1, _jsPlumb);
    });


    test(": jsPlumb.removeEverySource and removeEveryTarget (string id as argument)", function () {
        var d16 = _addDiv("d16"), d17 = _addDiv("d17"), d18 = _addDiv("d18");
        _jsPlumb.makeSource(d16).makeTarget(d17).makeSource(d18);
        ok(_jsPlumb.isSource(d16) == true, "d16 is a source");
        ok(_jsPlumb.isTarget(d17) == true, "d17 is a target");
        ok(_jsPlumb.isSource(d18) == true, "d18 is a source");

        _jsPlumb.unmakeEverySource();
        _jsPlumb.unmakeEveryTarget();

        ok(_jsPlumb.isSource(d16) == false, "d16 is no longer a source");
        ok(_jsPlumb.isTarget(d17) == false, "d17 is no longer a target");
        ok(_jsPlumb.isSource(d18) == false, "d18 is no longer a source");
    });

// *********************** end of makeTarget (and associated methods) tests ************************ 

    test(': _jsPlumb.connect (between two Endpoints)', function () {
        var d1 = _addDiv("d1"), d2 = _addDiv("d2");
        var e = _jsPlumb.addEndpoint(d1, {});
        var e2 = _jsPlumb.addEndpoint(d2, {});
        ok(e, 'endpoint e exists');
        ok(e2, 'endpoint e2 exists');
        assertEndpointCount("d1", 1, _jsPlumb);
        assertEndpointCount("d2", 1, _jsPlumb);
        var c = _jsPlumb.connect({target: 'd2', sourceEndpoint: e, targetEndpoint: e2});
        assertEndpointCount("d1", 1, _jsPlumb);		// no new endpoint should have been added
        assertEndpointCount("d2", 1, _jsPlumb); 		// no new endpoint should have been added
        ok(c.id != null, "connection has had an id assigned");
    });


    test(': _jsPlumb.connect (between two Endpoints, and dont supply any parameters to the Endpoints.)', function () {
        var d1 = _addDiv("d1"), d2 = _addDiv("d2");
        var e = _jsPlumb.addEndpoint(d1);
        var e2 = _jsPlumb.addEndpoint(d2);
        ok(e, 'endpoint e exists');
        ok(e2, 'endpoint e2 exists');
        assertEndpointCount("d1", 1, _jsPlumb);
        assertEndpointCount("d2", 1, _jsPlumb);
        _jsPlumb.connect({target: 'd2', sourceEndpoint: e, targetEndpoint: e2});
        assertEndpointCount("d1", 1, _jsPlumb);		// no new endpoint should have been added
        assertEndpointCount("d2", 1, _jsPlumb); 		// no new endpoint should have been added
    });

    test(" : _jsPlumb.connect, passing 'anchors' array", function () {
        var d1 = _addDiv("d1"), d2 = _addDiv("d2"),
            c = _jsPlumb.connect({source: d1, target: d2, anchors: ["LeftMiddle", "RightMiddle"]});

        equal(c.endpoints[0].anchor.x, 0, "source anchor is at x=0");
        equal(c.endpoints[0].anchor.y, 0.5, "source anchor is at y=0.5");
        equal(c.endpoints[1].anchor.x, 1, "target anchor is at x=1");
        equal(c.endpoints[1].anchor.y, 0.5, "target anchor is at y=0.5");
    });

    test(': _jsPlumb.connect (by endpoint)', function () {
        var d16 = _addDiv("d16"), d17 = _addDiv("d17");
        var e16 = _jsPlumb.addEndpoint(d16, {isSource: true});
        ok(e16.anchor, 'endpoint 16 has an anchor');
        var e17 = _jsPlumb.addEndpoint(d17, {isSource: true});
        _jsPlumb.connect({sourceEndpoint: e16, targetEndpoint: e17});
    });

    test(': _jsPlumb.connect (cost)', function () {
        var d16 = _addDiv("d16"), d17 = _addDiv("d17");
        var e16 = _jsPlumb.addEndpoint(d16, {isSource: true});
        ok(e16.anchor, 'endpoint 16 has an anchor');
        var e17 = _jsPlumb.addEndpoint(d17, {isSource: true});
        var c = _jsPlumb.connect({sourceEndpoint: e16, targetEndpoint: e17, cost: 567});
        equal(c.getCost(), 567, "connection cost is 567");
    });

    test(': _jsPlumb.connect (default cost)', function () {
        var d16 = _addDiv("d16"), d17 = _addDiv("d17");
        var e16 = _jsPlumb.addEndpoint(d16, {isSource: true});
        ok(e16.anchor, 'endpoint 16 has an anchor');
        var e17 = _jsPlumb.addEndpoint(d17, {isSource: true});
        var c = _jsPlumb.connect({sourceEndpoint: e16, targetEndpoint: e17});
        equal(c.getCost(), undefined, "default connection cost is 1");
    });

    test(': _jsPlumb.connect (set cost)', function () {
        var d16 = _addDiv("d16"), d17 = _addDiv("d17");
        var e16 = _jsPlumb.addEndpoint(d16, {isSource: true});
        ok(e16.anchor, 'endpoint 16 has an anchor');
        var e17 = _jsPlumb.addEndpoint(d17, {isSource: true});
        var c = _jsPlumb.connect({sourceEndpoint: e16, targetEndpoint: e17});
        equal(c.getCost(), undefined, "default connection cost is 1");
        c.setCost(8989);
        equal(c.getCost(), 8989, "connection cost is 8989");
    });

    test(': _jsPlumb.connect two endpoints (connectionCost)', function () {
        var d16 = _addDiv("d16"), d17 = _addDiv("d17");
        var e16 = _jsPlumb.addEndpoint(d16, {isSource: true, connectionCost: 567});
        ok(e16.anchor, 'endpoint 16 has an anchor');
        var e17 = _jsPlumb.addEndpoint(d17, {isSource: true});
        var c = _jsPlumb.connect({sourceEndpoint: e16, targetEndpoint: e17});
        equal(c.getCost(), 567, "connection cost is 567");
    });

    test(': _jsPlumb.connect two endpoints (change connectionCost)', function () {
        var d16 = _addDiv("d16"), d17 = _addDiv("d17"),
            e16 = _jsPlumb.addEndpoint(d16, {isSource: true, connectionCost: 567, maxConnections: -1}),
            e17 = _jsPlumb.addEndpoint(d17, {isSource: true, maxConnections: -1});
        c = _jsPlumb.connect({sourceEndpoint: e16, targetEndpoint: e17});
        equal(c.getCost(), 567, "connection cost is 567");
        e16.setConnectionCost(23);
        var c2 = _jsPlumb.connect({sourceEndpoint: e16, targetEndpoint: e17});
        equal(c2.getCost(), 23, "connection cost is 23 after change on endpoint");
    });

    test(': _jsPlumb.connect (directed is false by default)', function () {
        var d16 = _addDiv("d16"), d17 = _addDiv("d17"),
            e16 = _jsPlumb.addEndpoint(d16, {isSource: true}),
            e17 = _jsPlumb.addEndpoint(d17, {isSource: true}),
            c = _jsPlumb.connect({sourceEndpoint: e16, targetEndpoint: e17});
        equal(c.isDirected(), false, "default connection is not directed");
    });

    test(': _jsPlumb.connect (directed true)', function () {
        var d16 = _addDiv("d16"), d17 = _addDiv("d17"),
            e16 = _jsPlumb.addEndpoint(d16, {isSource: true}),
            e17 = _jsPlumb.addEndpoint(d17, {isSource: true}),
            c = _jsPlumb.connect({sourceEndpoint: e16, targetEndpoint: e17, directed: true});
        equal(c.isDirected(), true, "connection is directed");
    });

    test(': _jsPlumb.connect two endpoints (connectionsDirected)', function () {
        var d16 = _addDiv("d16"), d17 = _addDiv("d17");
        var e16 = _jsPlumb.addEndpoint(d16, {isSource: true, connectionsDirected: true, maxConnections: -1});
        ok(e16.anchor, 'endpoint 16 has an anchor');
        var e17 = _jsPlumb.addEndpoint(d17, {isSource: true, maxConnections: -1});
        var c = _jsPlumb.connect({sourceEndpoint: e16, targetEndpoint: e17});
        equal(c.isDirected(), true, "connection is directed");
    });

    test(': _jsPlumb.connect two endpoints (change connectionsDirected)', function () {
        var d16 = _addDiv("d16"), d17 = _addDiv("d17"),
            e16 = _jsPlumb.addEndpoint(d16, {isSource: true, connectionsDirected: true, maxConnections: -1}),
            e17 = _jsPlumb.addEndpoint(d17, {isSource: true, maxConnections: -1});
        c = _jsPlumb.connect({sourceEndpoint: e16, targetEndpoint: e17});
        equal(c.isDirected(), true, "connection is directed");
        e16.setConnectionsDirected(false);
        var c2 = _jsPlumb.connect({sourceEndpoint: e16, targetEndpoint: e17});
        equal(c2.isDirected(), false, "connection is not directed");
    });

    test(": _jsPlumb.connect (two Endpoints - that have been already added - by UUID)", function () {
        var srcEndpointUuid = "14785937583175927504313", dstEndpointUuid = "14785937583175927534325";
        var d16 = _addDiv("d16"), d17 = _addDiv("d17");
        var e1 = _jsPlumb.addEndpoint("d16", {isSource: true, maxConnections: -1, uuid: srcEndpointUuid});
        var e2 = _jsPlumb.addEndpoint("d17", {isSource: true, maxConnections: -1, uuid: dstEndpointUuid});
        _jsPlumb.connect({ uuids: [ srcEndpointUuid, dstEndpointUuid  ] });
        assertConnectionCount(e1, 1);
        assertConnectionCount(e2, 1);
    });

    test(": _jsPlumb.connect (two Endpoints - that have not been already added - by UUID)", function () {
        var srcEndpointUuid = "14785937583175927504313", dstEndpointUuid = "14785937583175927534325";
        var d16 = _addDiv("d16"), d17 = _addDiv("d17");
        _jsPlumb.connect({ uuids: [ srcEndpointUuid, dstEndpointUuid  ], source: d16, target: d17 });
        assertConnectionByScopeCount(_jsPlumb.getDefaultScope(), 1, _jsPlumb);
        var e1 = _jsPlumb.getEndpoint(srcEndpointUuid);
        ok(e1 != null, "endpoint with src uuid added");
        ok(e1.canvas != null);
        var e2 = _jsPlumb.getEndpoint(dstEndpointUuid);
        ok(e2 != null, "endpoint with target uuid added");
        assertConnectionCount(e1, 1);
        assertConnectionCount(e2, 1);
        assertConnectionByScopeCount(_jsPlumb.getDefaultScope(), 1, _jsPlumb);
    });

    test(": _jsPlumb.connect (two Endpoints - that have been already added - by endpoint reference)", function () {
        var d16 = _addDiv("d16"), d17 = _addDiv("d17");
        var e1 = _jsPlumb.addEndpoint("d16", {isSource: true, maxConnections: -1});
        var e2 = _jsPlumb.addEndpoint("d17", {isSource: true, maxConnections: -1});
        _jsPlumb.connect({ sourceEndpoint: e1, targetEndpoint: e2 });
        assertConnectionCount(e1, 1);
        assertConnectionCount(e2, 1);
        assertConnectionByScopeCount(_jsPlumb.getDefaultScope(), 1, _jsPlumb);
    });

    test(": _jsPlumb.connect (two elements)", function () {
        var d16 = _addDiv("d16"), d17 = _addDiv("d17");
        _jsPlumb.connect({ source: d16, target: d17 });
        assertConnectionByScopeCount(_jsPlumb.getDefaultScope(), 1, _jsPlumb);
    });

    test(": _jsPlumb.connect (Connector test, straight)", function () {
        var d16 = _addDiv("d16"), d17 = _addDiv("d17");
        var conn = _jsPlumb.connect({ source: d16, target: d17, connector: "Straight" });
        assertConnectionByScopeCount(_jsPlumb.getDefaultScope(), 1, _jsPlumb);
        equal(conn.getConnector().type, "Straight", "Straight connector chosen for connection");
    });

    test(": _jsPlumb.connect (Connector test, bezier, no params)", function () {
        var d16 = _addDiv("d16"), d17 = _addDiv("d17");
        var conn = _jsPlumb.connect({ source: d16, target: d17, connector: "Bezier" });
        assertConnectionByScopeCount(_jsPlumb.getDefaultScope(), 1, _jsPlumb);
        equal(conn.getConnector().type, "Bezier", "Bezier connector chosen for connection");
        equal(conn.getConnector().getCurviness(), 150, "Bezier connector chose 150 curviness");
    });

    test(": _jsPlumb.connect (Connector test, bezier, curviness as int)", function () {
        var d16 = _addDiv("d16"), d17 = _addDiv("d17");
        var conn = _jsPlumb.connect({ source: d16, target: d17, connector: ["Bezier", { curviness: 200 }] });
        assertConnectionByScopeCount(_jsPlumb.getDefaultScope(), 1, _jsPlumb);
        equal(conn.getConnector().type, "Bezier", "Canvas Bezier connector chosen for connection");
        equal(conn.getConnector().getCurviness(), 200, "Bezier connector chose 200 curviness");
    });

    test(": _jsPlumb.connect (Connector test, bezier, curviness as named option)", function () {
        var d16 = _addDiv("d16"), d17 = _addDiv("d17");
        var conn = _jsPlumb.connect({ source: d16, target: d17, connector: ["Bezier", {curviness: 300}] });
        assertConnectionByScopeCount(_jsPlumb.getDefaultScope(), 1, _jsPlumb);
        equal(conn.getConnector().type, "Bezier", "Bezier connector chosen for connection");
        equal(conn.getConnector().getCurviness(), 300, "Bezier connector chose 300 curviness");
    });

    test(": _jsPlumb.connect (anchors registered correctly; source and target anchors given, as arrays)", function () {
        var d16 = _addDiv("d16"), d17 = _addDiv("d17");
        var conn = _jsPlumb.connect({ source: d16, target: d17, connector: "Straight", anchors: [
            [0.3, 0.3, 1, 0],
            [0.7, 0.7, 0, 1]
        ] });
        assertConnectionByScopeCount(_jsPlumb.getDefaultScope(), 1, _jsPlumb);
        equal(conn.getConnector().type, "Straight", "Canvas Straight connector chosen for connection");
        equal(0.3, conn.endpoints[0].anchor.x, "source anchor x");
        equal(0.3, conn.endpoints[0].anchor.y, "source anchor y");
        equal(0.7, conn.endpoints[1].anchor.x, "target anchor x");
        equal(0.7, conn.endpoints[1].anchor.y, "target anchor y");
    });

    test(": _jsPlumb.connect (anchors registered correctly; source and target anchors given, as strings)", function () {
        var d16 = _addDiv("d16"), d17 = _addDiv("d17");
        var conn = _jsPlumb.connect({ source: d16, target: d17, connector: "Straight", anchors: ["LeftMiddle", "RightMiddle"] });
        assertConnectionByScopeCount(_jsPlumb.getDefaultScope(), 1, _jsPlumb);
        equal(conn.getConnector().type, "Straight", "Straight connector chosen for connection");
        equal(0, conn.endpoints[0].anchor.x, "source anchor x");
        equal(0.5, conn.endpoints[0].anchor.y, "source anchor y");
        equal(1, conn.endpoints[1].anchor.x, "target anchor x");
        equal(0.5, conn.endpoints[1].anchor.y, "target anchor y");
    });

    test(": _jsPlumb.connect (anchors registered correctly; source and target anchors given, as arrays)", function () {
        var d16 = _addDiv("d16"), d17 = _addDiv("d17");
        var conn = _jsPlumb.connect({ source: d16, target: d17, connector: "Straight", anchors: [
            [0.3, 0.3, 1, 0],
            [0.7, 0.7, 0, 1]
        ] });
        assertConnectionByScopeCount(_jsPlumb.getDefaultScope(), 1, _jsPlumb);
        equal(conn.getConnector().type, "Straight", "Straight connector chosen for connection");
        equal(0.3, conn.endpoints[0].anchor.x, "source anchor x");
        equal(0.3, conn.endpoints[0].anchor.y, "source anchor y");
        equal(0.7, conn.endpoints[1].anchor.x, "target anchor x");
        equal(0.7, conn.endpoints[1].anchor.y, "target anchor y");
    });


    test(": _jsPlumb.connect (two argument method in which some data is reused across connections)", function () {
        var d16 = _addDiv("d16"), d17 = _addDiv("d17"), d18 = _addDiv("d18"), d19 = _addDiv("d19");
        var sharedData = { connector: "Straight", anchors: [
            [0.3, 0.3, 1, 0],
            [0.7, 0.7, 0, 1]
        ] };
        var conn = _jsPlumb.connect({ source: d16, target: d17}, sharedData);
        var conn2 = _jsPlumb.connect({ source: d18, target: d19}, sharedData);
        assertConnectionByScopeCount(_jsPlumb.getDefaultScope(), 2, _jsPlumb);
        equal(conn.getConnector().type, "Straight", "Straight connector chosen for connection");
        equal(conn2.getConnector().type, "Straight", "Straight connector chosen for connection");
        equal(0.3, conn.endpoints[0].anchor.x, "source anchor x");
        equal(0.3, conn.endpoints[0].anchor.y, "source anchor y");
        equal(0.7, conn.endpoints[1].anchor.x, "target anchor x");
        equal(0.7, conn.endpoints[1].anchor.y, "target anchor y");
        equal(0.3, conn2.endpoints[0].anchor.x, "source anchor x");
        equal(0.3, conn2.endpoints[0].anchor.y, "source anchor y");
        equal(0.7, conn2.endpoints[1].anchor.x, "target anchor x");
        equal(0.7, conn2.endpoints[1].anchor.y, "target anchor y");
    });

    test(": _jsPlumb.connect (Connector as string test)", function () {
        var d16 = _addDiv("d16"), d17 = _addDiv("d17");
        var conn = _jsPlumb.connect({ source: d16, target: d17, connector: "Straight" });
        assertConnectionByScopeCount(_jsPlumb.getDefaultScope(), 1, _jsPlumb);
        equal(conn.getConnector().type, "Straight", "Straight connector chosen for connection");
    });

    test(": _jsPlumb.connect (Endpoint test)", function () {
        var d16 = _addDiv("d16"), d17 = _addDiv("d17");
        var conn = _jsPlumb.connect({ source: d16, target: d17, endpoint: "Rectangle" });
        assertConnectionByScopeCount(_jsPlumb.getDefaultScope(), 1, _jsPlumb);
        equal(conn.endpoints[0].endpoint.constructor, jsPlumb.Endpoints[renderMode].Rectangle, "Rectangle endpoint chosen for connection source");
        equal(conn.endpoints[1].endpoint.constructor, jsPlumb.Endpoints[renderMode].Rectangle, "Rectangle endpoint chosen for connection target");
    });

    test(": _jsPlumb.connect (Endpoint as string test)", function () {
        var d16 = _addDiv("d16"), d17 = _addDiv("d17");
        var conn = _jsPlumb.connect({ source: d16, target: d17, endpoint: "Rectangle" });
        assertConnectionByScopeCount(_jsPlumb.getDefaultScope(), 1, _jsPlumb);
        equal(conn.endpoints[0].endpoint.constructor, jsPlumb.Endpoints[renderMode].Rectangle, "Rectangle endpoint chosen for connection source");
        equal(conn.endpoints[1].endpoint.constructor, jsPlumb.Endpoints[renderMode].Rectangle, "Rectangle endpoint chosen for connection target");
    });

    test(": _jsPlumb.connect (Endpoints test)", function () {
        var d16 = _addDiv("d16"), d17 = _addDiv("d17");
        var conn = _jsPlumb.connect({ source: d16, target: d17, endpoints: ["Rectangle", "Dot" ] });
        assertConnectionByScopeCount(_jsPlumb.getDefaultScope(), 1, _jsPlumb);
        equal(conn.endpoints[0].endpoint.constructor, jsPlumb.Endpoints[renderMode].Rectangle, "Rectangle endpoint chosen for connection source");
        equal(conn.endpoints[1].endpoint.constructor, jsPlumb.Endpoints[renderMode].Dot, "Dot endpoint chosen for connection target");
    });

    test(": _jsPlumb.connect (Blank Endpoint specified via 'endpoint' param)", function () {
        var d16 = _addDiv("d16"), d17 = _addDiv("d17");
        var conn = _jsPlumb.connect({ source: d16, target: d17, endpoint: "Blank" });
        assertConnectionByScopeCount(_jsPlumb.getDefaultScope(), 1, _jsPlumb);
        equal(conn.endpoints[0].endpoint.constructor, jsPlumb.Endpoints[renderMode].Blank, "Blank endpoint chosen for connection source");
        equal(conn.endpoints[1].endpoint.constructor, jsPlumb.Endpoints[renderMode].Blank, "Blank endpoint chosen for connection target");
    });

    test(": _jsPlumb.connect (Blank Endpoint specified via 'endpoints' param)", function () {
        var d16 = _addDiv("d16"), d17 = _addDiv("d17");
        var conn = _jsPlumb.connect({ source: d16, target: d17, endpoints: ["Blank", "Blank" ] });
        assertConnectionByScopeCount(_jsPlumb.getDefaultScope(), 1, _jsPlumb);
        equal(conn.endpoints[0].endpoint.constructor, jsPlumb.Endpoints[renderMode].Blank, "Blank endpoint chosen for connection source");
        equal(conn.endpoints[1].endpoint.constructor, jsPlumb.Endpoints[renderMode].Blank, "Blank endpoint chosen for connection target");
    });

    test(": _jsPlumb.connect (Endpoint as string test)", function () {
        var d16 = _addDiv("d16"), d17 = _addDiv("d17");
        var conn = _jsPlumb.connect({ source: d16, target: d17, endpoints: ["Rectangle", "Dot" ] });
        assertConnectionByScopeCount(_jsPlumb.getDefaultScope(), 1, _jsPlumb);
        equal(conn.endpoints[0].endpoint.constructor, jsPlumb.Endpoints[renderMode].Rectangle, "Rectangle endpoint chosen for connection source");
        equal(conn.endpoints[1].endpoint.constructor, jsPlumb.Endpoints[renderMode].Dot, "Dot endpoint chosen for connection target");
    });

    test(": _jsPlumb.connect (by Endpoints, connector test)", function () {
        var d16 = _addDiv("d16"), d17 = _addDiv("d17");
        var e16 = _jsPlumb.addEndpoint(d16, {});
        var e17 = _jsPlumb.addEndpoint(d17, {});
        window.FOO = "BAR"
        var conn = _jsPlumb.connect({ sourceEndpoint: e16, targetEndpoint: e17, connector: "Straight" });
        assertConnectionByScopeCount(_jsPlumb.getDefaultScope(), 1, _jsPlumb);
        equal(e16.connections[0].getConnector().type, "Straight", "Straight connector chosen for connection");
        window.FOO = null;
    });

    test(": _jsPlumb.connect (by Endpoints, connector as string test)", function () {
        var d16 = _addDiv("d16"), d17 = _addDiv("d17");
        var e16 = _jsPlumb.addEndpoint(d16, {});
        var e17 = _jsPlumb.addEndpoint(d17, {});
        var conn = _jsPlumb.connect({ sourceEndpoint: e16, targetEndpoint: e17, connector: "Straight" });
        assertConnectionByScopeCount(_jsPlumb.getDefaultScope(), 1, _jsPlumb);
        equal(e16.connections[0].getConnector().type, "Straight", "Straight connector chosen for connection");
    });

    test(": _jsPlumb.connect (by Endpoints, anchors as string test)", function () {
        var d16 = _addDiv("d16"), d17 = _addDiv("d17");
        var a16 = "TopCenter", a17 = "BottomCenter";
        var e16 = _jsPlumb.addEndpoint(d16, {anchor: a16});
        var e17 = _jsPlumb.addEndpoint(d17, {anchor: a17});
        var conn = _jsPlumb.connect({ sourceEndpoint: e16, targetEndpoint: e17, connector: "Straight" });
        assertConnectionByScopeCount(_jsPlumb.getDefaultScope(), 1, _jsPlumb);
        equal(e16.connections[0].getConnector().type, "Straight", "Straight connector chosen for connection");
        equal(e16.anchor.x, 0.5, "endpoint 16 is at top center");
        equal(e16.anchor.y, 0, "endpoint 16 is at top center");
        equal(e17.anchor.x, 0.5, "endpoint 17 is at bottom center");
        equal(e17.anchor.y, 1, "endpoint 17 is at bottom center");
    });

    test(": _jsPlumb.connect (by Endpoints, endpoints create anchors)", function () {
        var d16 = _addDiv("d16"), d17 = _addDiv("d17");
        var a16 = [0, 0.5, 0, -1], a17 = [1, 0.0, -1, -1];
        var e16 = _jsPlumb.addEndpoint(d16, {anchor: a16});
        var e17 = _jsPlumb.addEndpoint(d17, {anchor: a17});
        var conn = _jsPlumb.connect({ sourceEndpoint: e16, targetEndpoint: e17, connector: "Straight" });
        assertConnectionByScopeCount(_jsPlumb.getDefaultScope(), 1, _jsPlumb);
        equal(e16.connections[0].getConnector().type, "Straight", "Straight connector chosen for connection");
        equal(e16.anchor.x, a16[0]);
        equal(e16.anchor.y, a16[1]);
        equal(e17.anchor.x, a17[0]);
        equal(e17.anchor.y, a17[1]);
        equal(e16.anchor.getOrientation()[0], a16[2]);
        equal(e16.anchor.getOrientation()[1], a16[3]);
        equal(e17.anchor.getOrientation()[0], a17[2]);
        equal(e17.anchor.getOrientation()[1], a17[3]);
    });

    test(": _jsPlumb.connect (by Endpoints, endpoints create dynamic anchors; anchors specified by 'anchor')", function () {
        var d16 = _addDiv("d16"), d17 = _addDiv("d17");
        var e16 = _jsPlumb.addEndpoint(d16, {anchor: [
            [0, 0.5, 0, -1],
            [1, 0.5, 0, 1]
        ]});
        var e17 = _jsPlumb.addEndpoint(d17, {anchor: ["TopCenter", "BottomCenter"]});
        var conn = _jsPlumb.connect({ sourceEndpoint: e16, targetEndpoint: e17, connector: "Straight" });
        assertConnectionByScopeCount(_jsPlumb.getDefaultScope(), 1, _jsPlumb);
        equal(e16.connections[0].getConnector().type, "Straight", "Straight connector chosen for connection");
        equal(e16.anchor.isDynamic, true, "Endpoint 16 has a dynamic anchor");
        equal(e17.anchor.isDynamic, true, "Endpoint 17 has a dynamic anchor");
    });

    test(": _jsPlumb.connect (by Endpoints, endpoints create dynamic anchors; anchors specified by 'anchors')", function () {
        var d16 = _addDiv("d16"), d17 = _addDiv("d17");
        var e16 = _jsPlumb.addEndpoint(d16, {anchor: [
            [0, 0.5, 0, -1],
            [1, 0.5, 0, 1]
        ]});
        var e17 = _jsPlumb.addEndpoint(d17, {anchor: ["TopCenter", "BottomCenter"]});
        var conn = _jsPlumb.connect({ sourceEndpoint: e16, targetEndpoint: e17, connector: "Straight" });
        assertConnectionByScopeCount(_jsPlumb.getDefaultScope(), 1, _jsPlumb);
        equal(e16.connections[0].getConnector().type, "Straight", "Straight connector chosen for connection");
        equal(e16.anchor.isDynamic, true, "Endpoint 16 has a dynamic anchor");
        equal(e17.anchor.isDynamic, true, "Endpoint 17 has a dynamic anchor");
    });

    test(": _jsPlumb.connect (connect by element, default endpoint, supplied dynamic anchors)", function () {
        var d1 = _addDiv("d1"), d2 = _addDiv("d2"), d3 = _addDiv("d3");
        var anchors = [
            [0.25, 0, 0, -1],
            [1, 0.25, 1, 0],
            [0.75, 1, 0, 1],
            [0, 0.75, -1, 0]
        ];
        _jsPlumb.connect({source: d1, target: d2, dynamicAnchors: anchors});                // auto connect with default endpoint and provided anchors
        assertConnectionByScopeCount(_jsPlumb.getDefaultScope(), 1, _jsPlumb);
        assertEndpointCount("d1", 1, _jsPlumb);
        assertEndpointCount("d2", 1, _jsPlumb);
        _jsPlumb.detach({source: d1, target: d2});
        // this changed in 1.3.5, because auto generated endpoints are now removed by detach.  so i added the test below this one
        // to check that the deleteEndpointsOnDetach flag is honoured.
        assertEndpointCount("d1", 0, _jsPlumb);
        assertEndpointCount("d2", 0, _jsPlumb);
    });

    test(": _jsPlumb.connect (connect by element, default endpoint, supplied dynamic anchors, delete on detach false)", function () {
        var d1 = _addDiv("d1"), d2 = _addDiv("d2"), d3 = _addDiv("d3");
        var anchors = [
            [0.25, 0, 0, -1],
            [1, 0.25, 1, 0],
            [0.75, 1, 0, 1],
            [0, 0.75, -1, 0]
        ];
        _jsPlumb.connect({
            source: d1,
            target: d2,
            dynamicAnchors: anchors,
            deleteEndpointsOnDetach: false
        });                // auto connect with default endpoint and provided anchors
        assertConnectionByScopeCount(_jsPlumb.getDefaultScope(), 1, _jsPlumb);
        assertEndpointCount("d1", 1, _jsPlumb);
        assertEndpointCount("d2", 1, _jsPlumb);
        _jsPlumb.detach({source: d1, target: d2});
        // this changed in 1.3.5, because auto generated endpoints are now removed by detach.  so i added this test
        // to check that the deleteEndpointsOnDetach flag is honoured.
        assertEndpointCount("d1", 1, _jsPlumb);
        assertEndpointCount("d2", 1, _jsPlumb);
    });

    test(": delete endpoints on detach, makeSource and makeTarget)", function () {
        var d1 = _addDiv("d1"), d2 = _addDiv("d2");
        _jsPlumb.makeSource(d1);
        _jsPlumb.makeTarget(d2);
        var c = _jsPlumb.connect({
            source: d1,
            target: d2
        });
        assertEndpointCount("d1", 1, _jsPlumb);
        assertEndpointCount("d2", 1, _jsPlumb);
        _jsPlumb.detach(c);
        // both endpoints should have been deleted, as they were both created automatically
        assertEndpointCount("d1", 0, _jsPlumb);
        assertEndpointCount("d2", 0, _jsPlumb);
    });

    test(": delete endpoints on detach, addEndpoint and makeTarget)", function () {
        var d1 = _addDiv("d1"), d2 = _addDiv("d2");
        var e = _jsPlumb.addEndpoint(d1);
        _jsPlumb.makeTarget(d2);
        var c = _jsPlumb.connect({
            source: e,
            target: d2
        });
        assertEndpointCount("d1", 1, _jsPlumb);
        assertEndpointCount("d2", 1, _jsPlumb);
        _jsPlumb.detach(c);
        // only target endpoint should have been deleted, as the other was not added automatically
        assertEndpointCount("d1", 1, _jsPlumb);
        assertEndpointCount("d2", 0, _jsPlumb);
    });

    test(": delete endpoints on detach, makeSource and addEndpoint)", function () {
        var d1 = _addDiv("d1"), d2 = _addDiv("d2");
        _jsPlumb.makeSource(d1);
        var e = _jsPlumb.addEndpoint(d2);
        var c = _jsPlumb.connect({
            source: d1,
            target: e
        });
        assertEndpointCount("d1", 1, _jsPlumb);
        assertEndpointCount("d2", 1, _jsPlumb);
        _jsPlumb.detach(c);
        // only source endpoint should have been deleted, as the other was not added automatically
        assertEndpointCount("d1", 0, _jsPlumb);
        assertEndpointCount("d2", 1, _jsPlumb);
    });

    test(": _jsPlumb.connect (connect by element, supplied endpoint and dynamic anchors)", function () {
        var d1 = _addDiv("d1"), d2 = _addDiv("d2"), d3 = _addDiv("d3");
        var endpoint = { isSource: true };
        var e1 = _jsPlumb.addEndpoint(d1, endpoint);
        var e2 = _jsPlumb.addEndpoint(d2, endpoint);
        var anchors = [ "TopCenter", "BottomCenter" ];
        _jsPlumb.connect({sourceEndpoint: e1, targetEndpoint: e2, dynamicAnchors: anchors});
        assertEndpointCount("d1", 1, _jsPlumb);
        assertEndpointCount("d2", 1, _jsPlumb);
        _jsPlumb.detach({source: d1, target: d2});
        assertEndpointCount("d1", 1, _jsPlumb);
        assertEndpointCount("d2", 1, _jsPlumb);
    });

    test(": _jsPlumb.connect (connect by element, supplied endpoints using 'source' and 'target' (this test is identical to the one above apart from the param names), and dynamic anchors)", function () {
        var d1 = _addDiv("d1"), d2 = _addDiv("d2"), d3 = _addDiv("d3");
        var endpoint = { isSource: true };
        var e1 = _jsPlumb.addEndpoint(d1, endpoint);
        var e2 = _jsPlumb.addEndpoint(d2, endpoint);
        var anchors = [ "TopCenter", "BottomCenter" ];
        _jsPlumb.connect({source: e1, target: e2, dynamicAnchors: anchors});
        assertEndpointCount("d1", 1, _jsPlumb);
        assertEndpointCount("d2", 1, _jsPlumb);
        _jsPlumb.detach({source: d1, target: d2});
        assertEndpointCount("d1", 1, _jsPlumb);
        assertEndpointCount("d2", 1, _jsPlumb);
    });

    test(": jsPlumb.connect, events specified", function () {
        var d1 = _addDiv("d1"), _d2 = _addDiv("d2"),
            clicked = 0,
            c = _jsPlumb.connect({
                source: d1,
                target: d2,
                events: {
                    click: function (conn) {
                        clicked++;
                    }
                }
            });

        c.fire("click", c);
        equal(1, clicked, "connection was clicked once");
    });

    test(" detachable parameter defaults to true on _jsPlumb.connect", function () {
        var d1 = _addDiv("d1"), d2 = _addDiv("d2"),
            c = _jsPlumb.connect({source: d1, target: d2});
        equal(c.isDetachable(), true, "connections detachable by default");
    });

    test(" detachable parameter set to false on _jsPlumb.connect", function () {
        var d1 = _addDiv("d1"), d2 = _addDiv("d2"),
            c = _jsPlumb.connect({source: d1, target: d2, detachable: false});
        equal(c.isDetachable(), false, "connection detachable");
    });

    test(" setDetachable on initially detachable connection", function () {
        var d1 = _addDiv("d1"), d2 = _addDiv("d2"),
            c = _jsPlumb.connect({source: d1, target: d2});
        equal(c.isDetachable(), true, "connection initially detachable");
        c.setDetachable(false);
        equal(c.isDetachable(), false, "connection not detachable");
    });

    test(" setDetachable on initially not detachable connection", function () {
        var d1 = _addDiv("d1"), d2 = _addDiv("d2"),
            c = _jsPlumb.connect({source: d1, target: d2, detachable: false });
        equal(c.isDetachable(), false, "connection not initially detachable");
        c.setDetachable(true);
        equal(c.isDetachable(), true, "connection now detachable");
    });

    test(" _jsPlumb.Defaults.ConnectionsDetachable", function () {
        _jsPlumb.Defaults.ConnectionsDetachable = false;
        var d1 = _addDiv("d1"), d2 = _addDiv("d2"),
            c = _jsPlumb.connect({source: d1, target: d2});
        equal(c.isDetachable(), false, "connections not detachable by default (overrode the defaults)");
        _jsPlumb.Defaults.ConnectionsDetachable = true;
    });


    test(": _jsPlumb.connect (testing for connection event callback)", function () {
        var d1 = _addDiv("d1"), d2 = _addDiv("d2"), d3 = _addDiv("d3");
        var connectCallback = null, detachCallback = null;
        _jsPlumb.bind("connection", function (params) {
            connectCallback = jsPlumb.extend({}, params);
        });
        _jsPlumb.bind("connectionDetached", function (params) {
            detachCallback = jsPlumb.extend({}, params);
        });
        _jsPlumb.connect({source: d1, target: d2});                // auto connect with default endpoint and anchor set
        ok(connectCallback != null, "connect callback was made");
        assertConnectionByScopeCount(_jsPlumb.getDefaultScope(), 1, _jsPlumb);
        assertEndpointCount("d1", 1, _jsPlumb);
        assertEndpointCount("d2", 1, _jsPlumb);
        _jsPlumb.detach({source: d1, target: d2});
        ok(detachCallback != null, "detach callback was made");
    });

    test(": _jsPlumb.connect (setting outline class on Connector)", function () {
        var d1 = _addDiv("d1"), d2 = _addDiv("d2");
        var c = _jsPlumb.connect({source: d1, target: d2, paintStyle:{outlineColor:"green", outlineWidth:6, lineWidth:4, strokeStyle:"red"}});
        var has = function (clazz, elName) {
            var cn = c.getConnector()[elName].className,
                cns = cn.constructor == String ? cn : cn.baseVal;

            return cns.indexOf(clazz) != -1;
        };
        ok(has(_jsPlumb.connectorClass, "canvas"), "basic connector class set correctly");

        ok(has("jsplumb-connector-outline", "bgPath"), "outline canvas set correctly");
        ok(has(_jsPlumb.connectorOutlineClass, "bgPath"), "outline canvas set correctly");
    });

    test(": _jsPlumb.connect (setting cssClass on Connector)", function () {
        var d1 = _addDiv("d1"), d2 = _addDiv("d2");
        var c = _jsPlumb.connect({source: d1, target: d2, cssClass: "CSS"});
        var has = function (clazz) {
            var cn = c.getConnector().canvas.className,
                cns = cn.constructor == String ? cn : cn.baseVal;

            return cns.indexOf(clazz) != -1;
        };
        ok(has("CSS"), "custom cssClass set correctly");
        ok(has(_jsPlumb.connectorClass), "basic connector class set correctly");
    });

    test(": _jsPlumb.addEndpoint (setting cssClass on Endpoint)", function () {
        var d1 = _addDiv("d1"), d2 = _addDiv("d2");
        var e = _jsPlumb.addEndpoint(d1, {cssClass: "CSS"});
        var has = function (clazz) {
            var cn = e.endpoint.canvas.className,
                cns = cn.constructor == String ? cn : cn.baseVal;

            return cns.indexOf(clazz) != -1;
        };
        ok(has("CSS"), "custom cssClass set correctly");
        ok(has(_jsPlumb.endpointClass), "basic endpoint class set correctly");
    });

    test(": _jsPlumb.addEndpoint (setting cssClass on blank Endpoint)", function () {
        var d1 = _addDiv("d1"), d2 = _addDiv("d2");
        var e = _jsPlumb.addEndpoint(d1, {endpoint: "Blank", cssClass: "CSS"});
        var has = function (clazz) {
            var cn = e.endpoint.canvas.className,
                cns = cn.constructor == String ? cn : cn.baseVal;

            return cns.indexOf(clazz) != -1;
        };
        ok(has("CSS"), "custom cssClass set correctly");
        ok(has(_jsPlumb.endpointClass), "basic endpoint class set correctly");
    });

    test(": _jsPlumb.connect (overlays, long-hand version)", function () {
        var d1 = _addDiv("d1"), d2 = _addDiv("d2"), d3 = _addDiv("d3");
        var imageEventListener = function () {
        };
        var arrowSpec = {width: 40, length: 40, location: 0.7, foldback: 0, paintStyle: {lineWidth: 1, strokeStyle: "#000000"}, id:"a"};
        var connection1 = _jsPlumb.connect({
            source: d1,
            target: d2,
            anchors: ["BottomCenter", [ 0.75, 0, 0, -1 ]],
            overlays: [
                ["Label", {label: "CONNECTION 1", location: 0.3, id:"l"}],
                ["Arrow", arrowSpec ]
            ]
        });
        equal(_length(connection1._jsPlumb.overlays), 2);
        equal(jsPlumb.Overlays[renderMode].Label, connection1._jsPlumb.overlays["l"].constructor);

        equal(jsPlumb.Overlays[renderMode].Arrow, connection1._jsPlumb.overlays["a"].constructor);
        equal(0.7, connection1._jsPlumb.overlays["a"].loc);
        equal(40, connection1._jsPlumb.overlays["a"].width);
        equal(40, connection1._jsPlumb.overlays["a"].length);
    });

    test(": _jsPlumb.connect (overlays, long-hand version, IDs specified)", function () {
        var d1 = _addDiv("d1"), d2 = _addDiv("d2"), d3 = _addDiv("d3");
        var imageEventListener = function () {
        };
        var arrowSpec = {
            width: 40,
            length: 40,
            location: 0.7,
            foldback: 0,
            paintStyle: {lineWidth: 1, strokeStyle: "#000000"},
            id: "anArrow"
        };
        var connection1 = _jsPlumb.connect({
            source: d1,
            target: d2,
            anchors: ["BottomCenter", [ 0.75, 0, 0, -1 ]],
            overlays: [
                ["Label", {label: "CONNECTION 1", location: 0.3, id: "aLabel"}],
                ["Arrow", arrowSpec ]
            ]
        });
        equal(2, _length(connection1._jsPlumb.overlays));
        equal(jsPlumb.Overlays[renderMode].Label, connection1._jsPlumb.overlays["aLabel"].constructor);
        equal("aLabel", connection1._jsPlumb.overlays["aLabel"].id);

        equal(jsPlumb.Overlays[renderMode].Arrow, connection1._jsPlumb.overlays["anArrow"].constructor);
        equal(0.7, connection1._jsPlumb.overlays["anArrow"].loc);
        equal(40, connection1._jsPlumb.overlays["anArrow"].width);
        equal(40, connection1._jsPlumb.overlays["anArrow"].length);
        equal("anArrow", connection1._jsPlumb.overlays["anArrow"].id);
    });

    test(": _jsPlumb.connect (default overlays)", function () {
        _jsPlumb.Defaults.Overlays = [
            ["Arrow", { location: 0.1, id: "arrow" }]
        ];
        var d1 = _addDiv("d1"), d2 = _addDiv("d2"),
            c = _jsPlumb.connect({source: d1, target: d2});

        ok(c.getOverlay("arrow") != null, "Arrow overlay created from defaults");
    });

    test(": _jsPlumb.connect (default overlays + overlays specified in connect call)", function () {
        _jsPlumb.Defaults.Overlays = [
            ["Arrow", { location: 0.1, id: "arrow" }]
        ];
        var d1 = _addDiv("d1"), d2 = _addDiv("d2"),
            c = _jsPlumb.connect({source: d1, target: d2, overlays: [
                ["Label", {id: "label"}]
            ]});

        ok(c.getOverlay("arrow") != null, "Arrow overlay created from defaults");
        ok(c.getOverlay("label") != null, "Label overlay created from connect call");
    });

    test(": _jsPlumb.connect (default connection overlays)", function () {
        _jsPlumb.Defaults.ConnectionOverlays = [
            ["Arrow", { location: 0.1, id: "arrow" }]
        ];
        var d1 = _addDiv("d1"), d2 = _addDiv("d2"),
            c = _jsPlumb.connect({source: d1, target: d2});

        ok(c.getOverlay("arrow") != null, "Arrow overlay created from defaults");
    });

    test(": _jsPlumb.connect (default connection overlays + overlays specified in connect call)", function () {
        _jsPlumb.Defaults.ConnectionOverlays = [
            ["Arrow", { location: 0.1, id: "arrow" }]
        ];
        var d1 = _addDiv("d1"), d2 = _addDiv("d2"),
            c = _jsPlumb.connect({source: d1, target: d2, overlays: [
                ["Label", {id: "label"}]
            ]});

        ok(c.getOverlay("arrow") != null, "Arrow overlay created from defaults");
        ok(c.getOverlay("label") != null, "Label overlay created from connect call");
    });

    test(": _jsPlumb.connect (default overlays + default connection overlays)", function () {
        _jsPlumb.Defaults.ConnectionOverlays = [
            ["Arrow", { location: 0.1, id: "arrow" }]
        ];
        _jsPlumb.Defaults.Overlays = [
            ["Arrow", { location: 0.1, id: "arrow2" }]
        ];
        var d1 = _addDiv("d1"), d2 = _addDiv("d2"),
            c = _jsPlumb.connect({source: d1, target: d2});

        ok(c.getOverlay("arrow") != null, "Arrow overlay created from defaults");
        ok(c.getOverlay("arrow2") != null, "Arrow overlay created from connection defaults");
    });


    test(": _jsPlumb.connect (default overlays + default connection overlays)", function () {
        _jsPlumb.Defaults.ConnectionOverlays = [
            ["Arrow", { location: 0.1, id: "arrow" }]
        ];
        _jsPlumb.Defaults.Overlays = [
            ["Arrow", { location: 0.1, id: "arrow2" }]
        ];
        var d1 = _addDiv("d1"), d2 = _addDiv("d2"),
            c = _jsPlumb.connect({source: d1, target: d2, overlays: [
                ["Label", {id: "label"}]
            ]});

        ok(c.getOverlay("arrow") != null, "Arrow overlay created from defaults");
        ok(c.getOverlay("arrow2") != null, "Arrow overlay created from connection defaults");
        ok(c.getOverlay("label") != null, "Label overlay created from connect call");
    });

    test(": _jsPlumb.connect (label overlay set using 'label')", function () {
        var d1 = _addDiv("d1"), d2 = _addDiv("d2"),
            c = _jsPlumb.connect({
                source: d1,
                target: d2,
                label: "FOO"
            });

        equal(_length(c.getOverlays()), 1, "one overlay set");
        equal(c.getLabel(), "FOO", "label is set correctly");
    });

    test(": _jsPlumb.connect (set label after construction, with string)", function () {
        var d1 = _addDiv("d1"), d2 = _addDiv("d2"),
            c = _jsPlumb.connect({
                source: d1,
                target: d2});

        c.setLabel("FOO");
        equal(c.getLabel(), "FOO", "label is set correctly");
    });

    test(": _jsPlumb.connect (set label after construction, with function)", function () {
        var d1 = _addDiv("d1"), d2 = _addDiv("d2"),
            c = _jsPlumb.connect({
                source: d1,
                target: d2});

        c.setLabel(function () {
            return "BAR";
        });
        equal(c.getLabel()(), "BAR", "label is set correctly");
    });

    test(": _jsPlumb.connect (set label after construction, with params object)", function () {
        var d1 = _addDiv("d1"), d2 = _addDiv("d2"),
            c = _jsPlumb.connect({
                source: d1,
                target: d2});

        c.setLabel({
            label: "BAZ",
            cssClass: "CLASSY",
            location: 0.9
        });
        var lo = c.getLabelOverlay();
        ok(lo != null, "label overlay exists");
        equal(lo.getLabel(), "BAZ", "label overlay has correct value");
        equal(lo.getLocation(), 0.9, "label overlay has correct location");
    });

    test(": _jsPlumb.connect (set label after construction with existing label set, with params object)", function () {
        var d1 = _addDiv("d1"), d2 = _addDiv("d2"),
            c = _jsPlumb.connect({
                source: d1,
                target: d2,
                label: "FOO",
                labelLocation: 0.2
            });

        var lo = c.getLabelOverlay();
        equal(lo.getLocation(), 0.2, "label overlay has correct location");

        c.setLabel({
            label: "BAZ",
            cssClass: "CLASSY",
            location: 0.9
        });

        ok(lo != null, "label overlay exists");
        equal(lo.getLabel(), "BAZ", "label overlay has correct value");
        equal(lo.getLocation(), 0.9, "label overlay has correct location");
    });

    test(": _jsPlumb.connect (getLabelOverlay, label on connect call)", function () {
        var d1 = _addDiv("d1"), d2 = _addDiv("d2"),
            c = _jsPlumb.connect({
                source: d1,
                target: d2,
                label: "FOO"
            }),
            lo = c.getLabelOverlay();

        ok(lo != null, "label overlay exists");
        equal(lo.getLabel(), "FOO", "label overlay has correct value");
        equal(lo.getLocation(), 0.5, "label overlay has correct location");
    });

    test(": _jsPlumb.connect (getLabelOverlay, label on connect call, location set)", function () {
        var d1 = _addDiv("d1"), d2 = _addDiv("d2"),
            c = _jsPlumb.connect({
                source: d1,
                target: d2,
                label: "FOO",
                labelLocation: 0.2
            }),
            lo = c.getLabelOverlay();

        ok(lo != null, "label overlay exists");
        equal(lo.getLabel(), "FOO", "label overlay has correct value");
        equal(lo.getLocation(), 0.2, "label overlay has correct location");
    });

    test(": _jsPlumb.connect (remove single overlay by id)", function () {
        var d1 = _addDiv("d1"), d2 = _addDiv("d2");
        var arrowSpec = {
            width: 40,
            length: 40,
            location: 0.7,
            foldback: 0,
            paintStyle: {lineWidth: 1, strokeStyle: "#000000"},
            id: "anArrow"
        };
        var connection1 = _jsPlumb.connect({
            source: d1,
            target: d2,
            anchors: ["BottomCenter", [ 0.75, 0, 0, -1 ]],
            overlays: [
                ["Label", {label: "CONNECTION 1", location: 0.3, id: "aLabel"}],
                ["Arrow", arrowSpec ]
            ]
        });
        equal(2, _length(connection1._jsPlumb.overlays));
        connection1.removeOverlay("aLabel");
        equal(1, _length(connection1._jsPlumb.overlays));
        equal("anArrow", connection1._jsPlumb.overlays["anArrow"].id);
    });

    test(": _jsPlumb.connect (remove multiple overlays by id)", function () {
        var d1 = _addDiv("d1"), d2 = _addDiv("d2");
        var arrowSpec = {
            width: 40,
            length: 40,
            location: 0.7,
            foldback: 0,
            paintStyle: {lineWidth: 1, strokeStyle: "#000000"},
            id: "anArrow"
        };
        var connection1 = _jsPlumb.connect({
            source: d1,
            target: d2,
            anchors: ["BottomCenter", [ 0.75, 0, 0, -1 ]],
            overlays: [
                ["Label", {label: "CONNECTION 1", location: 0.3, id: "aLabel"}],
                ["Arrow", arrowSpec ]
            ]
        });
        equal(2, _length(connection1._jsPlumb.overlays));
        connection1.removeOverlays("aLabel", "anArrow");
        equal(0, _length(connection1._jsPlumb.overlays));
    });

    test(": _jsPlumb.connect (overlays, short-hand version)", function () {
        var d1 = _addDiv("d1"), d2 = _addDiv("d2"), d3 = _addDiv("d3");
        var imageEventListener = function () {
        };
        var loc = { location: 0.7 };
        var arrowSpec = { width: 40, length: 40, foldback: 0, paintStyle: {lineWidth: 1, strokeStyle: "#000000"}, id:"a" };
        var connection1 = _jsPlumb.connect({
            source: d1,
            target: d2,
            anchors: ["BottomCenter", [ 0.75, 0, 0, -1 ]],
            overlays: [
                ["Label", {label: "CONNECTION 1", location: 0.3, id:"l"}],
                ["Arrow", arrowSpec, loc]
            ]
        });
        equal(2, _length(connection1._jsPlumb.overlays));
        equal(jsPlumb.Overlays[renderMode].Label, connection1._jsPlumb.overlays["l"].constructor);

        equal(jsPlumb.Overlays[renderMode].Arrow, connection1._jsPlumb.overlays["a"].constructor);
        equal(0.7, connection1._jsPlumb.overlays["a"].loc);
        equal(40, connection1._jsPlumb.overlays["a"].width);
        equal(40, connection1._jsPlumb.overlays["a"].length);
    });

    test(": _jsPlumb.connect (removeAllOverlays)", function () {
        var d1 = _addDiv("d1"), d2 = _addDiv("d2"), d3 = _addDiv("d3");
        var imageEventListener = function () {
        };
        var loc = { location: 0.7 };
        var arrowSpec = { width: 40, length: 40, foldback: 0, paintStyle: {lineWidth: 1, strokeStyle: "#000000"}, id:"a" };
        var connection1 = _jsPlumb.connect({
            source: d1,
            target: d2,
            anchors: ["BottomCenter", [ 0.75, 0, 0, -1 ]],
            overlays: [
                ["Label", {label: "CONNECTION 1", location: 0.3, cssClass: "PPPP", id:"l"}],
                ["Arrow", arrowSpec, loc]
            ]
        });
        equal(2, _length(connection1._jsPlumb.overlays));
        equal(jsPlumb.Overlays[renderMode].Label, connection1._jsPlumb.overlays["l"].constructor);

        equal(jsPlumb.Overlays[renderMode].Arrow, connection1._jsPlumb.overlays["a"].constructor);
        equal(0.7, connection1._jsPlumb.overlays["a"].loc);
        equal(40, connection1._jsPlumb.overlays["a"].width);
        equal(40, connection1._jsPlumb.overlays["a"].length);

        // not valid anymore, as we dont nuke overlays until the component is deleted.
        /*connection1.removeAllOverlays();
        equal(0, connection1._jsPlumb.overlays.length);
        equal(0, jsPlumb.getSelector(".PPPP").length);*/
        _jsPlumb.detach(connection1);
        equal(0, jsPlumb.getSelector(".PPPP").length, "overlay has been fully cleaned up");
    });

    test(": _jsPlumb.connect, specify arrow overlay using string identifier only", function () {
        var d1 = _addDiv("d1"), d2 = _addDiv("d2"), d3 = _addDiv("d3");
        var conn = _jsPlumb.connect({source: d1, target: d2, overlays: ["Arrow"]});
        equal(jsPlumb.Overlays[renderMode].Arrow, _head(conn._jsPlumb.overlays).constructor);
    });

    test(": Connection.getOverlay method, existing overlay", function () {
        var d1 = _addDiv("d1"), d2 = _addDiv("d2");
        var conn = _jsPlumb.connect({source: d1, target: d2, overlays: [
            [ "Arrow", { id: "arrowOverlay" } ]
        ] });
        var overlay = conn.getOverlay("arrowOverlay");
        ok(overlay != null);
    });

    test(": Connection.getOverlay method, non-existent overlay", function () {
        var d1 = _addDiv("d1"), d2 = _addDiv("d2");
        var conn = _jsPlumb.connect({source: d1, target: d2, overlays: [
            [ "Arrow", { id: "arrowOverlay" } ]
        ] });
        var overlay = conn.getOverlay("IDONTEXIST");
        ok(overlay == null);
    });

    test(": Overlay.setVisible method", function () {
        var d1 = _addDiv("d1"), d2 = _addDiv("d2");
        var conn = _jsPlumb.connect({source: d1, target: d2, overlays: [
            [ "Arrow", { id: "arrowOverlay" } ]
        ] });
        var overlay = conn.getOverlay("arrowOverlay");
        ok(overlay.isVisible());
        overlay.setVisible(false);
        ok(!overlay.isVisible());
        overlay.setVisible(true);
        ok(overlay.isVisible());
    });

    test(": _jsPlumb.connect (custom label overlay, set on Defaults, return plain DOM element)", function () {
        _jsPlumb.Defaults.ConnectionOverlays = [
            ["Custom", { id: "custom", create: function (connection) {
                ok(connection != null, "we were passed in a connection");
                var d = document.createElement("div");
                d.setAttribute("custom", "true");
                d.innerHTML = connection.id;
                return d;
            }}]
        ];
        var d1 = _addDiv("d1"), d2 = _addDiv("d2"),
            c = _jsPlumb.connect({source: d1, target: d2});

        var o = c.getOverlay("custom");
        equal(o.getElement().getAttribute("custom"), "true", "custom overlay created correctly");
        equal(o.getElement().innerHTML, c.id, "custom overlay has correct value");
    });

    test(": _jsPlumb.connect (custom label overlay, set on Defaults, return selector)", function () {
        _jsPlumb.Defaults.ConnectionOverlays = [
            ["Custom", { id: "custom", create: function (connection) {
                ok(connection != null, "we were passed in a connection");
                return makeContent("<div custom='true'>" + connection.id + "</div>");
            }}]
        ];
        var d1 = _addDiv("d1"), d2 = _addDiv("d2"),
            c = _jsPlumb.connect({source: d1, target: d2});

        var o = c.getOverlay("custom");
        equal(o.getElement().getAttribute("custom"), "true", "custom overlay created correctly");
        equal(o.getElement().innerHTML, c.id, "custom overlay has correct value");
    });

    test(": overlay events", function () {
        var d1 = _addDiv("d1"), d2 = _addDiv("d2"), d3 = _addDiv("d3");
        var clicked = 0;
        var connection1 = _jsPlumb.connect({
            source: d1,
            target: d2,
            overlays: [
                ["Label", {
                    label: "CONNECTION 1",
                    location: 0.3,
                    id: "label",
                    events: {
                        click: function (label, e) {
                            clicked++;
                        }
                    }
                }]
            ]
        });
        var l = connection1.getOverlay("label");
        l.fire("click", l);
        equal(clicked, 1, "click event was fired once");
    });


    // this test is for the original detach function; it should stay working after i mess with it
    // a little.
    test(": _jsPlumb.detach (by element ids)", function () {
        var d1 = _addDiv("d1"), d2 = _addDiv("d2");
        var e1 = _jsPlumb.addEndpoint(d1);
        var e2 = _jsPlumb.addEndpoint(d2);
        var e3 = _jsPlumb.addEndpoint(d1);
        var e4 = _jsPlumb.addEndpoint(d2);
        _jsPlumb.connect({ sourceEndpoint: e1, targetEndpoint: e2 });
        _jsPlumb.connect({ sourceEndpoint: e3, targetEndpoint: e4 });  // make two connections to be sure this works ;)
        assertConnectionCount(e1, 1);
        assertConnectionCount(e2, 1);
        assertConnectionCount(e3, 1);
        assertConnectionCount(e4, 1);

        _jsPlumb.detach({source: "d1", target: "d2"});

        assertConnectionCount(e1, 0);
        assertConnectionCount(e2, 0);
        assertConnectionCount(e3, 0);
        assertConnectionCount(e4, 0);
        assertConnectionByScopeCount(_jsPlumb.getDefaultScope(), 0, _jsPlumb);
    });

    // detach is being made to operate more like connect - by taking one argument with a whole 
    // bunch of possible params in it.  if two args are passed in it will continue working
    // in the old way.
    test(": _jsPlumb.detach (params object, using element ids)", function () {
        var d1 = _addDiv("d1"), d2 = _addDiv("d2");
        var e1 = _jsPlumb.addEndpoint(d1);
        var e2 = _jsPlumb.addEndpoint(d2);
        _jsPlumb.connect({ sourceEndpoint: e1, targetEndpoint: e2 });
        assertConnectionCount(e1, 1);
        assertConnectionCount(e2, 1);
        _jsPlumb.detach({source: "d1", target: "d2"});
        assertConnectionCount(e1, 0);
        assertConnectionCount(e2, 0);
        assertConnectionByScopeCount(_jsPlumb.getDefaultScope(), 0, _jsPlumb);
    });
    //
    //test(": _jsPlumb.detach (params object, using target only)", function() {
     //var d1 = _addDiv("d1"), d2 = _addDiv("d2"), d3 = _addDiv("d3"),
     //e1 = _jsPlumb.addEndpoint(d1, {maxConnections:2}),
     //e2 = _jsPlumb.addEndpoint(d2),
     //e3 = _jsPlumb.addEndpoint(d3);
     //_jsPlumb.connect({ sourceEndpoint:e1, targetEndpoint:e2 });
     //_jsPlumb.connect({ sourceEndpoint:e1, targetEndpoint:e3 });
     //assertConnectionCount(e1, 2);
     //assertConnectionCount(e2, 1);
     //assertConnectionCount(e3, 1);
     //_jsPlumb.detach({target:"d2"});
     //assertConnectionCount(e1, 1);
     //assertConnectionCount(e2, 0);
     //assertConnectionCount(e3, 1);
     //assertConnectionByScopeCount(_jsPlumb.getDefaultScope(), 1);
     //});

    test(": _jsPlumb.detach (params object, using element objects)", function () {
        var d1 = _addDiv("d1"), d2 = _addDiv("d2");
        var e1 = _jsPlumb.addEndpoint(d1);
        var e2 = _jsPlumb.addEndpoint(d2);
        _jsPlumb.connect({ sourceEndpoint: e1, targetEndpoint: e2 });
        assertConnectionByScopeCount(_jsPlumb.getDefaultScope(), 1, _jsPlumb);
        assertConnectionCount(e1, 1);
        assertConnectionCount(e2, 1);
        _jsPlumb.detach({source: d1, target: d2});
        assertConnectionCount(e1, 0);
        assertConnectionCount(e2, 0);
        assertConnectionByScopeCount(_jsPlumb.getDefaultScope(), 0, _jsPlumb);
    });

    test(": _jsPlumb.detach (source and target as endpoint UUIDs)", function () {
        var d1 = _addDiv("d1"), d2 = _addDiv("d2");
        var e1 = _jsPlumb.addEndpoint(d1, {uuid: "abcdefg"});
        ok(_jsPlumb.getEndpoint("abcdefg") != null, "e1 exists");
        var e2 = _jsPlumb.addEndpoint(d2, {uuid: "hijklmn"});
        ok(_jsPlumb.getEndpoint("hijklmn") != null, "e2 exists");
        _jsPlumb.connect({ sourceEndpoint: e1, targetEndpoint: e2 });
        assertConnectionByScopeCount(_jsPlumb.getDefaultScope(), 1, _jsPlumb);
        assertConnectionCount(e1, 1);
        assertConnectionCount(e2, 1);
        _jsPlumb.detach({uuids: ["abcdefg", "hijklmn"]});
        assertConnectionCount(e1, 0);
        assertConnectionCount(e2, 0);
        assertConnectionByScopeCount(_jsPlumb.getDefaultScope(), 0, _jsPlumb);
    });

    test(": _jsPlumb.detach (sourceEndpoint and targetEndpoint supplied)", function () {
        var d1 = _addDiv("d1"), d2 = _addDiv("d2");
        var e1 = _jsPlumb.addEndpoint(d1);
        var e2 = _jsPlumb.addEndpoint(d2);
        _jsPlumb.connect({ sourceEndpoint: e1, targetEndpoint: e2 });
        assertConnectionByScopeCount(_jsPlumb.getDefaultScope(), 1, _jsPlumb);
        assertConnectionCount(e1, 1);
        assertConnectionCount(e2, 1);
        _jsPlumb.detach({ sourceEndpoint: e1, targetEndpoint: e2 });
        assertConnectionCount(e1, 0);
        assertConnectionCount(e2, 0);
        assertConnectionByScopeCount(_jsPlumb.getDefaultScope(), 0, _jsPlumb);
    });

    test(": _jsPlumb.makeDynamicAnchors (longhand)", function () {
        var anchors = [_jsPlumb.makeAnchor([0.2, 0, 0, -1], null, _jsPlumb), _jsPlumb.makeAnchor([1, 0.2, 1, 0], null, _jsPlumb),
            _jsPlumb.makeAnchor([0.8, 1, 0, 1], null, _jsPlumb), _jsPlumb.makeAnchor([0, 0.8, -1, 0], null, _jsPlumb) ];
        var dynamicAnchor = _jsPlumb.makeDynamicAnchor(anchors);
        var a = dynamicAnchor.getAnchors();
        equal(a.length, 4, "Dynamic Anchors has four anchors");
        for (var i = 0; i < a.length; i++)
            ok(a[i].compute.constructor == Function, "anchor " + i + " well formed");
    });

    test(": _jsPlumb.makeDynamicAnchors (shorthand)", function () {
        var anchors = [
            [0.2, 0, 0, -1],
            [1, 0.2, 1, 0],
            [0.8, 1, 0, 1],
            [0, 0.8, -1, 0]
        ];
        var dynamicAnchor = _jsPlumb.makeDynamicAnchor(anchors);
        var a = dynamicAnchor.getAnchors();
        equal(a.length, 4, "Dynamic Anchors has four anchors");
        for (var i = 0; i < a.length; i++)
            ok(a[i].compute.constructor == Function, "anchor " + i + " well formed");
    });

    test(": Connection.isVisible/setVisible", function () {
        var d1 = _addDiv("d1"), d2 = _addDiv("d2");
        var c1 = _jsPlumb.connect({source: d1, target: d2});
        equal(true, c1.isVisible(), "Connection is visible after creation.");
        c1.setVisible(false);
        equal(false, c1.isVisible(), "Connection is not visible after calling setVisible(false).");
        equal(c1.getConnector().canvas.style.display, "none");
        c1.setVisible(true);
        equal(true, c1.isVisible(), "Connection is visible after calling setVisible(true).");
        equal(c1.getConnector().canvas.style.display, "");
    });


    test(": Endpoint.isVisible/setVisible basic test (no connections)", function () {
        var d1 = _addDiv("d1"), d2 = _addDiv("d2");
        var e1 = _jsPlumb.addEndpoint(d1);
        equal(true, e1.isVisible(), "Endpoint is visible after creation.");
        e1.setVisible(false);
        equal(false, e1.isVisible(), "Endpoint is not visible after calling setVisible(false).");
        equal(e1.canvas.style.display, "none");
        e1.setVisible(true);
        equal(true, e1.isVisible(), "Endpoint is visible after calling setVisible(true).");
        equal(e1.canvas.style.display, "block");
    });

    test(": Endpoint.isVisible/setVisible (one connection, other Endpoint's visibility should track changes in the source, because it has only this connection.)", function () {
        var d1 = _addDiv("d1"), d2 = _addDiv("d2");
        var e1 = _jsPlumb.addEndpoint(d1), e2 = _jsPlumb.addEndpoint(d2);
        equal(true, e1.isVisible(), "Endpoint is visible after creation.");
        var c1 = _jsPlumb.connect({source: e1, target: e2});
        e1.setVisible(false);
        equal(false, e1.isVisible(), "Endpoint is not visible after calling setVisible(false).");
        equal(false, e2.isVisible(), "other Endpoint is not visible either.");
        equal(false, c1.isVisible(), "connection between the two is not visible either.");

        e1.setVisible(true);
        equal(true, e1.isVisible(), "Endpoint is visible after calling setVisible(true).");
        equal(true, e2.isVisible(), "other Endpoint is visible too");
        equal(true, c1.isVisible(), "connection between the two is visible too.");
    });

    test(": Endpoint.isVisible/setVisible (one connection, other Endpoint's visibility should not track changes in the source, because it has another connection.)", function () {
        var d1 = _addDiv("d1"), d2 = _addDiv("d2"), d3 = _addDiv("d3");
        var e1 = _jsPlumb.addEndpoint(d1), e2 = _jsPlumb.addEndpoint(d2, { maxConnections: 2 }), e3 = _jsPlumb.addEndpoint(d3);
        equal(true, e1.isVisible(), "Endpoint is visible after creation.");
        var c1 = _jsPlumb.connect({source: e1, target: e2});
        var c2 = _jsPlumb.connect({source: e2, target: e3});

        e1.setVisible(false);
        equal(false, e1.isVisible(), "Endpoint is not visible after calling setVisible(false).");
        equal(true, e2.isVisible(), "other Endpoint should still be visible.");
        equal(true, e3.isVisible(), "third Endpoint should still be visible.");
        equal(false, c1.isVisible(), "connection between the two is not visible either.");
        equal(true, c2.isVisible(), "other connection is visible.");

        e1.setVisible(true);
        equal(true, e1.isVisible(), "Endpoint is visible after calling setVisible(true).");
        equal(true, e2.isVisible(), "other Endpoint is visible too");
        equal(true, c1.isVisible(), "connection between the two is visible too.");
        equal(true, c2.isVisible(), "other connection is visible.");
    });

    // tests of the functionality that allows a user to specify that they want elements appended to the document body
    test(" _jsPlumb.setContainer, specified with a selector", function () {
        _jsPlumb.setContainer(document.body);
        equal(document.getElementById("container").childNodes.length, 0, "container has no nodes");
        var d1 = _addDiv("d1"), d2 = _addDiv("d2");
        equal(document.getElementById("container").childNodes.length, 2, "container has two div elements");  // the divs we added have been added to the 'container' div.
        // but we have told _jsPlumb to add its canvas to the body, so this connect call should not add another few elements to the container:
        _jsPlumb.connect({source: d1, target: d2});
        equal(document.getElementById("container").childNodes.length, 2, "container still has two div elements");
    });

    // tests of the functionality that allows a user to specify that they want elements appended to some specific container.
    test(" _jsPlumb.setContainer, specified with DOM element", function () {
        _jsPlumb.setContainer(document.getElementsByTagName("body")[0]);
        equal(0, document.getElementById("container").childNodes.length);
        var d1 = _addDiv("d1"), d2 = _addDiv("d2");
        equal(2, document.getElementById("container").childNodes.length, "two divs added to the container");  // the divs we added have been added to the 'container' div.
        // but we have told _jsPlumb to add its canvas to the body, so this connect call should not add another few elements to the container:
        var bodyElementCount = document.body.childNodes.length;
        _jsPlumb.connect({source: d1, target: d2});
        equal(2, document.getElementById("container").childNodes.length, "still only two children in container; elements were added to the body by _jsPlumb");
        // test to see if 3 elements have been added
        equal(bodyElementCount + 3, document.body.childNodes.length, "3 new elements added to the document body");
    });

    test(" _jsPlumb.setContainer, moves managed nodes", function () {
        var c2 = _addDiv("c2", document.body);
        var c = document.getElementById("container");

        equal(c.childNodes.length, 0, "container has no nodes");
        var d1 = _addDiv("d1", c);
        equal(c.childNodes.length, 1, "container has one node");
        _jsPlumb.manage("d1", d1);

        // d2 has d1 as the parent so it should not end up having the container as its parent.
        var d2 = _addDiv("d2", d1);

        _jsPlumb.setContainer("c2");
        equal(d1.parentNode, c2, "managed node with no connections was moved");
        equal(c.childNodes.length, 0, "container has no nodes");
        equal(c2.childNodes.length, 1, "container 2 has one node");
    });


    var _overlayTest = function(component, fn) {
        var o = component.getOverlays();
        for (var i in o)
            if (! fn(o[i])) return false;

        return true;
    };

    var _ensureContainer = function(component, container) {
        return _overlayTest(component, function(o) {

            return o.canvas ? o.canvas.parentNode == container :  o.getElement().parentNode == container;
        });
    };


    test(" change Container programmatically", function () {

        _jsPlumb.setContainer(container);

        var newContainer = document.createElement("div");
        newContainer.id = "newContainer";
        document.body.appendChild(newContainer);

        var d1 = _addDiv("d1"), d2 = _addDiv("d2"), d3 = _addDiv("d3");
        var e1 = _jsPlumb.addEndpoint(d1, {
                overlays: [
                    [ "Label", { label: "FOO", id: "label" }]
                ]
            }),
            e2 = _jsPlumb.addEndpoint(d2, {
                overlays: [
                    [ "Label", { label: "FOO", id: "label" }]
                ]
            }),
            e3 = _jsPlumb.addEndpoint(d1, {
                overlays: [
                    [ "Label", { label: "FOO", id: "label" }]
                ]
            });

        var c = _jsPlumb.connect({
            source: e1, target: e2,
            paintStyle: {
                outline: 4,
                outlineStyle: "red",
                strokeStyle: "red",
                lineWidth: 2
            },
            overlays: [
                "Label", "Arrow"
            ]
        });

        equal(e1.canvas.parentNode, container, "e1 canvas parent is container");

        equal(c.getConnector().canvas.parentNode, container, "connector parent is container");

        ok(_ensureContainer(e1, container));
        ok(_ensureContainer(c, container));


        _jsPlumb.setContainer(newContainer);

        equal(e1.canvas.parentNode, newContainer, "e1 canvas parent is newContainer");
        equal(c.getConnector().canvas.parentNode, newContainer, "connector parent is newContainer");
        ok(_ensureContainer(e1, newContainer));
        ok(_ensureContainer(c, newContainer));
    });


    test(" detachable defaults to true when connection made between two endpoints", function () {
        var d1 = _addDiv("d1"), d2 = _addDiv("d2"),
            e1 = _jsPlumb.addEndpoint(d1), e2 = _jsPlumb.addEndpoint(d2),
            c = _jsPlumb.connect({source: e1, target: e2});
        equal(c.isDetachable(), true, "connection not detachable");
    });

    test(" connection detachable when target endpoint has connectionsDetachable set to true", function () {
        var d1 = _addDiv("d1"), d2 = _addDiv("d2"),
            e1 = _jsPlumb.addEndpoint(d1), e2 = _jsPlumb.addEndpoint(d2, {connectionsDetachable: true}),
            c = _jsPlumb.connect({source: e1, target: e2});
        equal(c.isDetachable(), true, "connection detachable because connectionsDetachable was set on target endpoint");
    });

    test(" connection detachable when source endpoint has connectionsDetachable set to true", function () {
        var d1 = _addDiv("d1"), d2 = _addDiv("d2"),
            e1 = _jsPlumb.addEndpoint(d1, {connectionsDetachable: true}), e2 = _jsPlumb.addEndpoint(d2),
            c = _jsPlumb.connect({source: e1, target: e2});
        equal(c.isDetachable(), true, "connection detachable because connectionsDetachable was set on source endpoint");
    });


    test(" Connector has 'type' member set", function () {
        var d1 = _addDiv("d1"), d2 = _addDiv("d2");

        var c = _jsPlumb.connect({source: d1, target: d2});
        equal(c.getConnector().type, "Bezier", "Bezier connector has type set");

        var c2 = _jsPlumb.connect({source: d1, target: d2, connector: "Straight"});
        equal(c2.getConnector().type, "Straight", "Straight connector has type set");

        var c3 = _jsPlumb.connect({source: d1, target: d2, connector: "Flowchart"});
        equal(c3.getConnector().type, "Flowchart", "Flowchart connector has type set");
    });

    test(" Endpoints have 'type' member set", function () {
        var d1 = _addDiv("d1"), d2 = _addDiv("d2");

        var c = _jsPlumb.connect({source: d1, target: d2});
        equal(c.endpoints[0].type, "Dot", "Dot endpoint has type set");

        var c2 = _jsPlumb.connect({source: d1, target: d2, endpoints: ["Rectangle", "Blank"]});
        equal(c2.endpoints[1].type, "Blank", "Blank endpoint has type set");
        equal(c2.endpoints[0].type, "Rectangle", "Rectangle endpoint has type set");
    });

    test(" Overlays have 'type' member set", function () {
        var d1 = _addDiv("d1"), d2 = _addDiv("d2");

        var c = _jsPlumb.connect({
            source: d1,
            target: d2,
            overlays: [ "Arrow", "Label", "PlainArrow", "Diamond" ]
        });
        /*equal(c._jsPlumb.overlays[0].type, "Arrow", "Arrow overlay has type set");
        equal(c._jsPlumb.overlays[1].type, "Label", "Label overlay has type set");
        equal(c._jsPlumb.overlays[2].type, "PlainArrow", "PlainArrow overlay has type set");
        equal(c._jsPlumb.overlays[3].type, "Diamond", "Diamond overlay has type set");*/
        ok(_overlayTest(c, function(o) {
            return o.type != null;
        }, "type is set"));
    });


    test(" _jsPlumb.hide, original one-arg version", function () {
        var d1 = _addDiv("d1"), d2 = _addDiv("d2"),
            e = { isSource: true, isTarget: true, maxConnections: -1 },
            e1 = _jsPlumb.addEndpoint(d1, e),
            e2 = _jsPlumb.addEndpoint(d2, e),
            c1 = _jsPlumb.connect({source: e1, target: e2, overlays:[ [ "Label", { id:"lbl"}]]});

        equal(true, c1.getOverlay("lbl").isVisible(), "overlay is visible");
        equal(true, c1.isVisible(), "Connection 1 is visible after creation.");
        equal(true, e1.isVisible(), "endpoint 1 is visible after creation.");
        equal(true, e2.isVisible(), "endpoint 2 is visible after creation.");

        _jsPlumb.hide(d1);

        equal(false, c1.getOverlay("lbl").isVisible(), "overlay is no longer visible");
        equal(false, c1.isVisible(), "Connection 1 is no longer visible.");
        equal(true, e1.isVisible(), "endpoint 1 is still visible.");
        equal(true, e2.isVisible(), "endpoint 2 is still visible.");

        _jsPlumb.show(d1);

        equal(true, c1.getOverlay("lbl").isVisible(), "overlay is no visible again");
        equal(true, c1.isVisible(), "Connection 1 is visible again.");
    });

    test(" _jsPlumb.hide, two-arg version, endpoints should also be hidden", function () {
        var d1 = _addDiv("d1"), d2 = _addDiv("d2"),
            e = { isSource: true, isTarget: true, maxConnections: -1 },
            e1 = _jsPlumb.addEndpoint(d1, e),
            e2 = _jsPlumb.addEndpoint(d2, e),
            c1 = _jsPlumb.connect({source: e1, target: e2});

        equal(true, c1.isVisible(), "Connection 1 is visible after creation.");
        equal(true, e1.isVisible(), "endpoint 1 is visible after creation.");
        equal(true, e2.isVisible(), "endpoint 2 is visible after creation.");

        _jsPlumb.hide("d1", true);

        equal(false, c1.isVisible(), "Connection 1 is no longer visible.");
        equal(false, e1.isVisible(), "endpoint 1 is no longer visible.");
        equal(true, e2.isVisible(), "endpoint 2 is still visible.");

        _jsPlumb.show(d1);  // now show d1, but do not alter the endpoints. e1 should still be hidden

        equal(true, c1.isVisible(), "Connection 1 is visible again.");
        equal(false, e1.isVisible(), "endpoint 1 is no longer visible.");
        equal(true, e2.isVisible(), "endpoint 2 is still visible.");
    });

    test(" _jsPlumb.show, two-arg version, endpoints should become visible", function () {
        var d1 = _addDiv("d1"), d2 = _addDiv("d2"),
            e = { isSource: true, isTarget: true, maxConnections: -1 },
            e1 = _jsPlumb.addEndpoint(d1, e),
            e2 = _jsPlumb.addEndpoint(d2, e),
            c1 = _jsPlumb.connect({source: e1, target: e2});

        _jsPlumb.hide("d1", true);

        equal(false, c1.isVisible(), "Connection 1 is no longer visible.");
        equal(false, e1.isVisible(), "endpoint 1 is no longer visible.");
        equal(true, e2.isVisible(), "endpoint 2 is still visible.");

        _jsPlumb.show(d1, true);  // now show d1, and alter the endpoints. e1 should be visible.

        equal(true, c1.isVisible(), "Connection 1 is visible again.");
        equal(true, e1.isVisible(), "endpoint 1 is visible again.");
        equal(true, e2.isVisible(), "endpoint 2 is still visible.");
    });

    test(" _jsPlumb.show, two-arg version, endpoints should become visible, but not all connections, because some other endpoints are  not visible.", function () {
        var d1 = _addDiv("d1"), d2 = _addDiv("d2"), d3 = _addDiv("d3"),
            e = { isSource: true, isTarget: true, maxConnections: -1 },
            e1 = _jsPlumb.addEndpoint(d1, e),
            e11 = _jsPlumb.addEndpoint(d1, e),
            e2 = _jsPlumb.addEndpoint(d2, e),
            e3 = _jsPlumb.addEndpoint(d3, e),
            c1 = _jsPlumb.connect({source: e1, target: e2}),
            c2 = _jsPlumb.connect({source: e11, target: e3});

        // we now have d1 connected to both d3 and d2.  we'll hide d1, and everything on d1 should be hidden.

        _jsPlumb.hide("d1", true);

        equal(false, c1.isVisible(), "connection 1 is no longer visible.");
        equal(false, c2.isVisible(), "connection 2 is no longer visible.");
        equal(false, e1.isVisible(), "endpoint 1 is no longer visible.");
        equal(false, e11.isVisible(), "endpoint 1 is no longer visible.");
        equal(true, e2.isVisible(), "endpoint 2 is still visible.");
        equal(true, e3.isVisible(), "endpoint 3 is still visible.");

        // now, we will also hide d3. making d1 visible again should NOT result in c2 becoming visible, because the other endpoint
        // for c2 is e3, which is not visible.
        _jsPlumb.hide(d3, true);
        equal(false, e3.isVisible(), "endpoint 3 is no longer visible.");

        _jsPlumb.show(d1, true);  // now show d1, and alter the endpoints. e1 should be visible, c1 should be visible, but c2 should not.

        equal(true, c1.isVisible(), "Connection 1 is visible again.");
        equal(false, c2.isVisible(), "Connection 2 is not visible.");
        equal(true, e1.isVisible(), "endpoint 1 is visible again.");
        equal(true, e11.isVisible(), "endpoint 11 is visible again.");
        equal(true, e2.isVisible(), "endpoint 2 is still visible.");
        equal(false, e3.isVisible(), "endpoint 3 is still not visible.");
    });

    test("show/hide Overlays", function() {
        var c = _jsPlumb.connect({source:_addDiv("d1"), target:_addDiv("d2"), overlays:[
            [ "Label", { "id":"lbl" } ]
        ]});

        equal(c.getOverlay("lbl").isVisible(), true, "overlay is visible");
        c.hideOverlays();
        //equal(c.getOverlay("lbl").canvas.style.display, "none", "overlay not visible");
        equal(c.getOverlay("lbl").isVisible(), false, "overlay is not visible");
        c.showOverlays();
        equal(c.getOverlay("lbl").isVisible(), true, "overlay is visible");
    });

    //
     //test(" _jsPlumb.hide, two-arg version, endpoints should also be hidden", function() {
     //var d1 = _addDiv("d1"), d2 = _addDiv("d2"),
     //e = { isSource:true, isTarget:true, maxConnections:-1 },
     //e1 = _jsPlumb.addEndpoint(d1, e),
     //e2 = _jsPlumb.addEndpoint(d2, e),
     //c1 = _jsPlumb.connect({source:e1, target:e2});

     //equal(true, c1.isVisible(), "Connection 1 is visible after creation.");
     //equal(true, e1.isVisible(), "endpoint 1 is visible after creation.");
     //equal(true, e2.isVisible(), "endpoint 2 is visible after creation.");

     //_jsPlumb.hide("d1", true);

     //equal(false, c1.isVisible(), "Connection 1 is no longer visible.");
     //equal(false, e1.isVisible(), "endpoint 1 is no longer visible.");
     //equal(true, e2.isVisible(), "endpoint 2 is still visible.");
     //});

     //
     //test for issue 132: label leaves its element in the DOM after it has been
     //removed from a connection.
     //
    test(" label cleans itself up properly", function () {
        var d1 = _addDiv("d1"), d2 = _addDiv("d2");
        var c = _jsPlumb.connect({source: d1, target: d2, overlays: [
            [ "Label", {id: "label", cssClass: "foo"}]
        ]});
        ok(jsPlumb.getSelector(".foo").length == 1, "label element exists in DOM");
        c.removeOverlay("label");
        ok(_length(c.getOverlays()) == 0, "no overlays left on component");
        ok(jsPlumb.getSelector(".foo").length == 0 , "label element does not exist in DOM");
    });


    test(" arrow cleans itself up properly", function () {
        var d1 = _addDiv("d1"), d2 = _addDiv("d2");
        var c = _jsPlumb.connect({source: d1, target: d2, overlays: [
            [ "Arrow", {id: "arrow"}]
        ]});
        ok(c.getOverlay("arrow") != null, "arrow overlay exists");
        c.removeOverlay("arrow");
        ok(c.getOverlay("arrow") == null, "arrow overlay has been removed");
    });

    test(" label overlay getElement function", function () {
        var d1 = _addDiv("d1"), d2 = _addDiv("d2");
        var c = _jsPlumb.connect({source: d1, target: d2, overlays: [
            [ "Label", {id: "label"}]
        ]});
        ok(c.getOverlay("label").getElement() != null, "label overlay exposes element via getElement method");
    });


    test(" label overlay provides getLabel and setLabel methods", function () {
        var d1 = _addDiv("d1"), d2 = _addDiv("d2");
        var c = _jsPlumb.connect({source: d1, target: d2, overlays: [
            [ "Label", {id: "label", label: "foo"}]
        ]});
        var o = c.getOverlay("label"), e = o.getElement();
        equal(e.innerHTML, "foo", "label text is set to original value");
        o.setLabel("baz");
        equal(e.innerHTML, "baz", "label text is set to new value 'baz'");
        equal(o.getLabel(), "baz", "getLabel function works correctly with String");
        // now try functions
        var aFunction = function () {
            return "aFunction";
        };
        o.setLabel(aFunction);
        equal(e.innerHTML, "aFunction", "label text is set to new value from Function");
        equal(o.getLabel(), aFunction, "getLabel function works correctly with Function");
    });

    test(" label overlay custom css class", function () {
        var d1 = _addDiv("d1"), d2 = _addDiv("d2");
        var c = _jsPlumb.connect({source: d1, target: d2, overlays: [
            [ "Label", {
                id: "label",
                cssClass: "foo"
            }]
        ]});
        var o = c.getOverlay("label");
        ok(jsPlumb.hasClass(o.getElement(), "foo"), "label overlay has custom css class");
    });

    test(" label overlay custom css class in labelStyle", function () {
        var d1 = _addDiv("d1"), d2 = _addDiv("d2");
        var c = _jsPlumb.connect({source: d1, target: d2, overlays: [
            [ "Label", {
                id: "label",
                labelStyle: {
                    cssClass: "foo"
                }
            }]
        ]});
        var o = c.getOverlay("label");
        ok(jsPlumb.hasClass(o.getElement(), "foo"), "label overlay has custom css class");
    });


    test(" label overlay - labelStyle", function () {
        var d1 = _addDiv("d1"), d2 = _addDiv("d2");
        var c = _jsPlumb.connect({source: d1, target: d2, overlays: [
            [ "Label", {
                id: "label",
                labelStyle: {
                    borderWidth: 2,
                    borderStyle: "red",
                    fillStyle: "blue",
                    color: "green",
                    padding: 10
                }
            }]
        ]});
        var o = c.getOverlay("label"), el = o.getElement();
        equal(el.style.borderWidth, "2px", "border width 2");
        equal(el.style.borderColor, "red", "border color red");
        equal(el.style.backgroundColor, "blue", "bg color blue");
        equal(el.style.color, "green", "color green");

    });

    test(" parameters object works for Endpoint", function () {
        var d1 = _addDiv("d1"),
            f = function () {
                alert("FOO!");
            },
            e = _jsPlumb.addEndpoint(d1, {
                isSource: true,
                parameters: {
                    "string": "param1",
                    "int": 4,
                    "function": f
                }
            });
        ok(e.getParameter("string") === "param1", "getParameter(String) works correctly");
        ok(e.getParameter("int") === 4, "getParameter(int) works correctly");
        ok(e.getParameter("function") == f, "getParameter(Function) works correctly");
    });


    test(" parameters object works for Connection", function () {
        var d1 = _addDiv("d1"), d2 = _addDiv("d2"),
            f = function () {
                alert("FOO!");
            };
        var c = _jsPlumb.connect({
            source: d1,
            target: d2,
            parameters: {
                "string": "param1",
                "int": 4,
                "function": f
            }
        });
        ok(c.getParameter("string") === "param1", "getParameter(String) works correctly");
        ok(c.getParameter("int") === 4, "getParameter(int) works correctly");
        ok(c.getParameter("function") == f, "getParameter(Function) works correctly");
    });

    test(" parameters set on Endpoints and Connections are all merged, and merged correctly at that.", function () {
        var d1 = _addDiv("d1"),
            d2 = _addDiv("d2"),
            e = _jsPlumb.addEndpoint(d1, {
                isSource: true,
                parameters: {
                    "string": "sourceEndpoint",
                    "int": 0,
                    "function": function () {
                        return "sourceEndpoint";
                    }
                }
            }),
            e2 = _jsPlumb.addEndpoint(d2, {
                isTarget: true,
                parameters: {
                    "int": 1,
                    "function": function () {
                        return "targetEndpoint";
                    }
                }
            }),
            c = _jsPlumb.connect({source: e, target: e2, parameters: {
                "function": function () {
                    return "connection";
                }
            }});

        ok(c.getParameter("string") === "sourceEndpoint", "getParameter(String) works correctly");
        ok(c.getParameter("int") === 0, "getParameter(int) works correctly");
        ok(c.getParameter("function")() == "connection", "getParameter(Function) works correctly");
    });

    // anchor manager tests.  a new and more comprehensive way of managing the paint, introduced in 1.3.5
    test(" anchorManager registers standard connection", function () {
        var d1 = _addDiv("d1"), d2 = _addDiv("d2");
        var c = _jsPlumb.connect({source: d1, target: d2});
        equal(_jsPlumb.anchorManager.getConnectionsFor("d1").length, 1);
        equal(_jsPlumb.anchorManager.getEndpointsFor("d1").length, 1);
        equal(_jsPlumb.anchorManager.getConnectionsFor("d2").length, 1);
        equal(_jsPlumb.anchorManager.getEndpointsFor("d2").length, 1);
        var c2 = _jsPlumb.connect({source: d1, target: d2});
        equal(_jsPlumb.anchorManager.getConnectionsFor("d1").length, 2);
        equal(_jsPlumb.anchorManager.getConnectionsFor("d2").length, 2);
        equal(_jsPlumb.anchorManager.getEndpointsFor("d1").length, 2);
        equal(_jsPlumb.anchorManager.getEndpointsFor("d2").length, 2);
    });


    // anchor manager tests.  a new and more comprehensive way of managing the paint, introduced in 1.3.5
    test(" anchorManager registers dynamic anchor connection, and removes it.", function () {
        var d3 = _addDiv("d3"), d4 = _addDiv("d4");
        var c = _jsPlumb.connect({source: d3, target: d4, anchors: ["AutoDefault", "AutoDefault"]});

        equal(_jsPlumb.anchorManager.getConnectionsFor("d3").length, 1);

        var c2 = _jsPlumb.connect({source: d3, target: d4});
        equal(_jsPlumb.anchorManager.getConnectionsFor("d3").length, 2);
        equal(_jsPlumb.anchorManager.getConnectionsFor("d4").length, 2);

        equal(_jsPlumb.anchorManager.getEndpointsFor("d3").length, 2);
        _jsPlumb.detach(c);
        equal(_jsPlumb.anchorManager.getConnectionsFor("d3").length, 1);
    });

    // anchor manager tests.  a new and more comprehensive way of managing the paint, introduced in 1.3.5
    test(" anchorManager registers continuous anchor connection, and removes it.", function () {
        var d3 = _addDiv("d3"), d4 = _addDiv("d4");
        var c = _jsPlumb.connect({source: d3, target: d4, anchors: ["Continuous", "Continuous"]});

        equal(_jsPlumb.anchorManager.getConnectionsFor("d3").length, 1);
        equal(_jsPlumb.anchorManager.getConnectionsFor("d4").length, 1);

        _jsPlumb.detach(c);
        equal(_jsPlumb.anchorManager.getConnectionsFor("d3").length, 0);
        equal(_jsPlumb.anchorManager.getConnectionsFor("d4").length, 0);

        _jsPlumb.reset();
        equal(_jsPlumb.anchorManager.getEndpointsFor("d4").length, 0);
    });

    test(" Continuous anchor default face, no faces supplied", function () {
        var d3 = _addDiv("d3"), ep = _jsPlumb.addEndpoint(d3, {
            anchor: "Continuous"
        });

        equal(ep.anchor.getDefaultFace(), "top", "default is top when no faces specified");
    });


    test(" Continuous anchor default face, faces supplied", function () {
        var d3 = _addDiv("d3"), ep = _jsPlumb.addEndpoint(d3, {
            anchor: [ "Continuous", { faces: [ "bottom", "left" ] } ]
        });

        equal(ep.anchor.getDefaultFace(), "bottom", "default is bottom");
    });

    asyncTest(" setImage on Endpoint, with supplied onload", function () {

        var d1 = _addDiv("d1"), d2 = _addDiv("d2"), ep,
            e = {
                endpoint: [ "Image", {
                    src: "atom.png",
                    onload: function (imgEp) {
                        QUnit.start();
                        ok(imgEp._jsPlumb.img.src.indexOf("atom.png") != -1);
                        ep.setImage("littledot.png", function (imgEp) {
                            ok(imgEp._jsPlumb.img.src.indexOf("littledot.png") != -1);
                        });
                    }
                } ]
            };


        ep = _jsPlumb.addEndpoint(d1, e);

    });


// issue 190 - regressions with getInstance.  these tests ensure that generated ids are unique across
// instances.    

    test(" id clashes between instances", function () {
        var d1 = document.createElement("div"),
            d2 = document.createElement("div"),
            _jsp2 = jsPlumb.getInstance();

        document.body.appendChild(d1);
        document.body.appendChild(d2);

        _jsPlumb.addEndpoint(d1);
        _jsp2.addEndpoint(d2);

        var id1 = d1.getAttribute("id"),
            id2 = d2.getAttribute("id");

        var idx = id1.indexOf("_"), idx2 = id1.lastIndexOf("_"), v1 = id1.substring(idx, idx2);
        var idx3 = id2.indexOf("_"), idx4 = id2.lastIndexOf("_"), v2 = id2.substring(idx3, idx4);

        ok(v1 != v2, "instance versions are different : " + v1 + " : " + v2);

        _jsp2.unbindContainer();
    });

    test(" id clashes between instances", function () {
        var d1 = document.createElement("div"),
            d2 = document.createElement("div");

        document.body.appendChild(d1);
        document.body.appendChild(d2);

        _jsPlumb.addEndpoint(d1);
        _jsPlumb.addEndpoint(d2);

        var id1 = d1.getAttribute("id"),
            id2 = d2.getAttribute("id");

        var idx = id1.indexOf("_"), idx2 = id1.lastIndexOf("_"), v1 = id1.substring(idx, idx2);
        var idx3 = id2.indexOf("_"), idx4 = id2.lastIndexOf("_"), v2 = id2.substring(idx3, idx4);

        ok(v1 == v2, "instance versions are the same : " + v1 + " : " + v2);
    });



    test(" importDefaults", function () {
        _jsPlumb.Defaults.Anchors = ["LeftMiddle", "RightMiddle"];
        var d1 = _addDiv("d1"),
            d2 = _addDiv(d2),
            c = _jsPlumb.connect({source: d1, target: d2}),
            e = c.endpoints[0];

        equal(e.anchor.x, 0, "left middle anchor");
        equal(e.anchor.y, 0.5, "left middle anchor");

        _jsPlumb.importDefaults({
            Anchors: ["TopLeft", "TopRight"]
        });

        var conn = _jsPlumb.connect({source: d1, target: d2}),
            e1 = conn.endpoints[0], e2 = conn.endpoints[1];

        equal(e1.anchor.x, 0, "top leftanchor");
        equal(e2.anchor.y, 0, "top left anchor");
        equal(e2.anchor.x, 1, "top right anchor");
        equal(e2.anchor.y, 0, "top right anchor");

    });


    test(" restoreDefaults", function () {
        _jsPlumb.importDefaults({
            Anchors: ["TopLeft", "TopRight"]
        });

        var d1 = _addDiv("d1"), d2 = _addDiv("d2"), conn = _jsPlumb.connect({source: d1, target: d2}),
            e1 = conn.endpoints[0], e2 = conn.endpoints[1];

        equal(e1.anchor.x, 0, "top leftanchor");
        equal(e2.anchor.y, 0, "top left anchor");
        equal(e2.anchor.x, 1, "top right anchor");
        equal(e2.anchor.y, 0, "top right anchor");

        _jsPlumb.restoreDefaults();

        var conn2 = _jsPlumb.connect({source: d1, target: d2}),
            e3 = conn2.endpoints[0], e4 = conn2.endpoints[1];

        equal(e3.anchor.x, 0.5, "bottom center anchor");
        equal(e3.anchor.y, 1, "bottom center anchor");
        equal(e4.anchor.x, 0.5, "bottom center anchor");
        equal(e4.anchor.y, 1, "bottom center anchor");
    });



// setId function

    test(" setId, taking two strings, only default scope", function () {
        _addDiv("d1");
        _addDiv("d2");

        _jsPlumb.Defaults.MaxConnections = -1;
        var e1 = _jsPlumb.addEndpoint("d1"),
            e2 = _jsPlumb.addEndpoint("d2"),
            e3 = _jsPlumb.addEndpoint("d1");

        assertEndpointCount("d1", 2, _jsPlumb);
        equal(e1.elementId, "d1", "endpoint has correct element id");
        equal(e3.elementId, "d1", "endpoint has correct element id");
        equal(e1.anchor.elementId, "d1", "anchor has correct element id");
        equal(e3.anchor.elementId, "d1", "anchor has correct element id");

        var c = _jsPlumb.connect({source: e1, target: e2}),
            c2 = _jsPlumb.connect({source: e2, target: e1});

        _jsPlumb.setId("d1", "d3");
        assertEndpointCount("d3", 2, _jsPlumb);
        assertEndpointCount("d1", 0, _jsPlumb);

        equal(e1.elementId, "d3", "endpoint has correct element id");
        equal(e3.elementId, "d3", "endpoint has correct element id");
        equal(e1.anchor.elementId, "d3", "anchor has correct element id");
        equal(e3.anchor.elementId, "d3", "anchor has correct element id");

        equal(c.sourceId, "d3", "connection's sourceId has changed");
        equal(c.source.getAttribute("id"), "d3", "connection's source has changed");
        equal(c2.targetId, "d3", "connection's targetId has changed");
        equal(c2.target.getAttribute("id"), "d3", "connection's target has changed");
    });

    test(" setId, taking a selector and a string, only default scope", function () {
        _addDiv("d1");
        _addDiv("d2");

        _jsPlumb.Defaults.MaxConnections = -1;
        var e1 = _jsPlumb.addEndpoint("d1"),
            e2 = _jsPlumb.addEndpoint("d2"),
            e3 = _jsPlumb.addEndpoint("d1");

        assertEndpointCount("d1", 2, _jsPlumb);
        equal(e1.elementId, "d1", "endpoint has correct element id");
        equal(e3.elementId, "d1", "endpoint has correct element id");
        equal(e1.anchor.elementId, "d1", "anchor has correct element id");
        equal(e3.anchor.elementId, "d1", "anchor has correct element id");

        var c = _jsPlumb.connect({source: e1, target: e2}),
            c2 = _jsPlumb.connect({source: e2, target: e1});

        ok(_jsPlumb.getManagedElements()["d1"] != null, "d1 exists in managed elements");
        ok(_jsPlumb.getManagedElements()["d3"] == null, "d3 does not exist in managed elements");

        _jsPlumb.setId(jsPlumb.getSelector("#d1"), "d3");
        assertEndpointCount("d3", 2, _jsPlumb);
        assertEndpointCount("d1", 0, _jsPlumb);

        equal(e1.elementId, "d3", "endpoint has correct element id");
        equal(e3.elementId, "d3", "endpoint has correct element id");
        equal(e1.anchor.elementId, "d3", "anchor has correct element id");
        equal(e3.anchor.elementId, "d3", "anchor has correct element id");

        equal(c.sourceId, "d3", "connection's sourceId has changed");
        equal(c.source.getAttribute("id"), "d3", "connection's source has changed");
        equal(c2.targetId, "d3", "connection's targetId has changed");
        equal(c2.target.getAttribute("id"), "d3", "connection's target has changed");

        ok(_jsPlumb.getManagedElements()["d1"] == null, "d1 removed from managed elements");
        ok(_jsPlumb.getManagedElements()["d3"] != null, "d3 exists in managed elements");

    });

    test(" setId, taking a DOM element and a string, only default scope", function () {
        _addDiv("d1");
        _addDiv("d2");

        _jsPlumb.Defaults.MaxConnections = -1;
        var e1 = _jsPlumb.addEndpoint("d1"),
            e2 = _jsPlumb.addEndpoint("d2"),
            e3 = _jsPlumb.addEndpoint("d1");

        assertEndpointCount("d1", 2, _jsPlumb);
        equal(e1.elementId, "d1", "endpoint has correct element id");
        equal(e3.elementId, "d1", "endpoint has correct element id");
        equal(e1.anchor.elementId, "d1", "anchor has correct element id");
        equal(e3.anchor.elementId, "d1", "anchor has correct element id");

        var c = _jsPlumb.connect({source: e1, target: e2}),
            c2 = _jsPlumb.connect({source: e2, target: e1});

        _jsPlumb.setId(document.getElementById("d1"), "d3");
        assertEndpointCount("d3", 2, _jsPlumb);
        assertEndpointCount("d1", 0, _jsPlumb);

        equal(e1.elementId, "d3", "endpoint has correct element id");
        equal(e3.elementId, "d3", "endpoint has correct element id");
        equal(e1.anchor.elementId, "d3", "anchor has correct element id");
        equal(e3.anchor.elementId, "d3", "anchor has correct element id");

        equal(c.sourceId, "d3", "connection's sourceId has changed");
        equal(c.source.getAttribute("id"), "d3", "connection's source has changed");
        equal(c2.targetId, "d3", "connection's targetId has changed");
        equal(c2.target.getAttribute("id"), "d3", "connection's target has changed");
    });

    test(" setId, taking two strings, mix of scopes", function () {
        _addDiv("d1");
        _addDiv("d2");

        _jsPlumb.Defaults.MaxConnections = -1;
        var e1 = _jsPlumb.addEndpoint("d1"),
            e2 = _jsPlumb.addEndpoint("d2"),
            e3 = _jsPlumb.addEndpoint("d1");

        assertEndpointCount("d1", 2, _jsPlumb);
        equal(e1.elementId, "d1", "endpoint has correct element id");
        equal(e3.elementId, "d1", "endpoint has correct element id");
        equal(e1.anchor.elementId, "d1", "anchor has correct element id");
        equal(e3.anchor.elementId, "d1", "anchor has correct element id");

        var c = _jsPlumb.connect({source: e1, target: e2, scope: "FOO"}),
            c2 = _jsPlumb.connect({source: e2, target: e1});

        _jsPlumb.setId("d1", "d3");
        assertEndpointCount("d3", 2, _jsPlumb);
        assertEndpointCount("d1", 0, _jsPlumb);

        equal(e1.elementId, "d3", "endpoint has correct element id");
        equal(e3.elementId, "d3", "endpoint has correct element id");
        equal(e1.anchor.elementId, "d3", "anchor has correct element id");
        equal(e3.anchor.elementId, "d3", "anchor has correct element id");

        equal(c.sourceId, "d3", "connection's sourceId has changed");
        equal(c.source.getAttribute("id"), "d3", "connection's source has changed");
        equal(c2.targetId, "d3", "connection's targetId has changed");
        equal(c2.target.getAttribute("id"), "d3", "connection's target has changed");
    });

    test(" setId, taking a selector and a string, mix of scopes", function () {
        _addDiv("d1");
        _addDiv("d2");

        _jsPlumb.Defaults.MaxConnections = -1;
        var e1 = _jsPlumb.addEndpoint("d1"),
            e2 = _jsPlumb.addEndpoint("d2"),
            e3 = _jsPlumb.addEndpoint("d1");

        assertEndpointCount("d1", 2, _jsPlumb);
        equal(e1.elementId, "d1", "endpoint has correct element id");
        equal(e3.elementId, "d1", "endpoint has correct element id");
        equal(e1.anchor.elementId, "d1", "anchor has correct element id");
        equal(e3.anchor.elementId, "d1", "anchor has correct element id");

        var c = _jsPlumb.connect({source: e1, target: e2, scope: "FOO"}),
            c2 = _jsPlumb.connect({source: e2, target: e1});

        _jsPlumb.setId(jsPlumb.getSelector("#d1"), "d3");
        assertEndpointCount("d3", 2, _jsPlumb);
        assertEndpointCount("d1", 0, _jsPlumb);

        equal(e1.elementId, "d3", "endpoint has correct element id");
        equal(e3.elementId, "d3", "endpoint has correct element id");
        equal(e1.anchor.elementId, "d3", "anchor has correct element id");
        equal(e3.anchor.elementId, "d3", "anchor has correct element id");

        equal(c.sourceId, "d3", "connection's sourceId has changed");
        equal(c.source.getAttribute("id"), "d3", "connection's source has changed");
        equal(c2.targetId, "d3", "connection's targetId has changed");
        equal(c2.target.getAttribute("id"), "d3", "connection's target has changed");
    });

    test(" setId, taking a DOM element and a string, mix of scopes", function () {
        _addDiv("d1");
        _addDiv("d2");

        _jsPlumb.Defaults.MaxConnections = -1;
        var e1 = _jsPlumb.addEndpoint("d1"),
            e2 = _jsPlumb.addEndpoint("d2"),
            e3 = _jsPlumb.addEndpoint("d1");

        assertEndpointCount("d1", 2, _jsPlumb);
        equal(e1.elementId, "d1", "endpoint has correct element id");
        equal(e3.elementId, "d1", "endpoint has correct element id");
        equal(e1.anchor.elementId, "d1", "anchor has correct element id");
        equal(e3.anchor.elementId, "d1", "anchor has correct element id");

        var c = _jsPlumb.connect({source: e1, target: e2, scope: "FOO"}),
            c2 = _jsPlumb.connect({source: e2, target: e1});

        _jsPlumb.setId(jsPlumb.getSelector("#d1")[0], "d3");
        assertEndpointCount("d3", 2, _jsPlumb);
        assertEndpointCount("d1", 0, _jsPlumb);

        equal(e1.elementId, "d3", "endpoint has correct element id");
        equal(e3.elementId, "d3", "endpoint has correct element id");
        equal(e1.anchor.elementId, "d3", "anchor has correct element id");
        equal(e3.anchor.elementId, "d3", "anchor has correct element id");

        equal(c.sourceId, "d3", "connection's sourceId has changed");
        equal(c.source.getAttribute("id"), "d3", "connection's source has changed");
        equal(c2.targetId, "d3", "connection's targetId has changed");
        equal(c2.target.getAttribute("id"), "d3", "connection's target has changed");
    });

    test(" setIdChanged, ", function () {
        _addDiv("d1");
        _addDiv("d2");

        _jsPlumb.Defaults.MaxConnections = -1;
        var e1 = _jsPlumb.addEndpoint("d1"),
            e2 = _jsPlumb.addEndpoint("d2"),
            e3 = _jsPlumb.addEndpoint("d1");

        assertEndpointCount("d1", 2, _jsPlumb);
        equal(e1.elementId, "d1", "endpoint has correct element id");
        equal(e3.elementId, "d1", "endpoint has correct element id");
        equal(e1.anchor.elementId, "d1", "anchor has correct element id");
        equal(e3.anchor.elementId, "d1", "anchor has correct element id");

        var c = _jsPlumb.connect({source: e1, target: e2}),
            c2 = _jsPlumb.connect({source: e2, target: e1});

        document.getElementById("d1").setAttribute("id", "d3");

        _jsPlumb.setIdChanged("d1", "d3");

        assertEndpointCount("d3", 2, _jsPlumb);
        assertEndpointCount("d1", 0, _jsPlumb);

        equal(e1.elementId, "d3", "endpoint has correct element id");
        equal(e3.elementId, "d3", "endpoint has correct element id");
        equal(e1.anchor.elementId, "d3", "anchor has correct element id");
        equal(e3.anchor.elementId, "d3", "anchor has correct element id");

        equal(c.sourceId, "d3", "connection's sourceId has changed");
        equal(c.source.getAttribute("id"), "d3", "connection's source has changed");
        equal(c2.targetId, "d3", "connection's targetId has changed");
        equal(c2.target.getAttribute("id"), "d3", "connection's target has changed");
    });

    test(" setId, taking two strings, testing makeSource/makeTarget", function () {
        var d1 = _addDiv("d1");
        var d2 = _addDiv("d2");

        // setup d1 as a source
        _jsPlumb.makeSource("d1", {
            endpoint:"Rectangle",
            parameters:{
                foo:"foo"
            }
        });
        // and d2 as a target
        _jsPlumb.makeTarget("d2", {
            endpoint:"Rectangle"
        });

        // connect them, and check that the endpoints are of tyoe Rectangle, per the makeSource/makeTarget
        // directives
        var c = _jsPlumb.connect({source: "d1", target: "d2"});
        equal(c.endpoints[0].type, "Rectangle", "source endpoint is rectangle");
        equal(c.endpoints[1].type, "Rectangle", "target endpoint is rectangle");

        // now change the id of d1 and connect the new id, and check again that the source endpoint is Rectangle
        _jsPlumb.setId(d1, "foo");
        _jsPlumb.setId(d2, "bar");
        var c2 = _jsPlumb.connect({source: "foo", target: "bar"});
        equal(c2.endpoints[0].type, "Rectangle", "source endpoint is rectangle");
        equal(c2.endpoints[1].type, "Rectangle", "target endpoint is rectangle");

    });

    test(" endpoint hide/show should hide/show overlays", function () {
        _addDiv("d1");
        var e1 = _jsPlumb.addEndpoint("d1", {
                overlays: [
                    [ "Label", { id: "label", label: "foo" } ]
                ]
            }),
            o = e1.getOverlay("label");

        ok(o.isVisible(), "overlay is initially visible");
        _jsPlumb.hide("d1", true);
        ok(!o.isVisible(), "overlay is no longer visible");
    });

    test(" connection hide/show should hide/show overlays", function () {
        _addDiv("d1");
        _addDiv("d2");
        var c = _jsPlumb.connect({source: "d1", target: "d2",
                overlays: [
                    [ "Label", { id: "label", label: "foo" } ]
                ]
            }),
            o = c.getOverlay("label");

        ok(o.isVisible(), "overlay is initially visible");
        _jsPlumb.hide("d1", true);
        ok(!o.isVisible(), "overlay is no longer visible");
    });

    test(" select, basic test", function () {
        _addDiv("d1");
        _addDiv("d2");
        var c = _jsPlumb.connect({source: "d1", target: "d2"}),
            s = _jsPlumb.select({source: "d1"});

        equal(s.length, 1, "one connection selected");
        equal(s.get(0).sourceId, "d1", "d1 is connection source");

        s.setHover(true);
        ok(s.get(0).isHover(), "connection has had hover set to true");
        s.setHover(false);
        ok(!(s.get(0).isHover()), "connection has had hover set to false");
    });

    test(" select, basic test with multiple scopes; dont filter on scope.", function () {
        _addDiv("d1");
        _addDiv("d2");
        var c = _jsPlumb.connect({source: "d1", target: "d2", scope: "FOO"}),
            c2 = _jsPlumb.connect({source: "d1", target: "d2", scope: "BAR"}),
            s = _jsPlumb.select({source: "d1"});

        equal(s.length, 2, "two connections selected");
        equal(s.get(0).sourceId, "d1", "d1 is connection source");

        s.setHover(true);
        ok(s.get(0).isHover(), "connection has had hover set to true");
        s.setHover(false);
        ok(!(s.get(0).isHover()), "connection has had hover set to false");
    });

    test(" select, basic test with multiple scopes; filter on scope", function () {
        _addDiv("d1");
        _addDiv("d2");
        var c = _jsPlumb.connect({source: "d1", target: "d2", scope: "FOO"}),
            c2 = _jsPlumb.connect({source: "d1", target: "d2", scope: "BAR"}),
            s = _jsPlumb.select({source: "d1", scope: "FOO"});

        equal(s.length, 1, "one connection selected");
        equal(s.get(0).sourceId, "d1", "d1 is connection source");

        s.setHover(true);
        ok(s.get(0).isHover(), "connection has had hover set to true");
        s.setHover(false);
        ok(!(s.get(0).isHover()), "connection has had hover set to false");
    });

    test(" select, basic test with multiple scopes; filter on scopes", function () {
        _addDiv("d1");
        _addDiv("d2");
        var c = _jsPlumb.connect({source: "d1", target: "d2", scope: "FOO"}),
            c2 = _jsPlumb.connect({source: "d1", target: "d2", scope: "BAR"}),
            c3 = _jsPlumb.connect({source: "d1", target: "d2", scope: "BAZ"})
        s = _jsPlumb.select({source: "d1", scope: ["FOO", "BAR"]});

        equal(s.length, 2, "two connections selected");
        equal(s.get(0).sourceId, "d1", "d1 is connection source");

        s.setHover(true);
        ok(s.get(0).isHover(), "connection has had hover set to true");
        s.setHover(false);
        ok(!(s.get(0).isHover()), "connection has had hover set to false");
    });

    test(" select, basic test with multiple scopes; scope but no scope filter; single source id", function () {
        _addDiv("d1");
        _addDiv("d2");
        var c = _jsPlumb.connect({source: "d1", target: "d2", scope: "FOO"}),
            c2 = _jsPlumb.connect({source: "d1", target: "d2", scope: "BAR"}),
            c3 = _jsPlumb.connect({source: "d1", target: "d2", scope: "BAZ"}),
            c4 = _jsPlumb.connect({source: "d2", target: "d1", scope: "BOZ"}),
            s = _jsPlumb.select({source: "d1"});

        equal(s.length, 3, "three connections selected");
        equal(s.get(0).sourceId, "d1", "d1 is connection source");

        s.setHover(true);
        ok(s.get(0).isHover(), "connection has had hover set to true");
        s.setHover(false);
        ok(!(s.get(0).isHover()), "connection has had hover set to false");
    });

    test(" select, basic test with multiple scopes; filter on scopes; single source id", function () {
        _addDiv("d1");
        _addDiv("d2");
        var c = _jsPlumb.connect({source: "d1", target: "d2", scope: "FOO"}),
            c2 = _jsPlumb.connect({source: "d1", target: "d2", scope: "BAR"}),
            c3 = _jsPlumb.connect({source: "d1", target: "d2", scope: "BAZ"}),
            c4 = _jsPlumb.connect({source: "d2", target: "d1", scope: "BOZ"}),
            s = _jsPlumb.select({source: "d1", scope: ["FOO", "BAR", "BOZ"]});

        equal(s.length, 2, "two connections selected");
        equal(s.get(0).sourceId, "d1", "d1 is connection source");

        s.setHover(true);
        ok(s.get(0).isHover(), "connection has had hover set to true");
        s.setHover(false);
        ok(!(s.get(0).isHover()), "connection has had hover set to false");
    });

    test(" setHoverSuspended overrides setHover on connections", function () {
        _addDiv("d1");
        _addDiv("d2");
        var c = _jsPlumb.connect({source: "d1", target: "d2", scope: "FOO"}),
            c2 = _jsPlumb.connect({source: "d1", target: "d2", scope: "BAR"}),
            c3 = _jsPlumb.connect({source: "d1", target: "d2", scope: "BAZ"}),
            c4 = _jsPlumb.connect({source: "d2", target: "d1", scope: "BOZ"}),
            s = _jsPlumb.select({source: "d1", scope: ["FOO", "BAR", "BOZ"]});

        _jsPlumb.setHoverSuspended(true);
        s.setHover(true);
        ok(s.get(0).isHover() == false, "connection did not set hover as jsplumb overrides it");
        _jsPlumb.setHoverSuspended(false);
        s.setHover(true);
        ok(s.get(0).isHover(), "connection did set hover as jsplumb override removed");
    });

    test(" select, basic test with multiple scopes; filter on scope; dont supply sourceid", function () {
        _addDiv("d1");
        _addDiv("d2");
        var c = _jsPlumb.connect({source: "d1", target: "d2", scope: "FOO"}),
            c2 = _jsPlumb.connect({source: "d1", target: "d2", scope: "BAR"}),
            s = _jsPlumb.select({ scope: "FOO" });

        equal(s.length, 1, "two connections selected");
        equal(s.get(0).sourceId, "d1", "d1 is connection source");

        s.setHover(true);
        ok(s.get(0).isHover(), "connection has had hover set to true");
        s.setHover(false);
        ok(!(s.get(0).isHover()), "connection has had hover set to false");
    });

    test(" select, basic test with multiple scopes; filter on scope; dont supply sourceid", function () {
        _addDiv("d1");
        _addDiv("d2");
        var c = _jsPlumb.connect({source: "d1", target: "d2", scope: "FOO"}),
            c2 = _jsPlumb.connect({source: "d2", target: "d1", scope: "BAR"}),
            s = _jsPlumb.select({ scope: "FOO" });

        equal(s.length, 1, "two connections selected");
        equal(s.get(0).sourceId, "d1", "d1 is connection source");

        s.setHover(true);
        ok(s.get(0).isHover(), "connection has had hover set to true");
        s.setHover(false);
        ok(!(s.get(0).isHover()), "connection has had hover set to false");
    });

    test(" select, two connections, with overlays", function () {
        _addDiv("d1");
        _addDiv("d2");
        var c = _jsPlumb.connect({
                source: "d1",
                target: "d2",
                overlays: [
                    ["Label", {id: "l"}]
                ]
            }),
            c2 = _jsPlumb.connect({
                source: "d1",
                target: "d2",
                overlays: [
                    ["Label", {id: "l"}]
                ]
            }),
            s = _jsPlumb.select({source: "d1"});

        equal(s.length, 2, "two connections selected");
        ok(s.get(0).getOverlay("l") != null, "connection has overlay");
        ok(s.get(1).getOverlay("l") != null, "connection has overlay");
    });

    test(" select, chaining with setHover and hideOverlay", function () {
        _addDiv("d1");
        _addDiv("d2");
        var c = _jsPlumb.connect({
            source: "d1",
            target: "d2",
            overlays: [
                ["Label", {id: "l"}]
            ]
        });
        s = _jsPlumb.select({source: "d1"});

        s.setHover(false).hideOverlay("l");

        ok(!(s.get(0).isHover()), "connection is not hover");
        ok(!(s.get(0).getOverlay("l").isVisible()), "overlay is not visible");
    });

    test(" select, .each function", function () {
        for (var i = 1; i < 6; i++) {
            _addDiv("d" + i);
            _addDiv("d" + (i * 10));
            _jsPlumb.connect({
                source: "d" + i,
                target: "d" + (i * 10)
            });
        }

        var s = _jsPlumb.select();
        equal(s.length, 5, "there are five connections");

        var t = "";
        s.each(function (connection) {
            t += "f";
        });
        equal("fffff", t, ".each is working");
    });

    test(" select, multiple connections + chaining", function () {
        for (var i = 1; i < 6; i++) {
            _addDiv("d" + i);
            _addDiv("d" + (i * 10));
            _jsPlumb.connect({
                source: "d" + i,
                target: "d" + (i * 10),
                overlays: [
                    ["Arrow", {location: 0.3}],
                    ["Arrow", {location: 0.7}]
                ]
            });
        }

        var s = _jsPlumb.select().removeAllOverlays().setParameter("foo", "bar").setHover(false).setLabel("baz");
        equal(s.length, 5, "there are five connections");

        for (var j = 0; j < 5; j++) {
            equal(_length(s.get(j).getOverlays()), 1, "one overlay: the label");
            equal(s.get(j).getParameter("foo"), "bar", "parameter foo has value 'bar'");
            ok(!(s.get(j).isHover()), "hover is set to false");
            equal(s.get(j).getLabel(), "baz", "label is set to 'baz'");
        }
    });

    test(" select, simple getter", function () {
        for (var i = 1; i < 6; i++) {
            _addDiv("d" + i);
            _addDiv("d" + (i * 10));
            _jsPlumb.connect({
                source: "d" + i,
                target: "d" + (i * 10),
                label: "FOO"
            });
        }

        var lbls = _jsPlumb.select().getLabel();
        equal(lbls.length, 5, "there are five labels");

        for (var j = 0; j < 5; j++) {
            equal(lbls[j][0], "FOO", "label has value 'FOO'");
        }
    });

    test(" select, getter + chaining", function () {
        for (var i = 1; i < 6; i++) {
            _addDiv("d" + i);
            _addDiv("d" + (i * 10));
            _jsPlumb.connect({
                source: "d" + i,
                target: "d" + (i * 10),
                label: "FOO"
            });
        }

        var params = _jsPlumb.select().removeAllOverlays().setParameter("foo", "bar").getParameter("foo");
        equal(params.length, 5, "there are five params");

        for (var j = 0; j < 5; j++) {
            equal(params[j][0], "bar", "parameter has value 'bar'");
        }
    });


    test(" select, detach method", function () {
        for (var i = 1; i < 6; i++) {
            _addDiv("d" + i);
            _addDiv("d" + (i * 10));
            _jsPlumb.connect({
                source: "d" + i,
                target: "d" + (i * 10),
                label: "FOO"
            });
        }

        var params = _jsPlumb.select().detach();

        equal(_jsPlumb.select().length, 0, "there are no connections");
    });

    test(" select, repaint method", function () {
        for (var i = 1; i < 6; i++) {
            _addDiv("d" + i);
            _addDiv("d" + (i * 10));
            _jsPlumb.connect({
                source: "d" + i,
                target: "d" + (i * 10),
                label: "FOO"
            });
        }

        var len = _jsPlumb.select().repaint().length;

        equal(len, 5, "there are five connections");
    });


    // selectEndpoints
    test(" selectEndpoints, basic tests", function () {
        var d1 = _addDiv("d1"), _d2 = _addDiv("d2"),
            e1 = _jsPlumb.addEndpoint(d1),
            e2 = _jsPlumb.addEndpoint(d1);

        equal(_jsPlumb.selectEndpoints().length, 2, "there are two endpoints");
        equal(_jsPlumb.selectEndpoints({element: "d1"}).length, 2, "there are two endpoints on d1");
        equal(_jsPlumb.selectEndpoints({element: "d2"}).length, 0, "there are 0 endpoints on d2");

        equal(_jsPlumb.selectEndpoints({source: "d1"}).length, 0, "there are zero source endpoints on d1");
        equal(_jsPlumb.selectEndpoints({target: "d1"}).length, 0, "there are zero target endpoints on d1");
        equal(_jsPlumb.selectEndpoints({source: "d2"}).length, 0, "there are zero source endpoints on d2");
        equal(_jsPlumb.selectEndpoints({target: "d2"}).length, 0, "there are zero target endpoints on d2");

        equal(_jsPlumb.selectEndpoints({source: "d1", scope: "FOO"}).length, 0, "there are zero source endpoints on d1 with scope FOO");

        _jsPlumb.addEndpoint("d2", { scope: "FOO", isSource: true });
        equal(_jsPlumb.selectEndpoints({source: "d2", scope: "FOO"}).length, 1, "there is one source endpoint on d2 with scope FOO");

        equal(_jsPlumb.selectEndpoints({element: ["d2", "d1"]}).length, 3, "there are three endpoints between d2 and d1");
    });

    test(" selectEndpoints, basic tests, various input argument formats", function () {
        var d1 = _addDiv("d1"), _d2 = _addDiv("d2"),
            e1 = _jsPlumb.addEndpoint(d1),
            e2 = _jsPlumb.addEndpoint(d1);

        equal(_jsPlumb.selectEndpoints({element: "d1"}).length, 2, "using id, there are two endpoints on d1");
        equal(_jsPlumb.selectEndpoints({element: d1}).length, 2, "using dom element, there are two endpoints on d1");
        equal(_jsPlumb.selectEndpoints({element: jsPlumb.getSelector("#d1")}).length, 2, "using selector, there are two endpoints on d1");
        equal(_jsPlumb.selectEndpoints({element: jsPlumb.getSelector(d1)}).length, 2, "using selector with dom element, there are two endpoints on d1");

    });

    test(" selectEndpoints, basic tests, scope", function () {
        var d1 = _addDiv("d1"), _d2 = _addDiv("d2"),
            e1 = _jsPlumb.addEndpoint(d1, {scope: "FOO"}),
            e2 = _jsPlumb.addEndpoint(d1);

        equal(_jsPlumb.selectEndpoints({element: "d1"}).length, 2, "using id, there are two endpoints on d1");
        equal(_jsPlumb.selectEndpoints({element: "d1", scope: "FOO"}).length, 1, "using id, there is one endpoint on d1 with scope 'FOO'");
        _jsPlumb.addEndpoint(d1, {scope: "BAR"}),
            equal(_jsPlumb.selectEndpoints({element: "d1", scope: "FOO"}).length, 1, "using id, there is one endpoint on d1 with scope 'BAR'");
        equal(_jsPlumb.selectEndpoints({element: "d1", scope: ["BAR", "FOO"]}).length, 2, "using id, there are two endpoints on d1 with scope 'BAR' or 'FOO'");
    });

    test(" selectEndpoints, isSource tests", function () {
        var d1 = _addDiv("d1"), _d2 = _addDiv("d2"),
            e1 = _jsPlumb.addEndpoint(d1, {isSource: true}),
            e2 = _jsPlumb.addEndpoint(d1),
            e3 = _jsPlumb.addEndpoint(d2, {isSource: true});

        equal(_jsPlumb.selectEndpoints({source: "d1"}).length, 1, "there is one source endpoint on d1");
        equal(_jsPlumb.selectEndpoints({target: "d1"}).length, 0, "there are zero target endpoints on d1");

        equal(_jsPlumb.selectEndpoints({source: "d2"}).length, 1, "there is one source endpoint on d2");

        equal(_jsPlumb.selectEndpoints({source: ["d2", "d1"]}).length, 2, "there are two source endpoints between d1 and d2");
    });

    test(" selectEndpoints, isTarget tests", function () {
        var d1 = _addDiv("d1"), _d2 = _addDiv("d2"),
            e1 = _jsPlumb.addEndpoint(d1, {isTarget: true}),
            e2 = _jsPlumb.addEndpoint(d1),
            e3 = _jsPlumb.addEndpoint(d2, {isTarget: true});

        equal(_jsPlumb.selectEndpoints({target: "d1"}).length, 1, "there is one target endpoint on d1");
        equal(_jsPlumb.selectEndpoints({source: "d1"}).length, 0, "there are zero source endpoints on d1");

        equal(_jsPlumb.selectEndpoints({target: "d2"}).length, 1, "there is one target endpoint on d2");

        equal(_jsPlumb.selectEndpoints({target: ["d2", "d1"]}).length, 2, "there are two target endpoints between d1 and d2");
    });

    test(" selectEndpoints, isSource + isTarget tests", function () {
        var d1 = _addDiv("d1"), _d2 = _addDiv("d2"),
            e1 = _jsPlumb.addEndpoint(d1, {isSource: true, isTarget: true}),
            e2 = _jsPlumb.addEndpoint(d1),
            e3 = _jsPlumb.addEndpoint(d1, {isSource: true}),
            e4 = _jsPlumb.addEndpoint(d1, {isTarget: true});

        equal(_jsPlumb.selectEndpoints({source: "d1"}).length, 2, "there are two source endpoints on d1");
        equal(_jsPlumb.selectEndpoints({target: "d1"}).length, 2, "there are two target endpoints on d1");

        equal(_jsPlumb.selectEndpoints({target: "d1", source: "d1"}).length, 1, "there is one source and target endpoint on d1");

        equal(_jsPlumb.selectEndpoints({element: "d1"}).length, 4, "there are four endpoints on d1");

    });

    test(" selectEndpoints, delete endpoints", function () {
        var d1 = _addDiv("d1"), _d2 = _addDiv("d2"),
            e1 = _jsPlumb.addEndpoint(d1, {isSource: true, isTarget: true});

        equal(_jsPlumb.selectEndpoints({element: "d1"}).length, 1, "there is one endpoint on d1");
        _jsPlumb.selectEndpoints({source: "d1"}).remove();
        equal(_jsPlumb.selectEndpoints({element: "d1"}).length, 0, "there are zero endpoints on d1");
    });

    test(" selectEndpoints, detach connections", function () {
        var d1 = _addDiv("d1"), _d2 = _addDiv("d2"),
            e1 = _jsPlumb.addEndpoint(d1, {isSource: true, isTarget: true}),
            e2 = _jsPlumb.addEndpoint(d2, {isSource: true, isTarget: true});

        _jsPlumb.connect({source: e1, target: e2});

        equal(e1.connections.length, 1, "there is one connection on d1's endpoint");
        equal(e2.connections.length, 1, "there is one connection on d2's endpoint");

        _jsPlumb.selectEndpoints({source: "d1"}).detachAll();

        equal(e1.connections.length, 0, "there are zero connections on d1's endpoint");
        equal(e2.connections.length, 0, "there are zero connections on d2's endpoint");
    });

    test(" selectEndpoints, hover tests", function () {
        var d1 = _addDiv("d1"), _d2 = _addDiv("d2"),
            e1 = _jsPlumb.addEndpoint(d1, {isSource: true, isTarget: true});

        equal(e1.isHover(), false, "hover not set");
        _jsPlumb.selectEndpoints({source: "d1"}).setHover(true);
        equal(e1.isHover(), true, "hover set");
        _jsPlumb.selectEndpoints({source: "d1"}).setHover(false);
        equal(e1.isHover(), false, "hover no longer set");
    });

    test(" selectEndpoints, setEnabled tests", function () {
        var d1 = _addDiv("d1"), _d2 = _addDiv("d2"),
            e1 = _jsPlumb.addEndpoint(d1, {isSource: true, isTarget: true});

        equal(e1.isEnabled(), true, "endpoint is enabled");
        _jsPlumb.selectEndpoints({source: "d1"}).setEnabled(false);
        equal(e1.isEnabled(), false, "endpoint not enabled");
    });

    test(" selectEndpoints, setEnabled tests", function () {
        var d1 = _addDiv("d1"), _d2 = _addDiv("d2"),
            e1 = _jsPlumb.addEndpoint(d1, {isSource: true, isTarget: true});

        equal(e1.isEnabled(), true, "endpoint is enabled");
        var e = _jsPlumb.selectEndpoints({source: "d1"}).isEnabled();
        equal(e[0][0], true, "endpoint enabled");
        _jsPlumb.selectEndpoints({source: "d1"}).setEnabled(false);
        e = _jsPlumb.selectEndpoints({source: "d1"}).isEnabled();
        equal(e[0][0], false, "endpoint not enabled");
    });

// setPaintStyle/getPaintStyle tests

    test(" setPaintStyle", function () {
        var d1 = _addDiv("d1"), d2 = _addDiv("d2"), c = _jsPlumb.connect({source: d1, target: d2});
        c.setPaintStyle({strokeStyle: "FOO", lineWidth: 999});
        equal(c._jsPlumb.paintStyleInUse.strokeStyle, "FOO", "strokeStyle was set");
        equal(c._jsPlumb.paintStyleInUse.lineWidth, 999, "lineWidth was set");

        c.setHoverPaintStyle({strokeStyle: "BAZ", lineWidth: 444});
        c.setHover(true);
        equal(c._jsPlumb.paintStyleInUse.strokeStyle, "BAZ", "strokeStyle was set");
        equal(c._jsPlumb.paintStyleInUse.lineWidth, 444, "lineWidth was set");

        equal(c.getPaintStyle().strokeStyle, "FOO", "getPaintStyle returns correct value");
        equal(c.getHoverPaintStyle().strokeStyle, "BAZ", "getHoverPaintStyle returns correct value");
    });

    //
     //TODO figure out if we want this behaviour or not (components do not share paintStyle objects)
     //
     //test(" clone paint style", function() {
     //var d1 = _addDiv("d1"), d2 = _addDiv("d2"), d3 = _addDiv("d3"),
     //c = _jsPlumb.connect({source:d1, target:d2, paintStyle:ps}),
     //c2 = _jsPlumb.connect({source:d1, target:d3}),
     //ps = {strokeStyle:"FOO", lineWidth:999};

     //c2.setPaintStyle(ps);

     //ps.foo = "bar";
     //equal(null, c.getPaintStyle().foo, "foo is not set in c paint style");
     //equal(null, c2.getPaintStyle().foo, "foo is not set in c2 paint style");
     //});


// ------------------------------- manage -----------------------------------------

    test("Manage fires events", function() {
        var d1 = _addDiv("d1"), f1 = false;
        _jsPlumb.bind("manageElement", function() {
            f1 = true;
        });

        _jsPlumb.manage("d1", d1);
        ok(f1, "manageElement event fired");

        delete _jsPlumb.getManagedElements()["d1"];
        f1 = false;
        _jsPlumb.manage("d1", d1, true);
        ok(!f1, "manageElement event not fired for transient element");
    });


// ******************* getEndpoints ************************************************

    test(" getEndpoints", function () {
        _addDiv("d1");
        _addDiv("d2");

        _jsPlumb.addEndpoint("d1");
        _jsPlumb.addEndpoint("d2");
        _jsPlumb.addEndpoint("d1");

        var e = _jsPlumb.getEndpoints("d1"),
            e2 = _jsPlumb.getEndpoints("d2");
        equal(e.length, 2, "two endpoints on d1");
        equal(e2.length, 1, "one endpoint on d2");
    });

// ******************  connection type tests - types, type extension, set types, get types etc. also since 2.0.0
// tests for multiple makeSource/makeTarget on a single element (distinguished by their type/filter params) *****************

    test(" set connection type on existing connection", function () {
        var basicType = {
            connector: "Flowchart",
            paintStyle: { strokeStyle: "yellow", lineWidth: 4 },
            hoverPaintStyle: { strokeStyle: "blue" },
            cssClass: "FOO",
            endpoint:"Rectangle"
        };

        _jsPlumb.registerConnectionType("basic", basicType);
        var d1 = _addDiv("d1"), d2 = _addDiv("d2"),
            c = _jsPlumb.connect({source: d1, target: d2});

        c.setType("basic");
        equal(c.getPaintStyle().lineWidth, 4, "paintStyle lineWidth is 4");
        equal(c.getPaintStyle().strokeStyle, "yellow", "paintStyle strokeStyle is yellow");
        equal(c.getHoverPaintStyle().strokeStyle, "blue", "paintStyle strokeStyle is yellow");
        equal(c.getHoverPaintStyle().lineWidth, 4, "hoverPaintStyle linewidth is 6");
        ok(_jsPlumb.hasClass(c.canvas, "FOO"), "FOO class was set on canvas");
        equal(c.endpoints[0].type, "Dot", "endpoint is not of type rectangle, because that only works for new connections");
    });

    test(" add connection type on existing connection", function () {
        var basicType = {
            connector: "Flowchart",
            paintStyle: { strokeStyle: "yellow", lineWidth: 4 },
            hoverPaintStyle: { strokeStyle: "blue" },
            cssClass: "FOO"
        };

        _jsPlumb.registerConnectionType("basic", basicType);
        var d1 = _addDiv("d1"), d2 = _addDiv("d2"),
            c = _jsPlumb.connect({source: d1, target: d2});

        c.addType("basic");
        equal(c.getPaintStyle().lineWidth, 4, "paintStyle lineWidth is 4");
        equal(c.getPaintStyle().strokeStyle, "yellow", "paintStyle strokeStyle is yellow");
        equal(c.getHoverPaintStyle().strokeStyle, "blue", "paintStyle strokeStyle is yellow");
        equal(c.getHoverPaintStyle().lineWidth, 4, "hoverPaintStyle linewidth is 6");
        ok(_jsPlumb.hasClass(c.canvas, "FOO"), "FOO class was set on canvas");
    });

    test(" set connection type on existing connection then change type", function () {
        var basicType = {
            connector: "Flowchart",
            paintStyle: { strokeStyle: "yellow", lineWidth: 4 },
            hoverPaintStyle: { strokeStyle: "blue" },
            cssClass: "FOO"
        };
        var otherType = {
            connector: "Bezier",
            paintStyle: { strokeStyle: "red", lineWidth: 14 },
            hoverPaintStyle: { strokeStyle: "green" },
            cssClass: "BAR"
        };

        _jsPlumb.registerConnectionType("basic", basicType);
        _jsPlumb.registerConnectionType("other", otherType);
        var d1 = _addDiv("d1"), d2 = _addDiv("d2"),
            c = _jsPlumb.connect({source: d1, target: d2});

        c.setType("basic");
        equal(c.getPaintStyle().lineWidth, 4, "paintStyle lineWidth is 4");
        equal(c.getPaintStyle().strokeStyle, "yellow", "paintStyle strokeStyle is yellow");
        equal(c.getHoverPaintStyle().strokeStyle, "blue", "hoverPaintStyle strokeStyle is blue");
        equal(c.getHoverPaintStyle().lineWidth, 4, "hoverPaintStyle linewidth is 6");
        ok(_jsPlumb.hasClass(c.canvas, "FOO"), "FOO class was set on canvas");

        c.setType("other");
        equal(c.getPaintStyle().lineWidth, 14, "paintStyle lineWidth is 14");
        equal(c.getPaintStyle().strokeStyle, "red", "paintStyle strokeStyle is red");
        equal(c.getHoverPaintStyle().strokeStyle, "green", "hoverPaintStyle strokeStyle is green");
        equal(c.getHoverPaintStyle().lineWidth, 14, "hoverPaintStyle linewidth is 14");
        ok(!_jsPlumb.hasClass(c.canvas, "FOO"), "FOO class was removed from canvas");
        ok(_jsPlumb.hasClass(c.canvas, "BAR"), "BAR class was set on canvas");
    });

    test(" set connection type on existing connection, overlays should be set", function () {
        var basicType = {
            connector: "Flowchart",
            paintStyle: { strokeStyle: "yellow", lineWidth: 4 },
            hoverPaintStyle: { strokeStyle: "blue" },
            overlays: [
                "Arrow"
            ]
        };

        _jsPlumb.registerConnectionType("basic", basicType);
        var d1 = _addDiv("d1"), d2 = _addDiv("d2"),
            c = _jsPlumb.connect({source: d1, target: d2});

        c.setType("basic");
        equal(_length(c.getOverlays()), 1, "one overlay");
    });

    test(" set connection type on existing connection, overlays should be removed with second type", function () {
        var basicType = {
            connector: "Flowchart",
            paintStyle: { strokeStyle: "yellow", lineWidth: 4 },
            hoverPaintStyle: { strokeStyle: "blue" },
            overlays: [
                "Arrow"
            ]
        };
        var otherType = {
            connector: "Bezier"
        };
        _jsPlumb.registerConnectionType("basic", basicType);
        _jsPlumb.registerConnectionType("other", otherType);
        var d1 = _addDiv("d1"), d2 = _addDiv("d2"),
            c = _jsPlumb.connect({source: d1, target: d2});

        c.setType("basic");
        c.getConnector().testFlag = true;
        equal(_length(c.getOverlays()), 1, "one overlay after setting `basic` type");
        // set a flag on the overlay; we will test later that re-adding the basic type will not cause a whole new overlay
        // to be created
        _head(c.getOverlays()).testFlag = true;

        c.setType("other");
        equal(_length(c.getOverlays()), 0, "no overlays after setting type to `other`, which has no overlays");
        equal(c.getPaintStyle().lineWidth, _jsPlumb.Defaults.PaintStyle.lineWidth, "paintStyle lineWidth is default");

        c.addType("basic");
        equal(_length(c.getOverlays()), 1, "one overlay after reinstating `basic` type");
        ok(c.getConnector().testFlag, "connector is the one that was created on first application of basic type");
        ok(_head(c.getOverlays()).testFlag, "overlay is the one that was created on first application of basic type");
    });


    test(" set connection type on existing connection, anchors and connectors created only once", function () {
        var basicType = {
            connector: "Flowchart",
            anchor:"Continuous",
            paintStyle: { strokeStyle: "yellow", lineWidth: 4 },
            hoverPaintStyle: { strokeStyle: "blue" },
            overlays: [
                "Arrow"
            ]
        };
        var otherType = {
            connector: "Bezier",
            anchor:"AutoDefault"
        };

        _jsPlumb.registerConnectionType("basic", basicType);
        _jsPlumb.registerConnectionType("other", otherType);
        var d1 = _addDiv("d1"), d2 = _addDiv("d2"),
            c = _jsPlumb.connect({source: d1, target: d2});

        c.setType("basic");
        c.getConnector().testFlag = true;
        c.endpoints[0].anchor.testFlag = "source";
        c.endpoints[1].anchor.testFlag = "target";
        _head(c.getOverlays()).testFlag = true;

        c.setType("other");
        c.getConnector().testFlag = true;
        ok(c.endpoints[0].anchor.testFlag == null, "test flag not set on source anchor");
        ok(c.endpoints[1].anchor.testFlag == null, "test flag not set on target anchor");

        c.addType("basic");
        equal(_length(c.getOverlays()), 1, "one overlay after reinstating `basic` type");
        ok(c.getConnector().testFlag, "connector is the one that was created on first application of basic type");
        equal(c.endpoints[0].anchor.testFlag, "source", "test flag still set on source anchor: anchor was reused");
        equal(c.endpoints[1].anchor.testFlag, "target", "test flag still set on target anchor: anchor was reused");
        ok(_head(c.getOverlays()).testFlag, "overlay is the one that was created on first application of basic type");
        ok(_head(c.getOverlays()).path.parentNode != null, "overlay was reattached to the DOM correctly");
    });

    test(" set connection type on existing connection, hasType + toggleType", function () {
        var basicType = {
            connector: "Flowchart",
            paintStyle: { strokeStyle: "yellow", lineWidth: 4 },
            hoverPaintStyle: { strokeStyle: "blue" },
            overlays: [
                "Arrow"
            ]
        };

        _jsPlumb.registerConnectionTypes({
            "basic": basicType
        });

        var d1 = _addDiv("d1"), d2 = _addDiv("d2"),
            c = _jsPlumb.connect({source: d1, target: d2});

        c.setType("basic");
        equal(c.hasType("basic"), true, "connection has 'basic' type");
        c.toggleType("basic");
        equal(c.hasType("basic"), false, "connection does not have 'basic' type");
        equal(c.getPaintStyle().strokeStyle, _jsPlumb.Defaults.PaintStyle.strokeStyle, "connection has default stroke style");
        c.toggleType("basic");
        equal(c.hasType("basic"), true, "connection has 'basic' type");
        equal(c.getPaintStyle().strokeStyle, "yellow", "connection has yellow stroke style");
        equal(_length(c.getOverlays()), 1, "one overlay");

    });

    test(" set connection type on existing connection, merge tests", function () {
        var basicType = {
            connector: "Flowchart",
            paintStyle: { strokeStyle: "yellow", lineWidth: 4 },
            hoverPaintStyle: { strokeStyle: "blue" },
            overlays: [
                "Arrow"
            ],
            cssClass: "FOO"
        };
        // this tests all three merge types: connector should overwrite, linewidth should be inserted into
        // basic type's params, and arrow overlay should be added to list to end up with two overlays
        var otherType = {
            connector: "Bezier",
            paintStyle: { lineWidth: 14 },
            overlays: [
                ["Arrow", {location: 0.25}]
            ],
            cssClass: "BAR"
        };
        _jsPlumb.registerConnectionTypes({
            "basic": basicType,
            "other": otherType
        });

        var d1 = _addDiv("d1"), d2 = _addDiv("d2"),
            c = _jsPlumb.connect({source: d1, target: d2});

        c.setType("basic");
        equal(c.hasType("basic"), true, "connection has 'basic' type");
        equal(c.getPaintStyle().strokeStyle, "yellow", "connection has yellow stroke style");
        equal(c.getPaintStyle().lineWidth, 4, "connection has linewidth 4");
        equal(_length(c.getOverlays()), 1, "one overlay");
        ok(_jsPlumb.hasClass(c.canvas, "FOO"), "FOO class was set on canvas");

        c.addType("other");
        equal(c.hasType("basic"), true, "connection has 'basic' type");
        equal(c.hasType("other"), true, "connection has 'other' type");
        equal(c.getPaintStyle().strokeStyle, "yellow", "connection has yellow stroke style");
        equal(c.getPaintStyle().lineWidth, 14, "connection has linewidth 14");
        equal(_length(c.getOverlays()), 2, "two overlays");
        ok(_jsPlumb.hasClass(c.canvas, "FOO"), "FOO class is still set on canvas");
        ok(_jsPlumb.hasClass(c.canvas, "BAR"), "BAR class was set on canvas");

        c.removeType("basic");
        equal(c.hasType("basic"), false, "connection does not have 'basic' type");
        equal(c.hasType("other"), true, "connection has 'other' type");
        equal(c.getPaintStyle().strokeStyle, _jsPlumb.Defaults.PaintStyle.strokeStyle, "connection has default stroke style");
        equal(c.getPaintStyle().lineWidth, 14, "connection has linewidth 14");
        equal(_length(c.getOverlays()), 1, "one overlay");
        ok(!_jsPlumb.hasClass(c.canvas, "FOO"), "FOO class was removed from canvas");
        ok(_jsPlumb.hasClass(c.canvas, "BAR"), "BAR class is still set on canvas");

        c.toggleType("other");
        equal(c.hasType("other"), false, "connection does not have 'other' type");
        equal(c.getPaintStyle().strokeStyle, _jsPlumb.Defaults.PaintStyle.strokeStyle, "connection has default stroke style");
        equal(c.getPaintStyle().lineWidth, _jsPlumb.Defaults.PaintStyle.lineWidth, "connection has default linewidth");
        equal(_length(c.getOverlays()), 0, "nooverlays");
        ok(!_jsPlumb.hasClass(c.canvas, "BAR"), "BAR class was removed from canvas");
    });

    test("connection type tests, check overlays do not disappear", function () {
        var connectionTypes = {};
        connectionTypes["normal"] = {
            paintStyle: {
                strokeStyle: "gray",
                lineWidth: 3,
                cssClass: "normal"
            },
            hoverPaintStyle: {
                strokeStyle: "#64c8c8",
                lineWidth: 3
            }
        };
        connectionTypes["selected"] = {
            paintStyle: {
                strokeStyle: "blue",
                lineWidth: 3,
                cssClass: "selected"

            },
            hoverPaintStyle: {
                strokeStyle: "#64c8c8",
                lineWidth: 3
            }
        };

        _jsPlumb.registerConnectionTypes(connectionTypes);

        var d1 = _addDiv("d1"), d2 = _addDiv("d2");
        var c = _jsPlumb.connect({
            source: d1,
            target: d2,
            detachable: true,
            overlays: [
                ["Label",
                    {
                        label: "hello",
                        location: 50,
                        id: "myLabel1",
                        cssClass: "connectionLabel"
                    }
                ]
            ],
            type: "normal"
        });

        var labelOverlay = c.getOverlay("myLabel1");
        ok(labelOverlay != null, "label overlay was retrieved");
        labelOverlay.setLabel("foo");
        ok(labelOverlay.getLabel() === "foo", "label set correctly on overlay");

        c.addType("selected");
        labelOverlay = c.getOverlay("myLabel1");
        ok(labelOverlay != null, "label overlay was not blown away");
        c.removeType("selected");
        labelOverlay = c.getOverlay("myLabel1");
        ok(labelOverlay != null, "label overlay was not blown away");

        // see issue #311
        //ok(labelOverlay.getLabel() === "foo", "label set correctly on overlay");
    });

    test("endpoint type tests, check overlays do not disappear", function () {
        var epTypes = {};
        epTypes["normal"] = {
            paintStyle: {
                fillStyle: "gray",
                cssClass: "normal"
            }
        };
        epTypes["selected"] = {
            paintStyle: {
                fillStyle: "blue",
                cssClass: "selected"

            },
            hoverPaintStyle: {
                strokeStyle: "#64c8c8",
                lineWidth: 3
            }
        };

        _jsPlumb.registerEndpointTypes(epTypes);

        var d1 = _addDiv("d1"), d2 = _addDiv("d2");
        var e = _jsPlumb.addEndpoint(d1, {
            overlays: [
                ["Label",
                    {
                        label: "hello",
                        location: 50,
                        id: "myLabel1",
                        cssClass: "connectionLabel"
                    }
                ]
            ],
            type: "normal"
        });

        ok(e.getOverlay("myLabel1") != null, "label overlay was retrieved");

        e.addType("selected");
        ok(e.getOverlay("myLabel1") != null, "label overlay was not blown away");
        e.removeType("selected");
        ok(e.getOverlay("myLabel1") != null, "label overlay was not blown away");
    });

    test(" connection type tests, space separated arguments", function () {
        var basicType = {
            connector: "Flowchart",
            paintStyle: { strokeStyle: "yellow", lineWidth: 4 },
            hoverPaintStyle: { strokeStyle: "blue" },
            overlays: [
                "Arrow"
            ]
        };
        // this tests all three merge types: connector should overwrite, linewidth should be inserted into
        // basic type's params, and arrow overlay should be added to list to end up with two overlays
        var otherType = {
            connector: "Bezier",
            paintStyle: { lineWidth: 14 },
            overlays: [
                ["Arrow", {location: 0.25}]
            ]
        };
        _jsPlumb.registerConnectionTypes({
            "basic": basicType,
            "other": otherType
        });

        var d1 = _addDiv("d1"), d2 = _addDiv("d2"),
            c = _jsPlumb.connect({source: d1, target: d2});

        c.setType("basic other");
        equal(c.hasType("basic"), true, "connection has 'basic' type");
        equal(c.hasType("other"), true, "connection has 'other' type");
        equal(c.getPaintStyle().strokeStyle, "yellow", "connection has yellow stroke style");
        equal(c.getPaintStyle().lineWidth, 14, "connection has linewidth 14");
        equal(_length(c.getOverlays()), 2, "two overlays");

        c.toggleType("other basic");
        equal(c.hasType("basic"), false, "after toggle, connection does not have 'basic' type");
        equal(c.hasType("other"), false, "after toggle, connection does not have 'other' type");
        equal(c.getPaintStyle().strokeStyle, _jsPlumb.Defaults.PaintStyle.strokeStyle, "after toggle, connection has default stroke style");
        equal(c.getPaintStyle().lineWidth, _jsPlumb.Defaults.PaintStyle.lineWidth, "after toggle, connection has default linewidth");
        equal(_length(c.getOverlays()), 0, "after toggle, no overlays");

        c.toggleType("basic other");
        equal(c.hasType("basic"), true, "after toggle again, connection has 'basic' type");
        equal(c.hasType("other"), true, "after toggle again, connection has 'other' type");
        equal(c.getPaintStyle().strokeStyle, "yellow", "after toggle again, connection has yellow stroke style");
        equal(c.getPaintStyle().lineWidth, 14, "after toggle again, connection has linewidth 14");
        equal(_length(c.getOverlays()), 2, "after toggle again, two overlays");

        c.removeType("other basic");
        equal(c.hasType("basic"), false, "after remove, connection does not have 'basic' type");
        equal(c.hasType("other"), false, "after remove, connection does not have 'other' type");
        equal(c.getPaintStyle().strokeStyle, _jsPlumb.Defaults.PaintStyle.strokeStyle, "after remove, connection has default stroke style");
        equal(c.getPaintStyle().lineWidth, _jsPlumb.Defaults.PaintStyle.lineWidth, "after remove, connection has default linewidth");
        equal(_length(c.getOverlays()), 0, "after remove, no overlays");

        c.addType("other basic");
        equal(c.hasType("basic"), true, "after add, connection has 'basic' type");
        equal(c.hasType("other"), true, "after add, connection has 'other' type");
        equal(c.getPaintStyle().strokeStyle, "yellow", "after add, connection has yellow stroke style");
        // NOTE here we added the types in the other order to before, so lineWidth 4 - from basic - should win.
        equal(c.getPaintStyle().lineWidth, 4, "after add, connection has linewidth 4");
        equal(_length(c.getOverlays()), 2, "after add, two overlays");
    });

    test(" connection type tests, fluid interface", function () {
        var basicType = {
            connector: "Flowchart",
            paintStyle: { strokeStyle: "yellow", lineWidth: 4 },
            hoverPaintStyle: { strokeStyle: "blue" },
            overlays: [
                "Arrow"
            ]
        };
        // this tests all three merge types: connector should overwrite, linewidth should be inserted into
        // basic type's params, and arrow overlay should be added to list to end up with two overlays
        var otherType = {
            connector: "Bezier",
            paintStyle: { lineWidth: 14 },
            overlays: [
                ["Arrow", {location: 0.25}]
            ]
        };
        _jsPlumb.registerConnectionTypes({
            "basic": basicType,
            "other": otherType
        });

        var d1 = _addDiv("d1"), d2 = _addDiv("d2"), d3 = _addDiv("d3"),
            c = _jsPlumb.connect({source: d1, target: d2}),
            c2 = _jsPlumb.connect({source: d2, target: d3});

        _jsPlumb.select().addType("basic");
        equal(c.getPaintStyle().strokeStyle, "yellow", "connection has yellow stroke style");
        equal(c2.getPaintStyle().strokeStyle, "yellow", "connection has yellow stroke style");

        _jsPlumb.select().toggleType("basic");
        equal(c.getPaintStyle().strokeStyle, _jsPlumb.Defaults.PaintStyle.strokeStyle, "connection has default stroke style");
        equal(c2.getPaintStyle().strokeStyle, _jsPlumb.Defaults.PaintStyle.strokeStyle, "connection has default stroke style");

        _jsPlumb.select().addType("basic");
        equal(c.getPaintStyle().strokeStyle, "yellow", "connection has yellow stroke style");
        equal(c2.getPaintStyle().strokeStyle, "yellow", "connection has yellow stroke style");

        _jsPlumb.select().removeType("basic").addType("other");
        equal(c.getPaintStyle().strokeStyle, _jsPlumb.Defaults.PaintStyle.strokeStyle, "connection has default stroke style");
        equal(c2.getPaintStyle().strokeStyle, _jsPlumb.Defaults.PaintStyle.strokeStyle, "connection has default stroke style");


    });

    test(" connection type tests, two types, check separation", function () {
        var basicType = {
            connector: "Flowchart",
            paintStyle: { strokeStyle: "yellow", lineWidth: 4 }
        };
        // this tests all three merge types: connector should overwrite, linewidth should be inserted into
        // basic type's params, and arrow overlay should be added to list to end up with two overlays
        var otherType = {
            paintStyle: { strokeStyle: "red", lineWidth: 14 }
        };
        _jsPlumb.registerConnectionTypes({
            "basic": basicType,
            "other": otherType
        });

        var d1 = _addDiv("d1"), d2 = _addDiv("d2"), d3 = _addDiv("d3"),
            c = _jsPlumb.connect({source: d1, target: d2}),
            c2 = _jsPlumb.connect({source: d2, target: d3});
        c.setType("basic");
        equal(c.getPaintStyle().strokeStyle, "yellow", "first connection has yellow stroke style");
        c2.setType("other");

        equal(c.getPaintStyle().strokeStyle, "yellow", "first connection has yellow stroke style");


    });

    test(" setType when null", function () {
        var d1 = _addDiv("d1"), d2 = _addDiv("d2"), d3 = _addDiv("d3"),
            c = _jsPlumb.connect({source: d1, target: d2});

        c.setType(null);
        equal(c.getPaintStyle().strokeStyle, _jsPlumb.Defaults.PaintStyle.strokeStyle, "connection has default stroke style");

    });

    test(" setType to unknown type", function () {
        var d1 = _addDiv("d1"), d2 = _addDiv("d2"), d3 = _addDiv("d3"),
            c = _jsPlumb.connect({source: d1, target: d2});

        c.setType("foo");
        equal(c.getPaintStyle().strokeStyle, _jsPlumb.Defaults.PaintStyle.strokeStyle, "connection has default stroke style");

    });

    test(" setType to mix of known and unknown types", function () {
        var d1 = _addDiv("d1"), d2 = _addDiv("d2"), d3 = _addDiv("d3"),
            c = _jsPlumb.connect({source: d1, target: d2});

        _jsPlumb.registerConnectionType("basic", {
            connector: "Flowchart",
            paintStyle: { strokeStyle: "yellow", lineWidth: 4 },
            hoverPaintStyle: { strokeStyle: "blue" },
            overlays: [
                "Arrow"
            ]
        });

        c.setType("basic foo");
        equal(c.getPaintStyle().strokeStyle, "yellow", "connection has basic type's stroke style");

        c.toggleType("foo");
        equal(c.getPaintStyle().strokeStyle, "yellow", "connection has basic type's stroke style");

        c.removeType("basic baz");
        equal(c.getPaintStyle().strokeStyle, _jsPlumb.Defaults.PaintStyle.strokeStyle, "connection has default stroke style");

        c.addType("basic foo bar baz");
        equal(c.getPaintStyle().strokeStyle, "yellow", "connection has basic type's stroke style");

    });

    test(" create connection using type parameter", function () {
        var d1 = _addDiv("d1"), d2 = _addDiv("d2"), d3 = _addDiv("d3");

        _jsPlumb.Defaults.PaintStyle = {strokeStyle: "blue", lineWidth: 34};

        _jsPlumb.registerConnectionTypes({
            "basic": {
                connector: "Flowchart",
                paintStyle: { strokeStyle: "yellow", lineWidth: 4 },
                hoverPaintStyle: { strokeStyle: "blue" },
                overlays: [
                    "Arrow"
                ],
                endpoint:"Rectangle"
            },
            "other": {
                paintStyle: { lineWidth: 14 }
            }
        });

        equal(_jsPlumb.Defaults.PaintStyle.strokeStyle, "blue", "default value has not been messed up");

        var c = _jsPlumb.connect({source: d1, target: d2});
        equal(c.getPaintStyle().strokeStyle, _jsPlumb.Defaults.PaintStyle.strokeStyle, "connection has default stroke style");

        c = _jsPlumb.connect({source: d1, target: d2, type: "basic other"});
        equal(c.getPaintStyle().strokeStyle, "yellow", "connection has basic type's stroke style");
        equal(c.getPaintStyle().lineWidth, 14, "connection has other type's lineWidth");
        equal(c.endpoints[0].type, "Rectangle", "endpoint is of type rectangle");

    });

    test(" makeSource connection type is honoured", function () {
        var d1 = _addDiv("d1"), d2 = _addDiv("d2"), d3 = _addDiv("d3");

        _jsPlumb.Defaults.PaintStyle = {strokeStyle: "blue", lineWidth: 34};

        _jsPlumb.registerConnectionTypes({
            "basic": {
                connector: "Flowchart",
                paintStyle: { strokeStyle: "yellow", lineWidth: 4 },
                hoverPaintStyle: { strokeStyle: "blue" },
                overlays: [
                    "Arrow"
                ],
                endpoint:"Rectangle"
            }
        });

        _jsPlumb.makeSource(d1, {
            connectionType:"basic"
        });

        var c = _jsPlumb.connect({source: d1, target: d2, type:"basic"});
        equal(c.getPaintStyle().strokeStyle, "yellow", "connection has basic type's stroke style");
        equal(c.getPaintStyle().lineWidth, 4, "connection has basic type's lineWidth");
        equal(c.endpoints[0].type, "Rectangle", "endpoint is of type rectangle");

        _jsPlumb.detach(c);

        _jsPlumb.makeTarget(d2, {
            endpoint:"Blank"
        });

        support.dragConnection(d1, d2);
        c = _jsPlumb.select().get(0);
        equal(c.getPaintStyle().strokeStyle, "yellow", "connection has basic type's stroke style");
        equal(c.getPaintStyle().lineWidth, 4, "connection has basic type's lineWidth");
        equal(c.endpoints[0].type, "Rectangle", "source endpoint is of type rectangle");
        equal(c.endpoints[1].type, "Blank", "target endpoint is of type Blank - it was overriden from the type's endpoint.");
    });

    test(" setType, scope", function () {
        var d1 = _addDiv("d1"), d2 = _addDiv("d2"), d3 = _addDiv("d3"),
            c = _jsPlumb.connect({source: d1, target: d2});

        _jsPlumb.registerConnectionType("basic", {
            connector: "Flowchart",
            scope: "BANANA",
            detachable: false,
            paintStyle: { strokeStyle: "yellow", lineWidth: 4 },
            hoverPaintStyle: { strokeStyle: "blue" },
            overlays: [
                "Arrow"
            ]
        });

        _jsPlumb.Defaults.ConnectionsDetachable = true;//just make sure we've setup the test correctly.

        c.setType("basic");
        equal(c.scope, "BANANA", "scope is correct");
        equal(c.isDetachable(), false, "not detachable");

    });

    test(" setType, parameters", function () {
        var d1 = _addDiv("d1"), d2 = _addDiv("d2"), d3 = _addDiv("d3");

        _jsPlumb.registerConnectionType("basic", {
            parameters: {
                foo: 1,
                bar: 2,
                baz: 6785962437582
            }
        });

        _jsPlumb.registerConnectionType("frank", {
            parameters: {
                bar: 5
            }
        });

        // first try creating one with the parameters
        c = _jsPlumb.connect({source: d1, target: d2, type: "basic"});

        equal(c.getParameter("foo"), 1, "foo param correct");
        equal(c.getParameter("bar"), 2, "bar param correct");

        c.addType("frank");
        equal(c.getParameter("foo"), 1, "foo param correct");
        equal(c.getParameter("bar"), 5, "bar param correct");
    });

    test(" set connection type on existing connection, parameterised type", function () {
        var basicType = {
            connector: "Flowchart",
            paintStyle: { strokeStyle: "${strokeColor}", lineWidth: 4 },
            hoverPaintStyle: { strokeStyle: "blue" }
        };

        _jsPlumb.registerConnectionType("basic", basicType);
        var d1 = _addDiv("d1"), d2 = _addDiv("d2"),
            c = _jsPlumb.connect({source: d1, target: d2});

        c.setType("basic", { strokeColor: "yellow" });
        equal(c.getPaintStyle().lineWidth, 4, "paintStyle lineWidth is 4");
        equal(c.getPaintStyle().strokeStyle, "yellow", "paintStyle strokeStyle is yellow");
        equal(c.getHoverPaintStyle().strokeStyle, "blue", "paintStyle strokeStyle is yellow");
        equal(c.getHoverPaintStyle().lineWidth, 4, "hoverPaintStyle linewidth is 6");
    });

    test(" create connection with parameterised type", function () {
        var basicType = {
            connector: "Flowchart",
            paintStyle: { strokeStyle: "${strokeColor}", lineWidth: 4 },
            hoverPaintStyle: { strokeStyle: "blue" },
            overlays:[
                ["Label", {id:"one", label:"one" }],
                ["Label", {id:"two", label:"${label}" }],
                ["Label", {id:"three", label:"${missing}" }]
            ]
        };

        _jsPlumb.registerConnectionType("basic", basicType);
        var d1 = _addDiv("d1"), d2 = _addDiv("d2"),
            c = _jsPlumb.connect({
                source: d1,
                target: d2,
                type: "basic",
                data: { strokeColor: "yellow", label:"label" }
            });

        equal(c.getPaintStyle().lineWidth, 4, "paintStyle lineWidth is 4");
        equal(c.getPaintStyle().strokeStyle, "yellow", "paintStyle strokeStyle is yellow");
        equal(c.getHoverPaintStyle().strokeStyle, "blue", "paintStyle strokeStyle is yellow");
        equal(c.getHoverPaintStyle().lineWidth, 4, "hoverPaintStyle linewidth is 6");

        var o1 = c.getOverlay("one");
        equal(o1.getLabel(),"one", "static label set correctly");
        var o2 = c.getOverlay("two");
        equal(o2.getLabel(), "label", "parameterised label with provided value set correctly");
        var o3 = c.getOverlay("three");
        equal(o3.getLabel(), "", "parameterised label with missing value set correctly");
    });

    test(" create connection with parameterised type, label", function () {
        var basicType = {
            connector: "Flowchart",
            overlays: [
                [ "Label", { label: "${label}", id: "label"} ]
            ]
        };

        _jsPlumb.registerConnectionType("basic", basicType);
        var d1 = _addDiv("d1"), d2 = _addDiv("d2"),
            c = _jsPlumb.connect({
                source: d1,
                target: d2,
                type: "basic",
                data: { label: "LABEL" }
            }),
            l = c.getOverlay("label");

        equal(l.getLabel(), "LABEL", "label is set correctly");

    });

    test(" create connection with parameterised type, label, value empty", function () {
        var basicType = {
            connector: "Flowchart",
            overlays: [
                [ "Label", { label: "${label}", id: "label"} ]
            ]
        };

        _jsPlumb.registerConnectionType("basic", basicType);
        var d1 = _addDiv("d1"), d2 = _addDiv("d2"),
            c = _jsPlumb.connect({
                source: d1,
                target: d2,
                type: "basic",
                data: {  }
            }),
            l = c.getOverlay("label");

        equal(l.getLabel(), "", "label is blank when no value provided");

    });

    test(" reapply parameterised type", function () {
        var basicType = {
            connector: "Flowchart",
            paintStyle: { strokeStyle: "${strokeColor}", lineWidth: 4 },
            hoverPaintStyle: { strokeStyle: "blue" }
        };

        _jsPlumb.registerConnectionType("basic", basicType);
        var d1 = _addDiv("d1"), d2 = _addDiv("d2"),
            c = _jsPlumb.connect({
                source: d1,
                target: d2
            });

        c.addType("basic", { strokeColor: "yellow" });
        equal(c.getPaintStyle().lineWidth, 4, "paintStyle lineWidth is 4");
        equal(c.getPaintStyle().strokeStyle, "yellow", "paintStyle strokeStyle is yellow");
        equal(c.getHoverPaintStyle().strokeStyle, "blue", "paintStyle strokeStyle is yellow");
        equal(c.getHoverPaintStyle().lineWidth, 4, "hoverPaintStyle linewidth is 6");

        c.reapplyTypes({ strokeColor: "green" });
        equal(c.getPaintStyle().strokeStyle, "green", "paintStyle strokeStyle is now green");
    });

    test(" setType, scope, two types", function () {
        var d1 = _addDiv("d1"), d2 = _addDiv("d2"), d3 = _addDiv("d3"),
            c = _jsPlumb.connect({source: d1, target: d2});

        _jsPlumb.registerConnectionType("basic", {
            connector: "Flowchart",
            scope: "BANANA",
            detachable: false,
            paintStyle: { strokeStyle: "yellow", lineWidth: 4 },
            hoverPaintStyle: { strokeStyle: "blue" },
            overlays: [
                "Arrow"
            ]
        });

        _jsPlumb.registerConnectionType("frank", {
            scope: "OVERRIDE",
            detachable: true
        });

        _jsPlumb.Defaults.ConnectionsDetachable = true;//just make sure we've setup the test correctly.

        c.setType("basic frank");
        equal(c.scope, "OVERRIDE", "scope is correct");
        equal(c.isDetachable(), true, "detachable");

    });

    test(" create connection from Endpoints - type should be passed through.", function () {
        var d1 = _addDiv("d1"), d2 = _addDiv("d2"), d3 = _addDiv("d3"),
            e1 = _jsPlumb.addEndpoint(d1, {
                connectionType: "basic"
            }),
            e2 = _jsPlumb.addEndpoint(d2, {
                connectionType: "basic"
            });

        _jsPlumb.registerConnectionTypes({
            "basic": {
                paintStyle: { strokeStyle: "blue", lineWidth: 4 },
                hoverPaintStyle: { strokeStyle: "red" },
                overlays: [
                    "Arrow"
                ]
            },
            "other": {
                paintStyle: { lineWidth: 14 }
            }
        });

        var c = _jsPlumb.connect({source: e1, target: e2});
        equal(c.getPaintStyle().strokeStyle, "blue", "connection has default stroke style");
    });

    test(" simple Endpoint type tests.", function () {
        _jsPlumb.registerEndpointType("basic", {
            paintStyle: {fillStyle: "blue"},
            cssClass: "FOO"
        });

        _jsPlumb.registerEndpointType("other", {
            paintStyle: {fillStyle: "blue"},
            cssClass: "BAR"
        });

        var d = _addDiv('d1'), e = _jsPlumb.addEndpoint(d);
        e.setType("basic");
        equal(e.getPaintStyle().fillStyle, "blue", "fill style is correct");
        ok(jsPlumb.hasClass(e.canvas, "FOO"), "css class was set");
        e.removeType("basic");
        ok(!jsPlumb.hasClass(e.canvas, "FOO"), "css class was removed");

        // add basic type again; FOO should be back
        e.addType("basic");
        ok(jsPlumb.hasClass(e.canvas, "FOO"), "css class was set");
        // now set type to something else: FOO should be removed.
        e.setType("other");
        ok(!jsPlumb.hasClass(e.canvas, "FOO"), "FOO css class was removed");
        ok(jsPlumb.hasClass(e.canvas, "BAR"), "BAR css class was added");

        // toggle type: now BAR css class should be removed
        e.toggleType("other");
        ok(!jsPlumb.hasClass(e.canvas, "BAR"), "BAR css class was removed");

        var d2 = _addDiv('d2'), e2 = _jsPlumb.addEndpoint(d2, {type: "basic"});
        equal(e2.getPaintStyle().fillStyle, "blue", "fill style is correct");
    });

    test(" clearTypes", function () {
        _jsPlumb.registerEndpointType("basic", {
            paintStyle: {fillStyle: "blue"},
            cssClass: "FOO"
        });

        var d = _addDiv('d1'), e = _jsPlumb.addEndpoint(d);
        e.setType("basic");
        equal(e.getPaintStyle().fillStyle, "blue", "fill style is correct");
        ok(jsPlumb.hasClass(e.canvas, "FOO"), "css class was set");

        e.clearTypes();
        ok(!jsPlumb.hasClass(e.canvas, "FOO"), "FOO css class was removed");
    });

    test(" new Endpoint, prefer endpointStyle to paintStyle.", function () {

        var d = _addDiv('d1'),
            e = _jsPlumb.addEndpoint(d, {
                paintStyle: {fillStyle: "blue"},
                endpointStyle: {fillStyle: "green"},
                hoverPaintStyle: {fillStyle: "red"},
                endpointHoverStyle: {fillStyle: "yellow"}
            });

        equal(e.getPaintStyle().fillStyle, "green", "fill style is correct");
        e.setHover(true);
        equal(e.getHoverPaintStyle().fillStyle, "yellow", "fill style is correct");
    });

    test(" Endpoint type, prefer endpointStyle to paintStyle.", function () {
        _jsPlumb.registerEndpointType("basic", {
            paintStyle: {fillStyle: "blue"},
            endpointStyle: {fillStyle: "green"},
            hoverPaintStyle: {fillStyle: "red"},
            endpointHoverStyle: {fillStyle: "yellow"}
        });

        var d = _addDiv('d1'), e = _jsPlumb.addEndpoint(d);
        e.setType("basic");
        equal(e.getPaintStyle().fillStyle, "green", "fill style is correct");
        e.setHover(true);
        equal(e.getHoverPaintStyle().fillStyle, "yellow", "fill style is correct");
    });

    test(" create connection from Endpoints - with connector settings in Endpoint type.", function () {

        _jsPlumb.registerEndpointTypes({
            "basic": {
                connector: "Flowchart",
                connectorOverlays: [
                    "Arrow"
                ],
                connectorStyle: {strokeStyle: "green" },
                connectorHoverStyle: {lineWidth: 534 },
                paintStyle: { fillStyle: "blue" },
                hoverPaintStyle: { strokeStyle: "red" },
                overlays: [
                    "Arrow"
                ]
            },
            "other": {
                paintStyle: { fillStyle: "red" }
            }
        });

        var d1 = _addDiv("d1"), d2 = _addDiv("d2"), d3 = _addDiv("d3"),
            e1 = _jsPlumb.addEndpoint(d1, {
                type: "basic"
            }),
            e2 = _jsPlumb.addEndpoint(d2);

        var c = _jsPlumb.connect({source: e1, target: e2});
        equal(e1.getPaintStyle().fillStyle, "blue", "endpoint has fill style specified in Endpoint type");
        equal(c.getPaintStyle().strokeStyle, "green", "connection has stroke style specified in Endpoint type");
        equal(c.getHoverPaintStyle().lineWidth, 534, "connection has hover style specified in Endpoint type");
        equal(c.getConnector().type, "Flowchart", "connector is Flowchart");
        equal(_length(c._jsPlumb.overlays), 1, "connector has one overlay");
        equal(_length(e1._jsPlumb.overlays), 1, "endpoint has one overlay");
    });

    test(" create connection from Endpoints - type should be passed through.", function () {

        _jsPlumb.registerConnectionTypes({
            "basic": {
                paintStyle: { strokeStyle: "bazona", lineWidth: 4 },
                hoverPaintStyle: { strokeStyle: "red" },
                overlays: [
                    "Arrow"
                ]
            }
        });

        _jsPlumb.registerEndpointType("basic", {
            connectionType: "basic",
            paintStyle: {fillStyle: "GAZOODA"}
        });

        var d1 = _addDiv("d1"), d2 = _addDiv("d2"), d3 = _addDiv("d3"),
            e1 = _jsPlumb.addEndpoint(d1, {
                type: "basic"
            }),
            e2 = _jsPlumb.addEndpoint(d2);

        c = _jsPlumb.connect({source: e1, target: e2});
        equal(e1.getPaintStyle().fillStyle, "GAZOODA", "endpoint has correct paint style, from type.");
        equal(c.getPaintStyle().strokeStyle, "bazona", "connection has paint style from connection type, as specified in endpoint type. sweet!");
    });

    test(" endpoint type", function () {
        _jsPlumb.registerEndpointTypes({"example": {hoverPaintStyle: null}});
        //OR
        //jsPlumb.registerEndpointType("example", {hoverPaintStyle: null});

        var d = _addDiv("d");
        _jsPlumb.addEndpoint(d, {type: "example"});
        _jsPlumb.repaint(d);

        expect(0);
    });


    test(" multiple makeSource registrations, switched by connectionType", function () {
        _jsPlumb.importDefaults({
            PaintStyle:{lineWidth:10, strokeStyle:"red"}
        });
        var basicType = {
            connector: "Flowchart",
            paintStyle: { strokeStyle: "yellow", lineWidth: 4 },
            hoverPaintStyle: { strokeStyle: "blue" },
            cssClass: "FOO"
        };
        var otherType = {
            connector: "Straight",
            paintStyle: { strokeStyle: "red", lineWidth: 14 },
            hoverPaintStyle: { strokeStyle: "green" },
            cssClass: "BAR"
        };

        _jsPlumb.registerConnectionType("basic", basicType);
        _jsPlumb.registerConnectionType("other", otherType);
        var d1 = _addDiv("d1"), d2 = _addDiv("d2");

        _jsPlumb.makeSource(d1, {
            connectionType:"basic",
            endpoint:"Blank"
        });

        // make a connection with type not provided; we should get the jsplumb defaults, as no default makeSource
        // registration has been made.
        var c = _jsPlumb.connect({source: d1, target: d2});
        equal(c.getPaintStyle().lineWidth, 10, "connect without type specified gives default type");
        ok(!jsPlumb.hasClass(c.getConnector().canvas, "FOO"), "css class not set on connector");

        // make a connection whose type matches a register makeSource type; we should get its params.
        var c2 = _jsPlumb.connect({source: d1, target: d2, type:"basic"});
        equal(c2.getPaintStyle().lineWidth, 4, "connect with type specified matches");
        ok(jsPlumb.hasClass(c2.getConnector().canvas, "FOO"), "css class set on connector");
        equal(c2.endpoints[0].type, "Blank", "source endpoint is blank, per basic type spec");

        // next makeSource with a different type and try to match it:
        _jsPlumb.makeSource(d1, {
            connectionType:"other",
            endpoint:"Rectangle"
        });

        var c3 = _jsPlumb.connect({source: d1, target: d2, type:"other"});
        equal(c3.getPaintStyle().lineWidth, 14, "connect with type specified matches");
        ok(jsPlumb.hasClass(c3.getConnector().canvas, "BAR"), "css class set on connector");
        equal(c3.endpoints[0].type, "Rectangle", "source endpoint is Rectangle, per basic type spec");


        // finally add a default registration and connect without specifying type


        /*var c2 = _jsPlumb.connect({source: d1, target: d2, type:"other"});
        equal(c2.getPaintStyle().lineWidth, 14, "connect with type specified matches");*/

    });


// elements


    test("svg gradients cleaned up correctly", function() {

        var d1 = _addDiv("d1"), d2 = _addDiv("d2");
        var c = _jsPlumb.connect({source:d1, target:d2, paintStyle:{
            gradient: {stops: [
                [0, "#678678"],
                [0.5, "#09098e"],
                [1, "#678678"]
            ]},
            lineWidth: 5,
            strokeStyle: "#678678",
            dashstyle: "2 2"
        }});

        var defs = c.canvas.querySelectorAll("defs");
        equal(defs.length, 1, "1 defs element");

        _jsPlumb.draggable(d1);

        support.dragANodeAround(d1);

        defs = c.canvas.querySelectorAll("defs");
        equal(defs.length, 1, "1 defs element");
    });

    test("node drag events", function() {

        var d1 = _addDiv("d1"), d2 = _addDiv("d2");
        var started = false, dragged = false, stopped = false;

        _jsPlumb.draggable(d1, {
            start:function() { started = true; },
            drag:function() { dragged = true; },
            stop:function() { stopped = true; }
        });

        support.dragANodeAround(d1);

        ok(started, "start event fired");
        ok(dragged, "drag event fired");
        ok(stopped, "stop event fired");

        started = false; dragged = false; stopped = false;
        var started2 = false, dragged2 = false, stopped2 = false;

        _jsPlumb.draggable(d1, {
            start:function() { started2 = true; },
            drag:function() { dragged2 = true; },
            stop:function() { stopped2 = true; },
            force:true
        });

        support.dragANodeAround(d1);

        ok(started, "start event fired");
        ok(dragged, "drag event fired");
        ok(stopped, "stop event fired");
        ok(started2, "2nd start event fired");
        ok(dragged2, "2nd drag event fired");
        ok(stopped2, "2nd stop event fired");
    });

// ------------- utility functions - math stuff, mostly --------------------------

    var tolerance = 0.00000005, withinTolerance = function (v1, v2, msg) {
        if (Math.abs(v1 - v2) < tolerance) ok(true, msg + "; expected " + v1 + " and got it");
        else {
            ok(false, msg + "; expected " + v1 + " got " + v2);
        }
    };

    var types = [
        { v: { "foo": "bar" }, t: "Object" },
        { v: null, t: "Null" },
        { v: 123, t: "Number" },
        { v: "foo", t: "String" },
        { v: [1, 2, 3], t: "Array" },
        { v: true, t: "Boolean" },
        { v: new Date(), t: "Date" },
        { v: function () {
        }, t: "Function" }
    ];

    test("jsPlumbUtil typeof functions", function () {
        for (var i = 0; i < types.length; i++) {
            var v = types[i].v, f = jsPlumbUtil["is" + types[i].t];
            // first, test that the object type is identified correctly
            equal(f(v), true, types[i].t + " is recognised as " + types[i].t);
            // now test that everything else is recognised as not being of this type
            for (var j = 0; j < types.length; j++) {
                if (i != j) {
                    var v2 = types[j].v;
                    equal(f(v2), false, types[j].t + " is not recognised as " + types[i].t);
                }
            }
        }
    });

    test("jsPlumb.extend, filter values", function () {
        var n = ["foo", "bar", "baz"],
            t = {"hello": "hello", "foo": "replaced"},
            f = {"foo": "new", "bar": "bar"};

        jsPlumb.extend(t, f, n);
        equal(t.foo, "new");
        equal(t.hello, "hello");
        equal(t.bar, "bar");
    });

    // -- geometry tests have been moved into the jsplumb-geom project (because that's where the code is now) ---

    //
     // test the merge function in jsplumb util: it should create an entirely new object
     //
    test(" jsPlumbUtil.merge", function () {
        var a = {
                foo: "a_foo",
                bar: "a_bar",
                nested: {
                    foo: "a_foo",
                    bar: "a_bar"
                },
                becomeArray: "foo",
                becomeArray2: ["foo"]
            },
            b = {
                foo: "b_foo",
                nested: {
                    foo: "b_foo"
                },
                becomeArray: "bar",
                becomeArray2: "bar"
            },
            c = jsPlumbUtil.merge(a, b, [ "becomeArray", "becomeArray2"]);

        equal(c.foo, "b_foo", "c has b's foo");
        equal(c.nested.foo, "b_foo", "c has b's nested foo");
        // the 'becomeArray' values should have been folded into an array
        equal(c.becomeArray.length, 2, "2 values in becomeArray member");
        // the 'becomeArray2' value from 'b' should have been added to 'a'
        equal(c.becomeArray2.length, 2, "2 values in becomeArray member");

        // now change c's foo. b should be unchanged.
        c.foo = "c_foo";
        equal(b.foo, "b_foo", "b has b's foo");
        c.nested.foo = "c_foo";
        equal(b.nested.foo, "b_foo", "b has b's nested foo");
        equal(a.nested.foo, "a_foo", "a has a's nested foo");
    });



    // tests for a bug that i found in 1.3.16, in which an array would not overwrite an existing string.	
    test(" jsPlumbUtil.merge, array overwriting string", function () {
        var a = {
                foo: "foo",
                bar: "bar"
            },
            b = {
                foo: [ "bar", "baz" ],
                bar: {
                    bar: "baz"
                }
            },
            c = jsPlumbUtil.merge(a, b);

        equal(c.foo[0], "bar", "array was copied correctly");
        equal(c.bar.bar, "baz", "object was copied correctly");
    });

    test(" jsPlumbUtil.clone", function () {
        var a = {
                nested: {
                    foo: "a_foo"
                }
            },
            b = jsPlumbUtil.clone(a);
        equal(b.nested.foo, "a_foo", "b has a's nested foo");
        equal(a.nested.foo, "a_foo", "a has a's nested foo");
        b.nested.foo = "b_foo";
        equal(b.nested.foo, "b_foo", "b has b's nested foo");
        equal(a.nested.foo, "a_foo", "a has a's nested foo");
    });

    test("jsPlumbUtil.replace", function () {
        var d, data = function () {
            return {
                foo: {
                    bar: {
                        baz: 23
                    },
                    ber: [
                        {},
                        {
                            baz: 22
                        }
                    ]
                }
            };
        };

        var s1 = "foo.bar.baz",
            s2 = "foo.ber[1].baz",
            s3 = "foo.ber[0]",
            f1 = "foo.qux",
            f2 = "foo.bar.qux",
            f3 = "foo.ber[3]",
            f4 = "foo.ber[0].qux",
            f5 = "foo.qux.qux",
            f6 = "foo.qux[6].qux";
        ;

        d = data();
        jsPlumbUtil.replace(d, s1, 99);
        equal(d.foo.bar.baz, 99, s1 + " successful");

        d = data();
        jsPlumbUtil.replace(d, s2, 99);
        equal(d.foo.ber[1].baz, 99, s2 + " successful");

        d = data();
        jsPlumbUtil.replace(d, s3, 99);
        equal(d.foo.ber[0], 99, s3 + " successful");

        d = data();
        jsPlumbUtil.replace(d, f1, 99);
        equal(d.foo.qux, 99, f1 + " successful");

        d = data();
        jsPlumbUtil.replace(d, f2, 99);
        equal(d.foo.bar.qux, 99, f2 + " successful");

        d = data();
        jsPlumbUtil.replace(d, f3, 99);
        equal(d.foo.ber[3], 99, f3 + " successful");

        d = data();
        jsPlumbUtil.replace(d, f4, 99);
        equal(d.foo.ber[0].qux, 99, f4 + " successful");

        d = data();
        jsPlumbUtil.replace(d, f5, 99);
        equal(d.foo.qux.qux, 99, f5 + " successful");

        d = data();
        jsPlumbUtil.replace(d, f6, 99);
        equal(d.foo.qux[6].qux, 99, f6 + " successful");

        // null test
        jsPlumbUtil.replace(null, f6, 99);
        ok(true, "null argument ignored by util.replace");

    });


    test(" arc segment tests", function () {
        var r = 10, circ = 2 * Math.PI * r;
        // first, an arc up and to the right (clockwise)
        var params = { r: r, x1: 0, y1: 0, x2: 10, y2: -10, cx: 10, cy: 0 };
        var s = new jsPlumb.Segments["Arc"](params);
        // segment should be one quarter of the circumference
        equal(s.getLength(), 0.25 * circ, "length of segment is correct");
        // point 0 is (0,0)
        var p1 = s.pointOnPath(0);
        within(p1.x, 0, ok, "start x is correct");
        within(p1.y, 0, ok, "start y is correct");
        // point 1 is (10, -10)
        var p2 = s.pointOnPath(1);
        within(p2.x, 10, ok, "end x is correct");
        within(p2.y, -10, ok, "end y is correct");
        // point at loc 0.5 is (2.92, -7.07))
        var p3 = s.pointOnPath(0.5);
        within(p3.x, 10 - (Math.sqrt(2) / 2 * 10), ok, "end x is correct");
        within(p3.y, -(Math.sqrt(2) / 2 * 10), ok, "end y is correct");
        // gradients
        equal(s.gradientAtPoint(0), -Infinity, "gradient at location 0 is -Infinity");
        equal(s.gradientAtPoint(1), 0, "gradient at location 1 is 0");
        within(s.gradientAtPoint(0.5), -1, ok, "gradient at location 0.5 is -1");

        // an arc up and to the left (anticlockwise)
        params = { r: r, x1: 0, y1: 0, x2: -10, y2: -10, cx: -10, cy: 0, ac: true };
        s = new jsPlumb.Segments["Arc"](params);
        equal(s.getLength(), 0.25 * circ, "length of segment is correct");
        // point 0 is (0,0)
        p1 = s.pointOnPath(0);
        within(p1.x, 0, ok, "start x is correct");
        within(p1.y, 0, ok, "start y is correct");
        // point 1 is (-10, -10)
        p2 = s.pointOnPath(1);
        within(p2.x, -10, ok, "end x is correct");
        within(p2.y, -10, ok, "end y is correct");
        // point at loc 0.5 is (-2.92, -7.07))
        p3 = s.pointOnPath(0.5);
        within(p3.x, -2.9289321881345245, ok, "end x is correct");
        within(p3.y, -7.071067811865477, ok, "end y is correct");
        // gradients
        equal(s.gradientAtPoint(0), -Infinity, "gradient at location 0 is -Infinity");
        equal(s.gradientAtPoint(1), 0, "gradient at location 1 is 0");
        within(s.gradientAtPoint(0.5), 1, ok, "gradient at location 0.5 is 1");


        // clockwise, 180 degrees
        params = { r: r, x1: 0, y1: 0, x2: 0, y2: 20, cx: 0, cy: 10 };
        s = new jsPlumb.Segments["Arc"](params);
        equal(s.getLength(), 0.5 * circ, "length of segment is correct");
        p1 = s.pointOnPath(0);
        within(p1.x, 0, ok, "start x is correct");
        within(p1.y, 0, ok, "start y is correct");
        p2 = s.pointOnPath(1);
        within(p2.x, 0, ok, "end x is correct");
        within(p2.y, 20, ok, "end y is correct");
        var p3 = s.pointOnPath(0.5);
        within(p3.x, 10, ok, "end x is correct");
        within(p3.y, 10, ok, "end y is correct");
        // gradients
        equal(s.gradientAtPoint(0), 0, "gradient at location 0 is 0");
        equal(s.gradientAtPoint(1), 0, "gradient at location 1 is 0");
        equal(s.gradientAtPoint(0.5), Infinity, "gradient at location 0.5 is Infinity");


        // anticlockwise, 180 degrees
        params = { r: r, x1: 0, y1: 0, x2: 0, y2: -20, cx: 0, cy: -10, ac: true };
        s = new jsPlumb.Segments["Arc"](params);
        equal(s.getLength(), 0.5 * circ, "length of segment is correct");
        p1 = s.pointOnPath(0);
        within(p1.x, 0, ok, "start x is correct");
        within(p1.y, 0, ok, "start y is correct");
        p2 = s.pointOnPath(1);
        within(p2.x, 0, ok, "end x is correct");
        within(p2.y, -20, ok, "end y is correct");
        var p3 = s.pointOnPath(0.5);
        within(p3.x, 10, ok, "end x is correct");
        within(p3.y, -10, ok, "end y is correct");


        // clockwise, 270 degrees
        params = { r: r, x1: 0, y1: 0, x2: -10, y2: 10, cx: 0, cy: 10 };
        s = new jsPlumb.Segments["Arc"](params);
        equal(s.getLength(), 0.75 * circ, "length of segment is correct");
        p1 = s.pointOnPath(0);
        within(p1.x, 0, ok, "start x is correct");
        within(p1.y, 0, ok, "start y is correct");
        p2 = s.pointOnPath(1);
        within(p2.x, -10, ok, "end x is correct");
        within(p2.y, 10, ok, "end y is correct");
        var p3 = s.pointOnPath(0.5);
        within(p3.x, 7.071067811865477, ok, "end x is correct");
        within(p3.y, 17.071067811865477, ok, "end y is correct");


        // anticlockwise, 90 degrees
        params = { r: r, x1: 0, y1: 0, x2: -10, y2: 10, cx: 0, cy: 10, ac: true };
        s = new jsPlumb.Segments["Arc"](params);
        equal(s.getLength(), 0.25 * circ, "length of segment is correct");
        p1 = s.pointOnPath(0);
        within(p1.x, 0, ok, "start x is correct");
        within(p1.y, 0, ok, "start y is correct");
        p2 = s.pointOnPath(1);
        within(p2.x, -10, ok, "end x is correct");
        within(p2.y, 10, ok, "end y is correct");
        var p3 = s.pointOnPath(0.5);
        within(p3.x, -7.071067811865477, ok, "end x is correct");
        within(p3.y, 2.9289321881345245, ok, "end y is correct");


        // anticlockwise, 270 degrees
        params = { r: r, x1: 0, y1: 0, x2: 10, y2: 10, cx: 0, cy: 10, ac: true };
        s = new jsPlumb.Segments["Arc"](params);
        equal(s.getLength(), 0.75 * circ, "length of segment is correct");
        p1 = s.pointOnPath(0);
        within(p1.x, 0, ok, "start x is correct");
        within(p1.y, 0, ok, "start y is correct");
        p2 = s.pointOnPath(1);
        within(p2.x, 10, ok, "end x is correct");
        within(p2.y, 10, ok, "end y is correct");
        var p3 = s.pointOnPath(0.5);
        within(p3.x, -7.071067811865477, ok, "end x is correct");
        within(p3.y, 17.071067811865477, ok, "end y is correct");


    });

// *********************************** jsPlumbUtil.extend tests *****************************************************

    test(" jsPlumbUtil.extend, single parent", function () {

        var Parent = function (arg) {
            this.aValue = "parent";
            this.inputArg = arg;
            console.log("FOO");
        };
        Parent.prototype = {
            id: function () {
                return "parent";
            },
            id2: function () {
                return "parent2";
            }
        };

        // extend parent and call with no constructor args and nothing overridden.
        var Child = function () {
            Parent.apply(this, arguments);
        };
        jsPlumbUtil.extend(Child, Parent);
        var aChild = new Child();
        equal(aChild.id(), "parent", "child has inherited parent's id method");
        equal(aChild.id2(), "parent2", "child has inherited parent's id2 method");
        equal(aChild.aValue, "parent", "child has inherited parent's aValue property");
        ok(typeof aChild.inputArg == "undefined", "input argument was undefined");

        // extend parent and call with a constructor arg
        var anotherChild = new Child("foo");
        equal(anotherChild.inputArg, "foo", "input argument was 'foo'");

        // extend parent with a constructor, then call it and check child's constructor was run.
        var Child2 = function (arg) {
            Parent.apply(this, arguments);
            this.inputArg = arg + " from child";
        };
        jsPlumbUtil.extend(Child2, Parent);
        var thirdChild = new Child2("foo");
        equal(thirdChild.inputArg, "foo from child", "input argument was 'foo from child'");

        // extend parent with a prototype that overrides the id method
        var Child3 = function () {
            Parent.apply(this, arguments);
        };

        jsPlumbUtil.extend(Child3, Parent, {
            id: function () {
                return "child";
            },
            id2: function () {
                return "child2";
            }
        });
        var fourthChild = new Child3("fourthChild");
        equal(fourthChild.inputArg, "fourthChild", "input arg was overriden correctly");
        equal(fourthChild.id(), "child", "id method from prototype was overridden");
        equal(fourthChild.id2(), "child2", "id method from prototype was overridden");
    });

    test(" jsPlumbUtil.extend, multiple parents", function () {

        var Mother = function (arg) {
            this.aValue = "mother";
            this.inputArg = arg;
            console.log("Mother");
        };
        Mother.prototype = {
            id: function () {
                return "mother";
            },
            mother: function () {
                return "mother";
            }
        };

        var Father = function (arg) {
            this.aValue = "father";
            this.inputArg = arg;
            console.log("Father");
        };
        Father.prototype = {
            id: function () {
                return "father";
            },
            father: function () {
                return "father";
            }
        };

        // extend parent and call with no constructor args and nothing overridden.
        var Child = function () {
            Mother.apply(this, arguments);
            Father.apply(this, arguments);
        };

        jsPlumbUtil.extend(Child, [Mother, Father]);
        var aChild = new Child();
        equal(aChild.id(), "father", "child has inherited father's id method");
        equal(aChild.mother(), "mother", "child has inherited mother's method");
        equal(aChild.father(), "father", "child has inherited father's method");
        equal(aChild.aValue, "father", "child has inherited father's aValue property");
        ok(typeof aChild.inputArg == "undefined", "input argument was undefined");

        // extend parent and call with a constructor arg
        var anotherChild = new Child("foo");
        equal(anotherChild.inputArg, "foo", "input argument was 'foo'");

        // extend parents with a constructor, then call it and check child's constructor was run.
        var Child2 = function (arg) {
            Mother.apply(this, arguments);
            Father.apply(this, arguments);
            this.inputArg = arg + " from child";
        };
        jsPlumbUtil.extend(Child2, [Mother, Father]);
        var thirdChild = new Child2("foo");
        equal(thirdChild.inputArg, "foo from child", "input argument was 'foo from child'");

        // extend parents with a prototype that overrides the id method
        var Child3 = function () {
            Mother.apply(this, arguments);
            Father.apply(this, arguments);
        };
        jsPlumbUtil.extend(Child3, [Mother, Father], {
            id: function () {
                return "child";
            }
        });
        var fourthChild = new Child3("fourthChild");
        equal(fourthChild.inputArg, "fourthChild", "input arg was overriden correctly");
        equal(fourthChild.id(), "child", "id method from prototype was overridden");
    });

    test(" jsPlumb.getSelector, simple case", function () {
        _addDiv("d1");
        var s = _jsPlumb.getSelector("#d1");
        equal(s.length, 1, "d1 found by getSelector");
    });

    test(" jsPlumb.getSelector, with context node given as selector", function () {
        var d1 = _addDiv("d1");
        var d = makeContent("<div id='foo'></div>");
        d1.appendChild(jsPlumb.getElement(d));
        var s = _jsPlumb.getSelector(d1, "#foo");
        equal(s.length, 1, "foo found by getSelector with context d1");
        equal(s[0].getAttribute("id"), "foo", "foo found by getSelector with context d1");
    });

    test(" jsPlumb.getSelector, with context node given as DOM element", function () {
        var d1 = _addDiv("d1");
        var d = makeContent("<div id='foo'></div>");
        d1.appendChild(jsPlumb.getElement(d));
        var s = _jsPlumb.getSelector(d1, "#foo");
        equal(s.length, 1, "foo found by getSelector with context d1");
        equal(s[0].getAttribute("id"), "foo", "foo found by getSelector with context d1");
    });

    test(" addClass method of Connection", function () {
        _addDiv("d1");
            _addDiv("d2");
            var c = _jsPlumb.connect({source: "d1", target: "d2", overlays:[
                [ "Label", { id:"label", label:'hey'}]
            ]}), o = c.getOverlay("label");
            c.addClass("foo");
            ok(!(jsPlumb.hasClass(c.endpoints[0].canvas, "foo")), "endpoint does not have class 'foo'");
            ok(c.canvas.className.baseVal.indexOf("foo") != -1, "connection has class 'foo'");
            c.addClass("bar", true);
            ok(jsPlumb.hasClass(c.endpoints[0].canvas, "bar"), "endpoint has class 'bar'");
            c.removeClass("bar", true);
            ok(c.canvas.className.baseVal.indexOf("bar") == -1, "connection doesn't have class 'bar'");
            ok(!jsPlumb.hasClass(c.endpoints[0].canvas, "bar"), "endpoint doesnt have class 'bar'");

            ok(jsPlumb.hasClass(o.canvas, "foo"), "overlay has class foo");

            c.addClass("foo2");
            ok(jsPlumb.hasClass(o.canvas, "foo2"), "overlay has class foo2");
            ok(c.canvas.className.baseVal.indexOf("foo2") != -1, "connection has class 'foo2'");

            c.removeClass("foo2");
            ok(!jsPlumb.hasClass(o.canvas, "foo2"), "overlay no longer has class foo2");
            ok(c.canvas.className.baseVal.indexOf("foo2") == -1, "connection no longer has class 'foo2'");

            c.addClass("foo2", true);
            ok(!jsPlumb.hasClass(o.canvas, "foo2"), "overlay doesnt have class foo2");
            ok(c.canvas.className.baseVal.indexOf("foo2") != -1, "connection has class 'foo2'");
    });

    test(" addClass via jsPlumb.select", function () {
        _addDiv("d1");
        _addDiv("d2");
        equal(_jsPlumb.select().length, 0, "there are no connections");
        var c = _jsPlumb.connect({source: "d1", target: "d2"});
        equal(_jsPlumb.select().length, 1, "there is one connection");
        _jsPlumb.select().addClass("foo");
        ok(!(jsPlumb.hasClass(c.endpoints[0].canvas, "foo")), "endpoint does not have class 'foo'");
        _jsPlumb.select().addClass("bar", true);
        ok(jsPlumb.hasClass(c.endpoints[0].canvas, "bar"), "endpoint hasclass 'bar'");
        _jsPlumb.select().removeClass("bar", true);
        ok(!(jsPlumb.hasClass(c.endpoints[0].canvas, "bar")), "endpoint doesn't have class 'bar'");
    });

// ******************* override pointer events ********************
    test("pointer-events, jsPlumb.connect", function () {
        if (_jsPlumb.getRenderMode() == jsPlumb.SVG) {
            _addDivs(["d1", "d2"]);
            var c = _jsPlumb.connect({source: "d1", target: "d2", "pointer-events": "BANANA"});
            equal(jsPlumb.getSelector(c.getConnector().canvas, "path")[0].getAttribute("pointer-events"), "BANANA", "pointer events passed through to svg elements");
        }
        else
            expect(0);
    });

    test("connector-pointer-events, jsPlumb.addEndpoint", function () {
        if (_jsPlumb.getRenderMode() == jsPlumb.SVG) {
            _addDivs(["d1", "d2"]);
            var e1 = _jsPlumb.addEndpoint("d1", { "connector-pointer-events": "BANANA" });
            var c = _jsPlumb.connect({source: e1, target: "d2"});
            equal(jsPlumb.getSelector(c.getConnector().canvas, "path")[0].getAttribute("pointer-events"), "BANANA", "pointer events passed through to svg elements");
        }
        else
            expect(0);
    });


    test(": jsPlumbUtil.isEmpty", function () {
        var e = {};
        equal(jsPlumbUtil.isEmpty(e), true, "e is empty");
        e.foo = "bar";
        equal(jsPlumbUtil.isEmpty(e), false, "e is not empty");
        equal(jsPlumbUtil.isEmpty(null), true, "null object is considered empty");
    });

    test(" : DOM adapter addClass/hasClass/removeClass", function () {
        var d1 = _addDiv(d1), // d1 is a DOM element
            _d1 = jsPlumb.getSelector(d1);  // _d1 is a selector. we will test using each one.

        // add a single class and test for its existence	
        jsPlumb.addClass(d1, "FOO");
        equal(d1.className, "FOO", "element has class FOO, using selector");
        ok(jsPlumb.hasClass(_d1, "FOO"), "element has class FOO, according to hasClass method, DOM element");
        ok(jsPlumb.hasClass(d1, "FOO"), "element has class FOO, according to hasClass method, selector");

        // add multiple classes and test for their existence
        jsPlumb.addClass(_d1, "BAZ BAR SHAZ");
        ok(jsPlumb.hasClass(_d1, "BAZ"), "element has class BAZ, according to hasClass method, DOM element");
        ok(jsPlumb.hasClass(_d1, "BAR"), "element has class BAR, according to hasClass method, DOM element");
        ok(jsPlumb.hasClass(_d1, "SHAZ"), "element has class SHAZ, according to hasClass method, DOM element");

        // remove one class
        jsPlumb.removeClass(d1, "BAR");
        ok(!jsPlumb.hasClass(_d1, "BAR"), "element doesn't have class BAR, according to hasClass method, DOM element");

        // remove two more classes
        jsPlumb.removeClass(d1, "BAZ SHAZ");
        ok(!jsPlumb.hasClass(_d1, "BAZ"), "element doesn't have class BAZ, according to hasClass method, DOM element");
        ok(!jsPlumb.hasClass(_d1, "SHAZ"), "element doesn't have class SHAZ, according to hasClass method, DOM element");

        // check FOO is still there
        ok(jsPlumb.hasClass(_d1, "FOO"), "element has class FOO, according to hasClass method, DOM element");

        // now for an SVG element.
        var s1 = jsPlumbUtil.svg.node("svg");
        document.body.appendChild(s1);
        jsPlumb.addClass(s1, "SFOO");
        ok(jsPlumb.hasClass(s1, "SFOO"), "SVG element has class SFOO, according to hasClass method, DOM element");

        jsPlumb.addClass(s1, "BAZ BAR SHAZ");

        // remove one class
        jsPlumb.removeClass(s1, "BAR");
        ok(!jsPlumb.hasClass(s1, "BAR"), "SVG element doesn't have class BAR, according to hasClass method, DOM element");

        // remove two more classes
        jsPlumb.removeClass(s1, "BAZ SHAZ");
        ok(!jsPlumb.hasClass(s1, "BAZ"), "SVG element doesn't have class BAZ, according to hasClass method, DOM element");
        ok(!jsPlumb.hasClass(s1, "SHAZ"), "SVG element doesn't have class SHAZ, according to hasClass method, DOM element");

        // check SFOO is still there
        ok(jsPlumb.hasClass(s1, "SFOO"), "SVG element has class SFOO, according to hasClass method, DOM element");

        // set class for d1 to be BAZ only
        jsPlumb.setClass(d1, "BAZ");
        equal(d1.className, "BAZ", "element has only the class set with setClass");
    });

    test(" : DOM adapter addClass/removeClass, multiple elements, with selector", function () {
        var d1 = _addDiv("d1"), d2 = _addDiv("d2");
        jsPlumb.addClass(d1, "BAZ");
        jsPlumb.addClass(d2, "BAZ");

        var els = jsPlumb.getSelector(".BAZ");

        // add a single class and test for its existence	
        jsPlumb.addClass(els, "FOO");
        ok(jsPlumb.hasClass(d1, "FOO"), "d1 has class FOO");
        ok(jsPlumb.hasClass(d2, "FOO"), "d1 has class FOO");

        // remove a single class and test for its non-existence.
        jsPlumb.removeClass(els, "FOO");
        ok(!jsPlumb.hasClass(d1, "FOO"), "d1 doesn't have class FOO");
        ok(!jsPlumb.hasClass(d2, "FOO"), "d1 doesn't have class FOO");

    });

    test("DOM adapter addClass/removeClass, multiple elements, with array of DOM elements", function () {
        var d1 = _addDiv("d1"), d2 = _addDiv("d2");
        jsPlumb.addClass(d1, "BAZ");
        jsPlumb.addClass(d2, "BAZ");

        var els = [ d1, d2 ];

        // add a single class and test for its existence	
        jsPlumb.addClass(els, "FOO");
        ok(jsPlumb.hasClass(d1, "FOO"), "d1 has class FOO");
        ok(jsPlumb.hasClass(d2, "FOO"), "d1 has class FOO");

        // remove a single class and test for its non-existence.
        jsPlumb.removeClass(els, "FOO");
        ok(!jsPlumb.hasClass(d1, "FOO"), "d1 doesn't have class FOO");
        ok(!jsPlumb.hasClass(d2, "FOO"), "d1 doesn't have class FOO");
    });

    test("DOM adapter addClass/removeClass, multiple elements, with array of IDs", function () {
        var d1 = _addDiv("d1"), d2 = _addDiv("d2");
        jsPlumb.addClass(d1, "BAZ");
        jsPlumb.addClass(d2, "BAZ");

        var els = [ "d1", "d2" ];

        // add a single class and test for its existence	
        jsPlumb.addClass(els, "FOO");
        ok(jsPlumb.hasClass(d1, "FOO"), "d1 has class FOO");
        ok(jsPlumb.hasClass(d2, "FOO"), "d1 has class FOO");

        // remove a single class and test for its non-existence.
        jsPlumb.removeClass(els, "FOO");
        ok(!jsPlumb.hasClass(d1, "FOO"), "d1 doesn't have class FOO");
        ok(!jsPlumb.hasClass(d2, "FOO"), "d1 doesn't have class FOO");
    });


    test(" : DOM adapter addClass and removeClass at the same time, pass as arrays", function () {
        var d1 = _addDiv("d1");
        jsPlumb.addClass(d1, "BAZ FOO BAR");
        ok(jsPlumb.hasClass(d1, "BAZ"), "d1 has class BAZ");
        ok(jsPlumb.hasClass(d1, "FOO"), "d1 has class FOO");
        ok(jsPlumb.hasClass(d1, "BAR"), "d1 has class BAR");

        // add qux, remove foo and bar.
        jsPlumb.updateClasses(d1, ["QUX", "BOZ"], ["FOO", "BAR"]);
        ok(jsPlumb.hasClass(d1, "QUX"), "d1 has class QUX");
        ok(jsPlumb.hasClass(d1, "BOZ"), "d1 has class BOZ");
        ok(jsPlumb.hasClass(d1, "BAZ"), "d1 has class BAZ");
        ok(!jsPlumb.hasClass(d1, "FOO"), "d1 has not class FOO");
        ok(!jsPlumb.hasClass(d1, "BAR"), "d1 has not class BAR");
    });

    test(" : DOM adapter addClass and removeClass at the same time, pass as strings", function () {
        var d1 = _addDiv("d1");
        jsPlumb.addClass(d1, "BAZ FOO BAR");
        ok(jsPlumb.hasClass(d1, "BAZ"), "d1 has class BAZ");
        ok(jsPlumb.hasClass(d1, "FOO"), "d1 has class FOO");
        ok(jsPlumb.hasClass(d1, "BAR"), "d1 has class BAR");

        // add qux, remove foo and bar.
        jsPlumb.updateClasses(d1, "QUX BOZ", "FOO BAR");
        ok(jsPlumb.hasClass(d1, "QUX"), "d1 has class QUX");
        ok(jsPlumb.hasClass(d1, "BOZ"), "d1 has class BOZ");
        ok(jsPlumb.hasClass(d1, "BAZ"), "d1 has class BAZ");
        ok(!jsPlumb.hasClass(d1, "FOO"), "d1 has not class FOO");
        ok(!jsPlumb.hasClass(d1, "BAR"), "d1 has not class BAR");
    });

    test("endpointStyle on connect method", function () {
        _addDivs(["d1", "d2"]);
        var c = _jsPlumb.connect({
            source: "d1",
            target: "d2",
            endpointStyle: { fillStyle: "blue" }
        });

        equal(c.endpoints[0].canvas.childNodes[0].childNodes[0].getAttribute("fill"), "blue", "endpoint style passed through by connect method");
    });

    test("recalculateOffsets", function() {
        var d1 = _addDiv("d1");

        var d2 = _addDiv("d2", d1);
        d2.style.left = "250px";
        d2.style.top = "120px";

        var d3 = _addDiv("d3", d1);
        d3.style.left = "150px";
        d3.style.top = "220px";

        _jsPlumb.connect({source:d2, target:d3});
        _jsPlumb.draggable(d1);

        var o = _jsPlumb.getDragManager().getElementsForDraggable("d1")["d2"];
        equal(250, o.offset.left, "d2 is at left=250");

        d2.style.left = "1250px";
        _jsPlumb.recalculateOffsets(d1);
        var o = _jsPlumb.getDragManager().getElementsForDraggable("d1")["d2"];
        equal(1250, o.offset.left, "d2 is at left=1250");

    });

    /**
     * Tests that the `getOffset` function correctly ignores body scroll when adjusting for parent element scroll.
     * @method Test.offset_body_scroll
     */
    test("offset body scroll", function() {
        expect(0);
    });



    test("endpointStyle on connect method, with makeSource prepared element", function () {
        _addDivs(["d1", "d2"]);
        _jsPlumb.makeSource("d1");

        var c = _jsPlumb.connect({
            source: "d1",
            target: "d2",
            endpointStyle: { fillStyle: "blue" }
        });

        equal(c.endpoints[0].canvas.childNodes[0].childNodes[0].getAttribute("fill"), "blue", "endpoint style passed through by connect method");
    });



    test("setContainer does not cause multiple event registrations (issue 307)", function () {
        _addDivs(["box1", "box2", "canvas"]);

         _jsPlumb.importDefaults({
         Container: 'canvas'
         });

        _jsPlumb.setContainer('canvas');

        var connection = _jsPlumb.connect({
            source: 'box1',
            id: 'connector1',
            target: 'box2',
            anchors: ['Bottom', 'Left']
        });

        var clickCount = 0;
        var labelDef = {
            id: 'label-1',
            label: 'labeltext',
            events: {
                click: function (event) {
                    console.log('click on label');
                    clickCount++;
                }
            }
        };
        var o = connection.addOverlay(['Label', labelDef]);

        _jsPlumb.trigger(connection.getOverlay("label-1").canvas, "click");

        equal(clickCount, 1, "1 click on overlay registered");

    });


<<<<<<< HEAD
=======
    var _makeEvt = function (el) {
        var o = _jsPlumb.getOffset(el),
            s = _jsPlumb.getSize(el),
            l = o.left + (s[0] / 2),
            t = o.top + (s[1] / 2);

        return {
            clientX: l,
            clientY: t,
            screenX: l,
            screenY: t,
            pageX: l,
            pageY: t
        };
    };

    var _distantPointEvent = {
        clientX: 50000,
        clientY: 50000,
        screenX: 50000,
        screenY: 50000,
        pageX: 50000,
        pageY: 50000
    };

    var _randomEvent = function() {
        var x = parseInt(Math.random() * 2000), y = parseInt(Math.random() * 2000);
        return {
            clientX:x,
            clientY:y,
            screenX:x,
            screenY:y,
            pageX:x,
            pageY:y
        };
    };

    var _dragANodeAround = function(el) {
        _jsPlumb.trigger(el, "mousedown", _makeEvt(el));
        var steps = Math.random() * 50;
        for (var i = 0; i < steps; i++) {
            var evt = _randomEvent();
            el.style.left = evt.screenX + "px";
            el.style.top= evt.screenY + "px";
            _jsPlumb.trigger(document, "mousemove", evt);
        }
        _jsPlumb.trigger(document, "mouseup", _distantPointEvent);
    };

    //
    // helper method to cause a connection to be dragged via the mouse, but programmatically.
    //
    var _dragConnection = function (d1, d2) {
        var el1 = d1.canvas || d1, el2 = d2.canvas || d2;
        var e1 = _makeEvt(el1), e2 = _makeEvt(el2);

        var conns = _jsPlumb.select().length;

        _jsPlumb.trigger(el1, "mousedown", e1);
        _jsPlumb.trigger(document, "mousemove", e2);
        _jsPlumb.trigger(el2, "mouseup", e2);

        return _jsPlumb.select().get(conns);
    };

    var _dragAndAbortConnection = function(from) {
        var el1 = from.canvas || from;
        var e1 = _makeEvt(el1);
        _jsPlumb.trigger(el1, "mousedown", e1);
        _jsPlumb.trigger(document, "mousemove", _distantPointEvent);
        _jsPlumb.trigger(document, "mouseup", _distantPointEvent);
    };

    //
    // helper method to cause a connection to be detached via the mouse, but programmatically.
    var _detachConnection = function (e, connIndex) {
        var el1 = e.canvas,
            c = e.connections[connIndex];

        var e1 = _makeEvt(el1);

        _jsPlumb.trigger(el1, "mousedown", e1);
        _jsPlumb.trigger(document, "mousemove", document);
        _jsPlumb.trigger(document, "mouseup", _distantPointEvent);
    };
>>>>>>> dbed47f3

    var _detachThisConnection = function(c) {
        var idx = c.endpoints[1].connections.indexOf(c);
        support.detachConnection(c.endpoints[1], idx);
    };


     /**
     * Tests endpoint mouse interaction via event triggering: the ability to drag a connection to another
      * endpoint, what happens when it is full, if it is disabled etc.
     * @method jsPlumb.Test.EndpointEventTriggering
     */
     test("connections via mouse between Endpoints configured with addEndpoint", function() {
        var d1 = _addDiv("d1"), d2 = _addDiv("d2"),
            e1 = _jsPlumb.addEndpoint(d1, {isSource:true, isTarget:true}),
            e2 = _jsPlumb.addEndpoint(d2, {isSource:true, isTarget:true});

        equal(_jsPlumb.select().length, 0, "zero connections before drag");
        support.dragConnection(e1, e2);
        equal(_jsPlumb.select().length, 1, "one connection after drag");

        _jsPlumb.select().detach();
        equal(_jsPlumb.select().length, 0, "zero connections after detach");

         // now disable e1 and try to drag a new connection: it should fail
         e1.setEnabled(false);
         support.dragConnection(e1, e2);
         equal(_jsPlumb.select().length, 0, "zero connections after drag from disabled endpoint");

         e1.setEnabled(true);
         support.dragConnection(e1, e2);
         equal(_jsPlumb.select().length, 1, "one connection after drag from enabled endpoint");

         /*

         why does this fail? i get 0 instead of 1. it's detaching existing connections?

         ok(e1.isFull(), "endpoint 1 is full");
         support.dragConnection(e1, e2);
         equal(_jsPlumb.select().length, 1, "one connection after drag from endpoint that is full");
         */

         support.detachConnection(e1, 0);
         equal(_jsPlumb.select().length, 0, "zero connections after detach");
    });

    test("connections via mouse between elements configured with makeSource/makeTarget", function() {
        var d1 = _addDiv("d1"), d2 = _addDiv("d2"), d3 = _addDiv("d3"), d4 = _addDiv("d4");
        _jsPlumb.makeSource("d1");
        _jsPlumb.makeSource("d4");
        _jsPlumb.makeTarget("d2");
        _jsPlumb.makeTarget("d3");

        equal(_jsPlumb.select().length, 0, "zero connections before drag");
        support.dragConnection(d1, d2);
        equal(_jsPlumb.select().length, 1, "one connection after drag from source to target");
        var cd1d2 = _jsPlumb.select().get(0);
        equal(cd1d2.source.id, "d1", "source of first connection is correct");
        equal(cd1d2.target.id, "d2", "target of first connection is correct");

        support.dragConnection(d1, d3);
        equal(_jsPlumb.select().length, 2, "two connections after drag from source to target");
        var cd1d3 = _jsPlumb.select().get(1);
        equal(cd1d3.source.id, "d1", "source of second connection is correct");
        equal(cd1d3.target.id, "d3", "target of second connection is correct");

        // now we will drag the connection from d1-d2 by its target endpoint and put it on d3.
        support.relocateTarget(cd1d2, d3);
        equal(cd1d2.target.id, "d3", "target of first connection has changed to d3");
        equal(_jsPlumb.select().length, 2, "two connections after relocate");

        support.dragConnection(d3, d1);
        equal(_jsPlumb.select().length, 2, "two connections after failed drag from target to source");

        // now drag the source of d1-d2 to be d4.
        support.relocateSource(cd1d2, d4);
        equal(cd1d2.source.id, "d4", "source of first connection has changed to d4");
        equal(_jsPlumb.select().length, 2, "two connections after relocate");

    });

    test("issue 415: spurious endpoints after dragging", function() {
        var d1 = _addDiv("d1"), d2 = _addDiv("d2"), d3 = _addDiv("d3"), d4 = _addDiv("d4");
        _jsPlumb.makeSource([ "d1", "d2", "d3", "d4" ], {
            maxConnections:-1
        });
        _jsPlumb.makeTarget([ "d1", "d2", "d3", "d4" ], {
            maxConnections:-1
        });

        ok(_jsPlumb.isSource(d4), "d4 is a connection source");
        ok(_jsPlumb.isTarget(d4), "d4 is a connection target");

        var d1d2 = support.dragConnection(d1, d2);
        equal(_jsPlumb.select().length, 1, "one connection after drag");

        var d2d3 = support.dragConnection(d2, d3);
        equal(_jsPlumb.select().length, 2, "two connections after drag");

        equal(_jsPlumb.selectEndpoints().length, 4, "four endpoints before relocations");

        support.relocateTarget(d1d2, d4);
        equal(d1d2.target.id, "d4", "target of first connection has changed to d4");

        equal(_jsPlumb.select().length, 2, "two connections after relocations");
        equal(_jsPlumb.selectEndpoints().length, 4, "four endpoints after relocations");

        support.relocateSource(d2d3, d4);

        equal(d2d3.source.id, "d4", "source of second connection has changed to d4");
        equal(_jsPlumb.select().length, 2, "two connections after relocations");
        equal(_jsPlumb.selectEndpoints().length, 4, "four endpoints after relocations");

    });

    test("drag connection so it turns into a self-loop. ensure endpoints registered correctly. target not continuous anchor so not hidden (issue 419)", function() {
        var d1 = _addDiv("d1"), d2 = _addDiv("d2"), d3 = _addDiv("d3"), d4 = _addDiv("d4");
        _jsPlumb.makeSource([ "d1", "d2", "d3", "d4" ], { maxConnections: -1 });
        _jsPlumb.makeTarget([ "d1", "d2", "d3", "d4" ], { maxConnections: -1 });

        ok(_jsPlumb.isSource(d1), "d1 is a connection source");
        ok(_jsPlumb.isTarget(d2), "d2 is a connection target");

        // as a test: connect d3 to itself. 2 endpoints?
        var d3d3 = support.dragConnection(d3, d3);
        equal(_jsPlumb.selectEndpoints().length, 2, "two endpoints");

        var d2d1 = support.dragConnection(d2, d1);
        equal(_jsPlumb.select().length, 2, "one connection after drag");

        support.relocateSource(d2d1, d1);
        equal(d2d1.endpoints[0].elementId, "d1", "source endpoint is on d1 now");
        equal(_jsPlumb.selectEndpoints().length, 4, "four endpoints after relocations");

        support.relocateSource(d2d1, d2);
        equal(d2d1.endpoints[0].elementId, "d2", "source endpoint is on d2 now");
        ok(d2d1.endpoints[1].canvas.parentNode != null, "target canvas put back into DOM");
    });

    test("drag connection so it turns into a self-loop. ensure endpoints registered correctly. target is continuous anchor so is hidden. (issue 419)", function() {
        var d1 = _addDiv("d1"), d2 = _addDiv("d2"), d3 = _addDiv("d3"), d4 = _addDiv("d4");
        _jsPlumb.makeSource([ "d1", "d2", "d3", "d4" ], { maxConnections: -1, anchor:"Continuous" });
        _jsPlumb.makeTarget([ "d1", "d2", "d3", "d4" ], { maxConnections: -1, anchor:"Continuous" });

        var d2d1 = support.dragConnection(d2, d1);
        equal(_jsPlumb.select().length, 1, "one connection after drag");

        support.relocateSource(d2d1, d1);
        equal(d2d1.endpoints[0].elementId, "d1", "source endpoint is on d1 now");
        // NOTE in this test we are not using Continuous anchors so we do not expect the target to have been
        // removed. the next test uses Continuous anchors and it checks the target has been removed.
        //ok(d2d1.endpoints[1].canvas.parentNode == null, "target canvas removed from DOM");

        support.relocateSource(d2d1, d2);
        equal(d2d1.endpoints[0].elementId, "d2", "source endpoint is on d2 now");
        ok(d2d1.endpoints[1].canvas.parentNode != null, "target canvas put back into DOM");
    });


    test("endpoint:connectionsDetachable mouse interaction", function() {
        var d1 = _addDiv("d1"), d2 = _addDiv("d2"),
            e1 = _jsPlumb.addEndpoint(d1, {
                isSource:true, isTarget:true,
                connectionsDetachable:false
            }),
            e2 = _jsPlumb.addEndpoint(d2, {isSource:true, isTarget:true});

        equal(_jsPlumb.select().length, 0, "zero connections before drag");
        support.dragConnection(e1, e2);
        equal(_jsPlumb.select().length, 1, "one connection after drag");

        support.detachConnection(e1, 0);
        equal(_jsPlumb.select().length, 1, "one connection still after attempted detach");
    });

    test("connection:detachable false, mouse interaction", function() {
        var d1 = _addDiv("d1"), d2 = _addDiv("d2"),
            e1 = _jsPlumb.addEndpoint(d1),
            e2 = _jsPlumb.addEndpoint(d2);

        equal(_jsPlumb.select().length, 0, "zero connections before connect");
        _jsPlumb.connect({source:e1, target:e2, detachable:false});
        equal(_jsPlumb.select().length, 1, "one connection after connect");
        support.detachConnection(e1, 0);
        equal(_jsPlumb.select().length, 1, "one connection still after attempted detach");
    });

    test("connection:detachable true by default, mouse interaction", function() {
        var d1 = _addDiv("d1"), d2 = _addDiv("d2"),
            e1 = _jsPlumb.addEndpoint(d1),
            e2 = _jsPlumb.addEndpoint(d2);

        equal(_jsPlumb.select().length, 0, "zero connections before connect");
        _jsPlumb.connect({source:e1, target:e2});
        equal(_jsPlumb.select().length, 1, "one connection after connect");
        support.detachConnection(e1, 0);
        equal(_jsPlumb.select().length, 0, "zero connections after detach");
    });

    test("connectionDetached event is fired when no beforeDrop is active", function() {
        var d1 = _addDiv("d1"), d2 = _addDiv("d2");
        var e1 = _jsPlumb.addEndpoint(d1, {
            isTarget:true
        });
        var e2 = _jsPlumb.addEndpoint(d2, {isSource:true});
        var evt = false;
        _jsPlumb.bind('connectionDetached', function (info) {
            evt = true;
        });
        support.dragConnection(e2, e1);
        equal(e1.connections.length, 1, "one connection");

        support.detachConnection(e1, 0);

        equal(e1.connections.length, 0, "no connections");
        ok(evt == true, "event was fired");
    });

    test("beforeDrop returning false prevents connectionDetached event", function() {
        var d1 = _addDiv("d1"), d2 = _addDiv("d2");
        var e1 = _jsPlumb.addEndpoint(d1, {
            beforeDrop:function() {
                return false;
            },
            isTarget:true
        });
        var e2 = _jsPlumb.addEndpoint(d2, {isSource:true});
        var evt = false, abortEvent = false;
        _jsPlumb.bind('connectionDetached', function (info) {
            evt = true;
        });
<<<<<<< HEAD
        support.dragConnection(e2, e1);
=======
        _jsPlumb.bind('connectionAborted', function (info) {
            abortEvent = true;
        });
        _dragConnection(e2, e1);
>>>>>>> dbed47f3
        ok(evt == false, "event was not fired");
        equal(e1.connections.length, 0, "no connections");
        ok(abortEvent == true, "connectionAborted event was fired");
    });

    test("connectionAborted event", function() {
        var d1 = _addDiv("d1"), d2 = _addDiv("d2");

        var e2 = _jsPlumb.addEndpoint(d2, {isSource:true});
        var evt = false, abortEvent = false;
        _jsPlumb.bind('connectionDetached', function (info) {
            evt = true;
        });
        _jsPlumb.bind('connectionAborted', function (info) {
            abortEvent = true;
        });
        _dragAndAbortConnection(e2);
        ok(evt == false, "connectionDetached event was not fired");
        equal(e2.connections.length, 0, "no connections");
        ok(abortEvent == true, "connectionAborted event was fired");
    });

<<<<<<< HEAD
    test("endpoint: suspendedElement set correctly", function() {
        var d1 = _addDiv("d1"), d2 = _addDiv("d2"), d3 = _addDiv("d3"),
            e1 = _jsPlumb.addEndpoint(d1, { isSource:true, isTarget:true }),
            e2 = _jsPlumb.addEndpoint(d2, {isSource:true, isTarget:true}),
            e3 = _jsPlumb.addEndpoint(d3, {isSource:true, isTarget:true});

        equal(_jsPlumb.select().length, 0, "zero connections before drag");
        var c = support.dragConnection(e1, e2);
        equal(_jsPlumb.select().length, 1, "one connection after drag");

        support.relocateTarget(c, e3, {
            beforeMouseUp:function() {
                equal(c.suspendedElement, d2, "suspended element is set");
                equal(c.suspendedEndpoint, e2, "suspended endpoint is set");
            },
            after :function() {
                equal(c.suspendedElement, null, "suspended element is cleared");
                equal(c.suspendedEndpoint, null, "suspended endpoint is cleared");
            }
        });
    });
=======
   // fhjdsfhsflasdf
    //TODO: write a test that starts dragging a connection and then abandons it. see a connectionAborted event.
>>>>>>> dbed47f3

    /*

    // future state.

    test("beforeDrop fired before onMaxConnections", function() {
        var d1 = _addDiv("d1"), d2 = _addDiv("d2");
        var bd = false;
        var e1 = _jsPlumb.addEndpoint(d1, {
            beforeDrop:function() {
                bd = true;
                return true;
            },
            isTarget:true,
            onMaxConnections:function() {
                ok(bd === true, "beforeDrop was called before onMaxConnections");
            }
        });
        var e2 = _jsPlumb.addEndpoint(d2, {isSource:true, maxConnections:-1});
        support.dragConnection(e2, e1);
        equal(e1.connections.length, 1, "one connection");
        equal(bd, true, "beforeDrop was called");
        bd = false;
        support.dragConnection(e2, e1);
        equal(e1.connections.length, 1, "one connection");
    });
    */

    test("drag connection between two endpoints", function() {
        var d1 = _addDiv("d1"), d2 = _addDiv("d2");
        var e1 = _jsPlumb.addEndpoint(d1, { isTarget:true, maxConnections:-1 });
        var e2 = _jsPlumb.addEndpoint(d2, {isSource:true, maxConnections:-1 });

        var c1 = _jsPlumb.connect({source:e2, target:e1});
        equal(e1.connections.length, 1, "one conn now");

        var c2 = support.dragConnection(e2, e1);
        equal(e1.connections.length, 2, "two conns now");
    });

    test("drag connection between two endpoints but endpoints are full", function() {
        var d1 = _addDiv("d1"), d2 = _addDiv("d2"),
            d3 = _addDiv("d3");
        var e1 = _jsPlumb.addEndpoint(d1, { isTarget:true });
        var e2 = _jsPlumb.addEndpoint(d2, { isSource:true });
        var e3 = _jsPlumb.addEndpoint(d3, { isSource:true });

        var c1 = _jsPlumb.connect({source:e2, target:e1});
        equal(e1.connections.length, 1, "one conn now");

        var c2 = support.dragConnection(e3, e1);
        equal(e1.connections.length, 1, "one conn now");
    });

    /*
    test("endpoint:connectionSourceDetachable false, mouse interaction", function() {
        var d1 = _addDiv("d1"), d2 = _addDiv("d2"),
            e1 = _jsPlumb.addEndpoint(d1, {connectionSourceDetachable:false, maxConnections:-1}),
            e2 = _jsPlumb.addEndpoint(d2, {maxConnections:-1});

        equal(_jsPlumb.select().length, 0, "zero connections before connect");
        _jsPlumb.connect({source:e1, target:e2});
        equal(_jsPlumb.select().length, 1, "one connection after connect");

        support.detachConnection(e1, 0);
        equal(_jsPlumb.select().length, 1, "one connection still after attempted detach of connection source");

        _jsPlumb.connect({source:e2, target:e1});
        equal(_jsPlumb.select().length, 2, "two connections after connect");
        support.detachConnection(e1, 1);
        equal(_jsPlumb.select().length, 1, "one connection after successful target detach");
    });*/

    test("endpoint:beforeDetach listener via mouse interaction", function() {
        var d1 = _addDiv("d1"), d2 = _addDiv("d2"), r = 0, s = 0, bd = 0,
            e1 = _jsPlumb.addEndpoint(d1, {
                isSource:true, isTarget:true

            }),
            e2 = _jsPlumb.addEndpoint(d2, {isSource:true, isTarget:true});

        _jsPlumb.bind("beforeDetach", function() {
            r = true;
            return true;
        });

        _jsPlumb.bind("beforeDrag", function() {
            bd++;
            return true;
        });

        _jsPlumb.bind("beforeStartDetach", function() {
            s = true;
            return true;
        });

        equal(_jsPlumb.select().length, 0, "zero connections before drag");
        support.dragConnection(e1, e2);
        equal(_jsPlumb.select().length, 1, "one connection after drag");


        support.detachConnection(e1, 0);
        equal(_jsPlumb.select().length, 0, "connection detached");

        equal(bd, 1, "beforeDrag called once");
        equal(r, 1, "beforeDetach interceptor called once");
        equal(s, 1, "beforeStartDetach interceptor called once");

    });


    test("unbind a single event listener does not unbind them all", function() {
        var i = 0;
        var l1 = function() {
            i += 5;
        };
        var l2 = function() {
            i -= 6;
        };
        var d1 = _addDiv("d1"),
            d2 = _addDiv("d2");

        _jsPlumb.bind("connection", l1);
        _jsPlumb.bind("connection", l2);

        _jsPlumb.connect({source:d1, target:d2});

        equal(i, -1,"both listeners fired");
        i = 0;

        // first test existing: unbind with no args unbinds everything.
        _jsPlumb.unbind("connection");
        _jsPlumb.connect({source:d1, target:d2});
        equal(i, 0, "no listeners fired");

        // rebind and check
        _jsPlumb.bind("connection", l1);
        _jsPlumb.bind("connection", l2);
        _jsPlumb.connect({source:d1, target:d2});
        equal(i, -1,"both listeners fired");

        i = 0;
        // unbind one.
        _jsPlumb.unbind("connection", l2);
        _jsPlumb.connect({source:d1, target:d2});
        equal(i, 5, "only listener l1 fired");

        i = 0;
        _jsPlumb.unbind(l1);
        _jsPlumb.connect({source:d1, target:d2});
        equal(i, 0, "no listeners fired");

    });

    test("bind multiple listeners via array (multiple events, one function)", function() {
        var count = 0;
        _jsPlumb.bind(["foo", "bar", "baz"], function() {
            count++;
        });

        _jsPlumb.fire("foo");
        equal(count, 1, "count is 1");
        _jsPlumb.fire("bar");
        equal(count, 2, "count is 2");
        _jsPlumb.fire("baz");
        equal(count, 3, "count is 3");
    });


// -----------------issue 383, setDraggable doesnt work with list-like arguments

    test("setDraggable with array", function() {
        var d1 = _addDiv("d1", null, "aTest");
        var d2 = _addDiv("d2", null, "aTest");

        ok(!_jsPlumb.isAlreadyDraggable(d1), "d1 is not draggable");
        ok(!_jsPlumb.isAlreadyDraggable(d2), "d2 is not draggable");
        var d = document.getElementsByClassName("aTest");

        // first make them draggable
        if(typeof d === "function") {
            expect(2);
        }
        else
        {
            _jsPlumb.draggable(d);
            ok(_jsPlumb.isElementDraggable(d1), "d1 is now draggable");
            ok(_jsPlumb.isElementDraggable(d2), "d2 is now draggable");

            // now disable
            _jsPlumb.setDraggable(d, false);
            ok(!_jsPlumb.isElementDraggable(d1), "d1 is not draggable");
            ok(!_jsPlumb.isElementDraggable(d2), "d2 is not draggable");

            // and enable
            _jsPlumb.toggleDraggable(d);
            ok(_jsPlumb.isElementDraggable(d1), "d1 is draggable after toggle ");
            ok(_jsPlumb.isElementDraggable(d2), "d2 is draggable after toggle");
        }
    });

// ------------------ issue 402...offset cache not cleared always --------------------
    test("offset cache cleared", function() {
       var d1 = _addDiv("d1"), d2 = _addDiv("d2");
        _jsPlumb.connect({source:d1, target:d2});
        var cd = _jsPlumb.getCachedData("d1");
       ok(cd.o != null, "d1 is cached");

        // reset and then move d1. get cached data and offset should have been updated.
        _jsPlumb.reset();
        d1.style.position = "absolute";
        d1.style.left = "5000px";
        var cd2 = _jsPlumb.getCachedData("d1");
        ok(cd2.o == null, "cache data cleared");
        _jsPlumb.connect({source:d1, target:d2});
        var cd3 = _jsPlumb.getCachedData("d1");
        ok(cd3.o != null, "d1 is cached");

        // delete every endpoint and then move d1. get cached data and offset should have been updated.
        _jsPlumb.deleteEveryEndpoint();
        d1.style.position = "absolute";
        d1.style.left = "5000px";
        var cd2 = _jsPlumb.getCachedData("d1");
        ok(cd2.o == null, "cache data cleared");
        _jsPlumb.connect({source:d1, target:d2});
        var cd3 = _jsPlumb.getCachedData("d1");
        ok(cd3.o != null, "d1 is cached");
    });

// ---------------------- issue 405, jsPlumb.empty doesnt remove connections (cannot reproduce) -----------------------

    test("jsPlumb.empty removes connections", function() {
        var p = _addDiv("p"),
            d1 = _addDiv("d1", p),
            d2 = _addDiv("d2", p);

        _jsPlumb.connect({source:d1, target:d2});
        ok(_jsPlumb.select().length == 1, "1 connection");

        _jsPlumb.empty(p);
        ok(document.getElementById("d1") == null);
        ok(_jsPlumb.select().length == 0, "0 connections");
    });



//  -- connection dragging tests

    test("connection dragging, simple drag and detach case", function() {
        var d1 = _addDiv("d1"), d2 = _addDiv("d2"), d3 = _addDiv("d3");
        _jsPlumb.makeSource([d1, d2, d3], { });
        _jsPlumb.makeTarget([d1, d2, d3], { });

        support.dragConnection(d1, d2);
        equal(_jsPlumb.select().length, 1, "1 connection in jsplumb instance.");
        var c = _jsPlumb.select().get(0);
        equal(_jsPlumb.anchorManager.getConnectionsFor("d1").length, 1, "1 connection registered for d1 after mouse connect");
        equal(_jsPlumb.anchorManager.getConnectionsFor("d2").length, 1, "1 connection registered for d2 after mouse connect");

        _detachThisConnection(c);
        equal(_jsPlumb.anchorManager.getConnectionsFor("d1").length, 0, "0 connections registered for d1 after mouse detach");
        equal(_jsPlumb.anchorManager.getConnectionsFor("d2").length, 0, "0 connections registered for d2 after mouse detach");
        equal(_jsPlumb.anchorManager.getConnectionsFor(c.floatingId).length, 0, "0 connections registered for temporary drag element after mouse detach");
        equal(_jsPlumb.select().length, 0, "0 connections in jsplumb instance.");

    });

    /**
     * Tests the `extract` parameter on a `makeSource` call: extract provides a map of attribute names that you want to
     * read fom the source element when a drag starts, and whose values end up in the connection's data, keyed by the
     * value from the extract map. In this test we get the attribute `foo` and insert its value into the connection's
     * data, keyed as `fooAttribute`.
     */
    test("connection dragging, extractor atts defined on source", function() {
        var d1 = _addDiv("d1"), d2 = _addDiv("d2"), d3 = _addDiv("d3");
        d1.setAttribute("foo", "the value of foo");
        _jsPlumb.makeSource([d1, d2, d3], {
            extract:{
                "foo":"fooAttribute"
            }
        });
        _jsPlumb.makeTarget([d1, d2, d3], { });

        var con = support.dragConnection(d1, d2);
        equal(_jsPlumb.select().length, 1, "1 connection in jsplumb instance.");
        equal(con.getData().fooAttribute, "the value of foo", "attribute values extracted properly");
    });

    test("connection dragging, simple drag and detach case, beforeDetach interceptor says no.", function() {
        var d1 = _addDiv("d1"), d2 = _addDiv("d2"), d3 = _addDiv("d3");
        _jsPlumb.bind("beforeDetach", function() { return false; });
        _jsPlumb.makeSource([d1, d2, d3], { });
        _jsPlumb.makeTarget([d1, d2, d3], { });

        support.dragConnection(d1, d2);
        equal(_jsPlumb.select().length, 1, "1 connection in jsplumb instance.");
        var c = _jsPlumb.select().get(0);
        equal(_jsPlumb.anchorManager.getConnectionsFor("d1").length, 1, "1 connection registered for d1 after mouse connect");
        equal(_jsPlumb.anchorManager.getConnectionsFor("d2").length, 1, "1 connection registered for d2 after mouse connect");

        _detachThisConnection(c);
        equal(_jsPlumb.anchorManager.getConnectionsFor("d1").length, 1, "still 1 connection registered for d1 after attempted mouse detach");
        equal(_jsPlumb.anchorManager.getConnectionsFor("d2").length, 1, "still 1 connection registered for d2 after attempted mouse detach");
        equal(_jsPlumb.anchorManager.getConnectionsFor(c.floatingId).length, 0, "0 connections registered for temporary drag element after mouse detach");
        equal(_jsPlumb.select().length, 1, "1 connection in jsplumb instance.");

    });

    test("connection dragging, simple drag and detach case, reattach=true on connection prevents detach.", function() {
        var d1 = _addDiv("d1"), d2 = _addDiv("d2"), d3 = _addDiv("d3");
        _jsPlumb.makeSource([d1, d2, d3], { });
        _jsPlumb.makeTarget([d1, d2, d3], { });

        support.dragConnection(d1, d2);
        equal(_jsPlumb.select().length, 1, "1 connection in jsplumb instance.");
        var c = _jsPlumb.select().get(0);
        c.setReattach(true);
        equal(_jsPlumb.anchorManager.getConnectionsFor("d1").length, 1, "1 connection registered for d1 after mouse connect");
        equal(_jsPlumb.anchorManager.getConnectionsFor("d2").length, 1, "1 connection registered for d2 after mouse connect");

        _detachThisConnection(c);
        equal(_jsPlumb.anchorManager.getConnectionsFor("d1").length, 1, "still 1 connection registered for d1 after attempted mouse detach");
        equal(_jsPlumb.anchorManager.getConnectionsFor("d2").length, 1, "still 1 connection registered for d2 after attempted mouse detach");
        equal(_jsPlumb.anchorManager.getConnectionsFor(c.floatingId).length, 0, "0 connections registered for temporary drag element after mouse detach");
        equal(_jsPlumb.select().length, 1, "1 connection in jsplumb instance.");

    });

    test("connection dragging, simple move target case", function() {
        var d1 = _addDiv("d1"), d2 = _addDiv("d2"), d3 = _addDiv("d3");
        _jsPlumb.makeSource([d1, d2, d3], { });
        _jsPlumb.makeTarget([d1, d2, d3], { });

        var c = _jsPlumb.connect({source: d1, target: d2});
        equal(_jsPlumb.anchorManager.getConnectionsFor("d1").length, 1, "1 connection registered for d1 after mouse connect");
        equal(_jsPlumb.anchorManager.getConnectionsFor("d2").length, 1, "1 connection registered for d2 after mouse connect");

        support.relocateTarget(c, d3);
        equal(_jsPlumb.anchorManager.getConnectionsFor("d1").length, 1, "1 connection registered for d1 after mouse move");
        equal(_jsPlumb.anchorManager.getConnectionsFor("d2").length, 0, "0 connections registered for d2 after mouse move");
        equal(_jsPlumb.anchorManager.getConnectionsFor("d3").length, 1, "1 connection registered for d3 after mouse move");
        equal(_jsPlumb.anchorManager.getConnectionsFor(c.floatingId).length, 0, "0 connections registered for temporary drag element after mouse detach");

        //alert("ensure continuous anchor endpoint cleaned up in this case (simple target move)");
    });

    // DRAG SOURCE TO ANOTHER SOURCE
    test("connection dragging, simple move source case", function() {
        var d1 = _addDiv("d1"), d2 = _addDiv("d2"), d3 = _addDiv("d3");
        _jsPlumb.makeSource([d1, d2, d3], { });
        _jsPlumb.makeTarget([d1, d2, d3], { });

        var c = _jsPlumb.connect({source: d1, target: d2});
        equal(_jsPlumb.anchorManager.getConnectionsFor("d1").length, 1, "1 connection registered for d1 after mouse connect");
        equal(_jsPlumb.anchorManager.getConnectionsFor("d2").length, 1, "1 connection registered for d2 after mouse connect");

        support.relocateSource(c, d3);
        equal(_jsPlumb.anchorManager.getConnectionsFor("d1").length, 0, "0 connections registered for d1 after mouse move");
        equal(_jsPlumb.selectEndpoints().length, 2, "two endpoints; there is one connection");
        equal(_jsPlumb.anchorManager.getConnectionsFor("d2").length, 1, "1 connection registered for d2 after mouse move");
        equal(_jsPlumb.anchorManager.getConnectionsFor("d3").length, 1, "1 connection registered for d3 after mouse move");
        equal(_jsPlumb.anchorManager.getConnectionsFor(c.floatingId).length, 0, "0 connections registered for temporary drag element after mouse detach");

    });

    test("connection dragging, simple move source case, continuous anchors", function() {
        var d1 = _addDiv("d1"), d2 = _addDiv("d2"), d3 = _addDiv("d3");
        _jsPlumb.importDefaults({Anchor:"Continuous"});
        _jsPlumb.makeSource([d1, d2, d3], { });
        _jsPlumb.makeTarget([d1, d2, d3], { });

        var c = _jsPlumb.connect({source: d1, target: d2});
        equal(_jsPlumb.anchorManager.getConnectionsFor("d1").length, 1, "1 connection registered for d1 after mouse connect");
        equal(_jsPlumb.anchorManager.getConnectionsFor("d2").length, 1, "1 connection registered for d2 after mouse connect");

        support.relocateSource(c, d3);
        equal(_jsPlumb.selectEndpoints().length, 2, "two endpoints; there is one connection");
        equal(_jsPlumb.anchorManager.getConnectionsFor("d1").length, 0, "0 connections registered for d1 after mouse move");
        equal(_jsPlumb.anchorManager.getConnectionsFor("d2").length, 1, "1 connection registered for d2 after mouse move");
        equal(_jsPlumb.anchorManager.getConnectionsFor("d3").length, 1, "1 connection registered for d3 after mouse move");
        equal(_jsPlumb.anchorManager.getConnectionsFor(c.floatingId).length, 0, "0 connections registered for temporary drag element after mouse detach");

    });

    test("connection dragging, simple move target case, beforeDetach aborts the move", function() {
        var d1 = _addDiv("d1"), d2 = _addDiv("d2"), d3 = _addDiv("d3");
        _jsPlumb.bind("beforeDetach", function() { return false; });
        _jsPlumb.makeSource([d1, d2, d3], { });
        _jsPlumb.makeTarget([d1, d2, d3], { });

        var c = _jsPlumb.connect({source: d1, target: d2});
        equal(_jsPlumb.anchorManager.getConnectionsFor("d1").length, 1, "1 connection registered for d1 after mouse connect");
        equal(_jsPlumb.anchorManager.getConnectionsFor("d2").length, 1, "1 connection registered for d2 after mouse connect");

        support.relocateTarget(c, d3);
        equal(_jsPlumb.anchorManager.getConnectionsFor("d1").length, 1, "1 connection registered for d1 after aborted mouse move");
        equal(_jsPlumb.anchorManager.getConnectionsFor("d2").length, 1, "1 connection registered for d2 after aborted mouse move");
        equal(_jsPlumb.anchorManager.getConnectionsFor("d3").length, 0, "0 connections registered for d3 after aborted mouse move");
        equal(_jsPlumb.anchorManager.getConnectionsFor(c.floatingId).length, 0, "0 connections registered for temporary drag element after mouse detach");
    });

    test("connection dragging, simple move source case, beforeDetach aborts the move", function() {
        var d1 = _addDiv("d1"), d2 = _addDiv("d2"), d3 = _addDiv("d3");
        _jsPlumb.bind("beforeDetach", function() { return false; });
        _jsPlumb.makeSource([d1, d2, d3], { });
        _jsPlumb.makeTarget([d1, d2, d3], { });

        var c = _jsPlumb.connect({source: d1, target: d2});
        equal(_jsPlumb.anchorManager.getConnectionsFor("d1").length, 1, "1 connection registered for d1 after mouse connect");
        equal(_jsPlumb.anchorManager.getConnectionsFor("d2").length, 1, "1 connection registered for d2 after mouse connect");

        support.relocateSource(c, d3);
        equal(_jsPlumb.anchorManager.getConnectionsFor("d1").length, 1, "1 connection registered for d1 after aborted mouse move");
        equal(_jsPlumb.anchorManager.getConnectionsFor("d2").length, 1, "1 connection registered for d2 after aborted mouse move");
        equal(_jsPlumb.anchorManager.getConnectionsFor("d3").length, 0, "0 connections registered for d3 after aborted mouse move");
    });

    test("connection dragging, simple move case, connection reattach=true aborts the move", function() {
        var d1 = _addDiv("d1"), d2 = _addDiv("d2"), d3 = _addDiv("d3");
        _jsPlumb.makeSource([d1, d2, d3], { });
        _jsPlumb.makeTarget([d1, d2, d3], { });

        var c = _jsPlumb.connect({source: d1, target: d2});
        c.setReattach(true);
        equal(_jsPlumb.anchorManager.getConnectionsFor("d1").length, 1, "1 connection registered for d1 after mouse connect");
        equal(_jsPlumb.anchorManager.getConnectionsFor("d2").length, 1, "1 connection registered for d2 after mouse connect");

        _detachThisConnection(c);
        equal(_jsPlumb.anchorManager.getConnectionsFor("d1").length, 1, "1 connection registered for d1 after aborted mouse move");
        equal(_jsPlumb.anchorManager.getConnectionsFor("d2").length, 1, "1 connection registered for d2 after aborted mouse move");
        equal(_jsPlumb.anchorManager.getConnectionsFor("d3").length, 0, "0 connections registered for d3 after aborted mouse move");
        equal(_jsPlumb.anchorManager.getConnectionsFor(c.floatingId).length, 0, "0 connections registered for temporary drag element after mouse detach");
    });

    test("connection dragging, redrop on original target", function() {
        var d1 = _addDiv("d1"), d2 = _addDiv("d2"), d3 = _addDiv("d3");
        _jsPlumb.makeSource([d1, d2, d3], { });
        _jsPlumb.makeTarget([d1, d2, d3], { });

        var c = _jsPlumb.connect({source: d1, target: d2});
        equal(_jsPlumb.anchorManager.getConnectionsFor("d1").length, 1, "1 connection registered for d1 after mouse connect");
        equal(_jsPlumb.anchorManager.getConnectionsFor("d2").length, 1, "1 connection registered for d2 after mouse connect");

        support.relocateTarget(c, d2);
        equal(_jsPlumb.anchorManager.getConnectionsFor("d1").length, 1, "1 connection registered for d1 after mouse move");
        equal(_jsPlumb.anchorManager.getConnectionsFor("d2").length, 1, "1 connection registered for d2 after mouse move");
        equal(_jsPlumb.anchorManager.getConnectionsFor(c.floatingId).length, 0, "0 connections registered for temporary drag element after mouse detach");
    });

    // DRAG SOURCE AND REDROP ON ORIGINAL
    test("connection dragging, redrop on original source", function() {
        var d1 = _addDiv("d1"), d2 = _addDiv("d2"), d3 = _addDiv("d3");
        _jsPlumb.makeSource([d1, d2, d3], { });
        _jsPlumb.makeTarget([d1, d2, d3], { });

        var c = _jsPlumb.connect({source: d1, target: d2});
        equal(_jsPlumb.anchorManager.getConnectionsFor("d1").length, 1, "1 connection registered for d1 after mouse connect");
        equal(_jsPlumb.anchorManager.getConnectionsFor("d2").length, 1, "1 connection registered for d2 after mouse connect");

        support.relocateSource(c, d1);
        equal(_jsPlumb.anchorManager.getConnectionsFor("d1").length, 1, "1 connection registered for d1 after mouse move");
        equal(_jsPlumb.anchorManager.getConnectionsFor("d2").length, 1, "1 connection registered for d2 after mouse move");
        equal(_jsPlumb.anchorManager.getConnectionsFor(c.floatingId).length, 0, "0 connections registered for temporary drag element after mouse detach");
    });


    // DRAG SOURCE TO AN ELEMENT NO CONFIGURED AS SOURCE (SHOULD DETACH)
    test("connection dragging, move source to element not configured as drag source", function() {
        var d1 = _addDiv("d1"), d2 = _addDiv("d2"), d3 = _addDiv("d3"), d4 = _addDiv("d4");
        _jsPlumb.makeSource([d1, d2, d3], { });
        _jsPlumb.makeTarget([d1, d2, d3, d4], { });

        var c = _jsPlumb.connect({source: d1, target: d2});
        equal(_jsPlumb.anchorManager.getConnectionsFor("d1").length, 1, "1 connection registered for d1 after mouse connect");
        equal(_jsPlumb.anchorManager.getConnectionsFor("d2").length, 1, "1 connection registered for d2 after mouse connect");

        support.relocateSource(c, d4);
        equal(_jsPlumb.anchorManager.getConnectionsFor("d1").length, 0, "0 connections registered for d1 after mouse move");
        equal(_jsPlumb.selectEndpoints().length, 0, "zero endpoints; there are no connections");
        equal(_jsPlumb.anchorManager.getConnectionsFor("d2").length, 0, "0 connections registered for d2 after mouse move");
        equal(_jsPlumb.anchorManager.getConnectionsFor("d3").length, 0, "0 connections registered for d3 after mouse move");
        equal(_jsPlumb.anchorManager.getConnectionsFor(c.floatingId).length, 0, "0 connections registered for temporary drag element after mouse detach");
    });

    // DRAG SOURCE TO AN ELEMENT NO CONFIGURED AS SOURCE BUT DETACH DISABLED (SHOULDNT CARE)
    test("connection dragging, move source to element not configured as drag source, beforeDetach cancels connection", function() {
        var d1 = _addDiv("d1"), d2 = _addDiv("d2"), d3 = _addDiv("d3"), d4 = _addDiv("d4");
        _jsPlumb.bind("beforeDetach", function() { return false; });
        _jsPlumb.makeSource([d1, d2, d3], { });
        _jsPlumb.makeTarget([d1, d2, d3, d4], { });

        var c = _jsPlumb.connect({source: d1, target: d2});
        equal(_jsPlumb.anchorManager.getConnectionsFor("d1").length, 1, "1 connection registered for d1 after mouse connect");
        equal(_jsPlumb.anchorManager.getConnectionsFor("d2").length, 1, "1 connection registered for d2 after mouse connect");

        support.relocateSource(c, d4);
        equal(_jsPlumb.anchorManager.getConnectionsFor("d1").length, 1, "1 connection registered for d1 after mouse move");
        equal(_jsPlumb.selectEndpoints().length, 2, "2 endpoints; there is 1 connection");
        equal(_jsPlumb.anchorManager.getConnectionsFor("d2").length, 1, "1 connection registered for d2 after mouse move");
        equal(_jsPlumb.anchorManager.getConnectionsFor("d4").length, 0, "0 connection registered for d4 after mouse move");
        equal(_jsPlumb.anchorManager.getConnectionsFor(c.floatingId).length, 0, "0 connections registered for temporary drag element after mouse detach");
    });

    // DRAG SOURCE TO ANOTHER SOURCE BUT BEFORE DROP SAYS NO
    test("connection dragging, move source to element not configured as drag source, beforeDrop cancels connection", function() {
        var d1 = _addDiv("d1"), d2 = _addDiv("d2"), d3 = _addDiv("d3"), d4 = _addDiv("d4");
        _jsPlumb.bind("beforedrop", function() { return false; });
        _jsPlumb.makeSource([d1, d2, d3], { });
        _jsPlumb.makeTarget([d1, d2, d3, d4], { });

        var c = _jsPlumb.connect({source: d1, target: d2});
        equal(_jsPlumb.anchorManager.getConnectionsFor("d1").length, 1, "1 connection registered for d1 after mouse connect");
        equal(_jsPlumb.anchorManager.getConnectionsFor("d2").length, 1, "1 connection registered for d2 after mouse connect");

        support.relocateSource(c, d4);
        equal(_jsPlumb.anchorManager.getConnectionsFor("d1").length, 0, "0 connections registered for d1 after mouse move");
        equal(_jsPlumb.selectEndpoints().length, 0, "0 endpoints; there are no connections");
        equal(_jsPlumb.anchorManager.getConnectionsFor("d2").length, 0, "0 connections registered for d2 after mouse move");
        equal(_jsPlumb.anchorManager.getConnectionsFor("d4").length, 0, "0 connections registered for d4 after mouse move");
        equal(_jsPlumb.anchorManager.getConnectionsFor(c.floatingId).length, 0, "0 connections registered for temporary drag element after mouse detach");
    });

    // DRAG TARGET TO ANOTHER SOURCE (BUT NOT A TARGET); SHOULD DETACH
    test("connection dragging, move source to element not configured as drag source", function() {
        var d1 = _addDiv("d1"), d2 = _addDiv("d2"), d3 = _addDiv("d3"), d4 = _addDiv("d4");
        _jsPlumb.makeSource([d1, d2, d3, d4], { });
        _jsPlumb.makeTarget([d1, d2, d3], { });

        var c = _jsPlumb.connect({source: d1, target: d2});
        equal(_jsPlumb.anchorManager.getConnectionsFor("d1").length, 1, "1 connection registered for d1 after mouse connect");
        equal(_jsPlumb.anchorManager.getConnectionsFor("d2").length, 1, "1 connection registered for d2 after mouse connect");

        support.relocateTarget(c, d4);
        equal(_jsPlumb.anchorManager.getConnectionsFor("d1").length, 0, "0 connections registered for d1 after mouse move");
        equal(_jsPlumb.selectEndpoints().length, 0, "zero endpoints; there are no connections");
        equal(_jsPlumb.anchorManager.getConnectionsFor("d2").length, 0, "0 connections registered for d2 after mouse move");
        equal(_jsPlumb.anchorManager.getConnectionsFor("d3").length, 0, "0 connections registered for d3 after mouse move");
        equal(_jsPlumb.anchorManager.getConnectionsFor(c.floatingId).length, 0, "0 connections registered for temporary drag element after mouse detach");
    });


    // DRAG TARGET TO ANOTHER SOURCE (BUT NOT A TARGET), BUT DETACH DISABLED. SHOULDNT CARE.
    test("connection dragging, move source to element not configured as drag source, beforeDetach cancels connection", function() {
        var d1 = _addDiv("d1"), d2 = _addDiv("d2"), d3 = _addDiv("d3"), d4 = _addDiv("d4");
        _jsPlumb.bind("beforeDetach", function() { return false; });
        _jsPlumb.makeSource([ d1, d2, d3, d4 ], { });
        _jsPlumb.makeTarget([ d1, d2, d3 ], { });

        var c = _jsPlumb.connect({source: d1, target: d2});
        equal(_jsPlumb.anchorManager.getConnectionsFor("d1").length, 1, "1 connection registered for d1 after mouse connect");
        equal(_jsPlumb.anchorManager.getConnectionsFor("d2").length, 1, "1 connection registered for d2 after mouse connect");

        support.relocateTarget(c, d4);
        equal(_jsPlumb.anchorManager.getConnectionsFor("d1").length, 1, "1 connection registered for d1 after mouse move");
        equal(_jsPlumb.selectEndpoints().length, 2, "2 endpoints; there is 1 connection");
        equal(_jsPlumb.anchorManager.getConnectionsFor("d2").length, 1, "1 connection registered for d2 after mouse move");
        equal(_jsPlumb.anchorManager.getConnectionsFor("d4").length, 0, "0 connection registered for d4 after mouse move");
        equal(_jsPlumb.anchorManager.getConnectionsFor(c.floatingId).length, 0, "0 connections registered for temporary drag element after mouse detach");
    });

    /**
     * Tests that `endpoint` and `anchor` in a makeSource definition are honoured. The next test uses a connection type
     * but has the makeSource override the anchor.
     */
    test("connection dragging, makeSource sets source endpoint and anchor", function() {
        var d1 = _addDiv("d1"), d2 = _addDiv("d2"), d3 = _addDiv("d3");
        _jsPlumb.makeSource([d1, d2, d3], { endpoint:"Rectangle", anchor:"Left"});
        _jsPlumb.makeTarget([d1, d2, d3]);

        support.dragConnection(d1, d2);
        equal(_jsPlumb.select().length, 1, "1 connection in jsplumb instance.");
        var c = _jsPlumb.select().get(0);

        equal(c.endpoints[0].type, "Rectangle", "source endpoint is Rectangle");
        equal(c.endpoints[0].anchor.x, 0, "x=0 in anchor");
        equal(c.endpoints[0].anchor.y, 0.5, "y=0.5 in anchor");
        equal(c.endpoints[1].type, _jsPlumb.Defaults.Endpoint, "target endpoint is the default");
    });

    /**
     * Tests that makeSource, when given `endpoint` and/or `anchor` values, will override any that were derived
     * from an applied type.
     */
    test("connection dragging, makeSource overrides source endpoint and anchor", function() {
        var d1 = _addDiv("d1"), d2 = _addDiv("d2"), d3 = _addDiv("d3");
        _jsPlumb.registerConnectionType("basic", {
            endpoint:"Blank",
            anchor:"Right"
        });
        _jsPlumb.makeSource(d1, { connectionType:"basic", endpoint:"Rectangle", anchor:"Left"});
        _jsPlumb.makeSource(d2, { connectionType:"basic"});
        _jsPlumb.makeTarget([d1, d2, d3]);

        support.dragConnection(d1, d3);
        equal(_jsPlumb.select().length, 1, "1 connection in jsplumb instance.");
        var c = _jsPlumb.select().get(0);

        support.dragConnection(d2, d3);
        equal(_jsPlumb.select().length, 2, "2 connections in jsplumb instance.");
        var c2 = _jsPlumb.select().get(1);

        equal(c.endpoints[0].type, "Rectangle", "source endpoint was overridden to be Rectangle");
        equal(c.endpoints[0].anchor.x, 0, "x=0 in overridden anchor");
        equal(c.endpoints[0].anchor.y, 0.5, "y=0.5 in overridden anchor");

        equal(c2.endpoints[0].type, "Blank", "source endpoint is Blank in endpoint derived from type");
        equal(c2.endpoints[0].anchor.x, 1, "x=1 in anchor derived from type");
        equal(c2.endpoints[0].anchor.y, 0.5, "y=0.5 in anchor derived from type");

    });

    /**
     * Tests that makeSource, when given `endpoint` and/or `anchor` values, will override any that were derived
     * from an applied type.
     */
    test("connection dragging, makeSource overrides source endpoint and anchor", function() {
        var d1 = _addDiv("d1"), d2 = _addDiv("d2"), d3 = _addDiv("d3");
        _jsPlumb.registerConnectionType("basic", {
            endpoint:"Blank",
            anchor:"Right"
        });
        _jsPlumb.makeSource(d1, { connectionType:"basic"});
        _jsPlumb.makeTarget(d2);
        _jsPlumb.makeTarget(d3, { endpoint:"Rectangle", anchor:"Left" });

        support.dragConnection(d1, d3);
        equal(_jsPlumb.select().length, 1, "1 connection in jsplumb instance.");
        var c = _jsPlumb.select().get(0);

        support.dragConnection(d1, d2);
        equal(_jsPlumb.select().length, 2, "2 connections in jsplumb instance.");
        var c2 = _jsPlumb.select().get(1);

        equal(c.endpoints[1].type, "Rectangle", "target endpoint was overridden to be Rectangle");
        equal(c.endpoints[1].anchor.x, 0, "x=0 in overridden anchor");
        equal(c.endpoints[1].anchor.y, 0.5, "y=0.5 in overridden anchor");

        equal(c2.endpoints[1].type, "Blank", "target endpoint is Blank in endpoint derived from type");
        equal(c2.endpoints[1].anchor.x, 1, "x=1 in anchor derived from type");
        equal(c2.endpoints[1].anchor.y, 0.5, "y=0.5 in anchor derived from type");

    });

    test("connection dragging, makeTarget overrides endpoint and anchor", function() {
        var d1 = _addDiv("d1"), d2 = _addDiv("d2"), d3 = _addDiv("d3");
        _jsPlumb.makeSource([d1, d2, d3]);
        _jsPlumb.makeTarget([d1, d2, d3], { endpoint:"Rectangle", anchor:"Top" });

        support.dragConnection(d1, d2);
        equal(_jsPlumb.select().length, 1, "1 connection in jsplumb instance.");
        var c = _jsPlumb.select().get(0);

        equal(c.endpoints[0].type, _jsPlumb.Defaults.Endpoint, "source endpoint is the default");
        equal(c.endpoints[1].anchor.x, 0.5, "x=0.5 in anchor");
        equal(c.endpoints[1].anchor.y, 0, "y=0 in anchor");
        equal(c.endpoints[1].type, "Rectangle", "target endpoint is Rectangle");

    });


    // DETACH CONNECTION VIA SOURCE, DETACH ENABLED, ALLOWED
    // DETACH CONNECTION VIA SOURCE, DETACH DISABLED, DISALLOWED



    test("connection dragging", function() {
        var d1 = _addDiv("d1"), d2 = _addDiv("d2"), d3 = _addDiv("d3");
        _jsPlumb.makeSource([d1,d2,d3], {
        });
        _jsPlumb.makeTarget([d1,d2,d3], {

        });
/*
        var c = _jsPlumb.connect({source:d1, target:d2});
        equal(_jsPlumb.anchorManager.getConnectionsFor("d1").length, 1, "1 connection registered for d1 after programmatic connect");
        equal(_jsPlumb.anchorManager.getConnectionsFor("d2").length, 1, "1 connection registered for d2 after programmatic connect");

        _jsPlumb.detach(c);
        equal(_jsPlumb.anchorManager.getConnectionsFor("d1").length, 0, "0 connections registered for d1 after programmatic detach");
        equal(_jsPlumb.anchorManager.getConnectionsFor("d2").length, 0, "0 connections registered for d2 after programmatic detach");

        c = _jsPlumb.connect({source:d1, target:d2});
        equal(_jsPlumb.anchorManager.getConnectionsFor("d1").length, 1, "1 connection registered for d1 after mouse connect" );
        equal(_jsPlumb.anchorManager.getConnectionsFor("d2").length, 1, "1 connection registered for d2 after mouse connect");

        _detachThisConnection(c);
        equal(_jsPlumb.anchorManager.getConnectionsFor("d1").length, 0, "0 connections registered for d1 after mouse detach");
        equal(_jsPlumb.anchorManager.getConnectionsFor("d2").length, 0, "0 connections registered for d2 after mouse detach");
        equal(_jsPlumb.anchorManager.getConnectionsFor(c.floatingId).length, 0, "0 connections registered for temporary drag element after mouse detach");

        // reconnect, check
        support.dragConnection(d1, d2);
        equal(_jsPlumb.anchorManager.getConnectionsFor("d1").length, 1, "1 connection registered for d1 after mouse connect");
        equal(_jsPlumb.anchorManager.getConnectionsFor("d2").length, 1, "1 connection registered for d2 after mouse connect");
        c = _jsPlumb.select().get(0);

        // move the target to d3, check
        support.relocateTarget(c, d3);
        equal(_jsPlumb.anchorManager.getConnectionsFor("d1").length, 1, "1 connection registered for d1 after mouse relocate");
        equal(_jsPlumb.anchorManager.getConnectionsFor("d2").length, 0, "0 connections registered for d2 after mouse relocate");
        equal(_jsPlumb.anchorManager.getConnectionsFor("d3").length, 1, "1 connection registered for d3 after mouse relocate");

        // toss it away again, check
        _detachThisConnection(c);
        equal(_jsPlumb.anchorManager.getConnectionsFor("d1").length, 0, "0 connections registered for d1 after mouse detach");
        equal(_jsPlumb.anchorManager.getConnectionsFor("d2").length, 0, "0 connections registered for d2 after mouse detach");
        equal(_jsPlumb.anchorManager.getConnectionsFor("d3").length, 0, "0 connections registered for d3 after mouse detach");
        equal(_jsPlumb.anchorManager.getConnectionsFor(c.floatingId).length, 0, "0 connections registered for temporary drag element after mouse detach");
*/
        // reconnect, check
        support.dragConnection(d1, d2);
        equal(_jsPlumb.anchorManager.getConnectionsFor("d1").length, 1, "1 connection registered for d1 after mouse connect");
        equal(_jsPlumb.anchorManager.getConnectionsFor("d2").length, 1, "1 connection registered for d2 after mouse connect");
        var c = _jsPlumb.select().get(0);
        equal(_jsPlumb.anchorManager.getConnectionsFor(c.floatingId).length, 0, "0 connections registered for temporary drag element after mouse connect");
        equal(1, _jsPlumb.select().length, "1 connection");

        //support.relocateSource(c, d3);
        //equal(_jsPlumb.anchorManager.getConnectionsFor("d1").length, 0, "0 connections registered for d1 after source relocate");
        //equal(_jsPlumb.anchorManager.getConnectionsFor("d2").length, 1, "1 connection registered for d2 after source relocate");
        //equal(_jsPlumb.anchorManager.getConnectionsFor("d3").length, 1, "1 connection registered for d3 after source relocate");
        //equal(_jsPlumb.anchorManager.getConnectionsFor(c.floatingId).length, 0, "0 connections registered for temporary drag element after mouse detach");
    });




// ----------------------- draggables and posses ----------------------------------------------------

    test("dragging works", function() {
        var d = _addDiv("d1");
        d.style.position = "absolute";
        d.style.left = "50px";
        d.style.top = "50px";

        _jsPlumb.draggable(d);

        support.dragNodeBy(d, 100, 100, {
            beforeMouseUp:function() {
                ok(d.classList.contains("jsplumb-drag"), "drag class set on element");
            },
            after:function() {
                ok(!d.classList.contains("jsplumb-drag"), "drag class no longer set on element");
            }
        });

        equal(150, parseInt(d.style.left, 10));
        equal(150, parseInt(d.style.top, 10));
    });

  test("dragging a posse works, elements as argument", function() {

        var d = _addDiv("d1");
        d.style.position = "absolute";
        d.style.left = "50px";
        d.style.top = "50px";

        var d2 = _addDiv("d2");
        d2.style.position = "absolute";
        d2.style.left = "450px";
        d2.style.top = "450px";

        _jsPlumb.draggable([d,d2]);
        _jsPlumb.addToPosse([d,d2], "posse");

        support.dragNodeBy(d, 100, 100, {
            beforeMouseUp:function() {
                ok(d.classList.contains("jsplumb-drag"), "drag class set on element");
            },
            after:function() {
                ok(!d.classList.contains("jsplumb-drag"), "drag class no longer set on element");
            }
        });

        equal(150, parseInt(d.style.left, 10));
        equal(150, parseInt(d.style.top, 10));

        equal(550, parseInt(d2.style.left, 10));
        equal(550, parseInt(d2.style.top, 10));

        _jsPlumb.removeFromPosse(d2, "posse");
        support.dragNodeBy(d, -100, -100);

        equal(50, parseInt(d.style.left, 10));
        equal(50, parseInt(d.style.top, 10));

        equal(550, parseInt(d2.style.left, 10));
        equal(550, parseInt(d2.style.top, 10));
    });

    test("dragging a posse works, element ids as argument", function() {
        var d = _addDiv("d1");
        d.style.position = "absolute";
        d.style.left = "50px";
        d.style.top = "50px";

        var d2 = _addDiv("d2");
        d2.style.position = "absolute";
        d2.style.left = "450px";
        d2.style.top = "450px";

        _jsPlumb.draggable([d,d2]);
        _jsPlumb.addToPosse(["d1","d2"], "posse");

        support.dragNodeBy(d, 100, 100, {
            beforeMouseUp:function() {
                ok(d.classList.contains("jsplumb-drag"), "drag class set on element");
            },
            after:function() {
                ok(!d.classList.contains("jsplumb-drag"), "drag class no longer set on element");
            }
        });

        equal(150, parseInt(d.style.left, 10));
        equal(150, parseInt(d.style.top, 10));

        equal(550, parseInt(d2.style.left, 10));
        equal(550, parseInt(d2.style.top, 10));


        _jsPlumb.removeFromPosse(d2, "posse");
        support.dragNodeBy(d, -100, -100);

        equal(50, parseInt(d.style.left, 10));
        equal(50, parseInt(d.style.top, 10));

        equal(550, parseInt(d2.style.left, 10));
        equal(550, parseInt(d2.style.top, 10));
    });

    test("connection dragging, redrop on original target endpoint", function() {
        var d1 = _addDiv("d1"), d2 = _addDiv("d2"), d3 = _addDiv("d3");
        var e1 = _jsPlumb.addEndpoint(d1, { isSource:true });
        var e2 = _jsPlumb.addEndpoint(d2, { isTarget:true });

        var c = _jsPlumb.connect({source: e1, target: e2});
        equal(_jsPlumb.anchorManager.getConnectionsFor("d1").length, 1, "1 connection registered for d1 after mouse connect");
        equal(_jsPlumb.anchorManager.getConnectionsFor("d2").length, 1, "1 connection registered for d2 after mouse connect");

        support.relocateTarget(c, e2.canvas);
        equal(_jsPlumb.anchorManager.getConnectionsFor("d1").length, 1, "1 connection registered for d1 after mouse connect");
        equal(_jsPlumb.anchorManager.getConnectionsFor("d2").length, 1, "1 connection registered for d2 after mouse connect");

    });


    test("draggable function, the various ways in which it can be called", function() {
        var d1 = _addDiv("d1"), d2 = _addDiv("d2"), d3 = _addDiv("d3"), d4 = _addDiv("d4");

        _jsPlumb.draggable(d1); // by element
        _jsPlumb.draggable(["d2", d3]);
        _jsPlumb.draggable(document.querySelectorAll("#d4"));

        ok(jsPlumb.hasClass(d1, "jsplumb-draggable"), "element registered as Element ok");
        ok(jsPlumb.hasClass(d2, "jsplumb-draggable", "elements registered as id in array ok"));
        ok(jsPlumb.hasClass(d3, "jsplumb-draggable", "elements registered as Element in array ok"));
        ok(jsPlumb.hasClass(d4, "jsplumb-draggable", "querySelectorAll output ok as input"));
    });


    test("droppable function, the various ways in which it can be called", function() {
        var d1 = _addDiv("d1"), d2 = _addDiv("d2"), d3 = _addDiv("d3"), d4 = _addDiv("d4");

        _jsPlumb.droppable(d1); // by element
        _jsPlumb.droppable(["d2", d3]);
        _jsPlumb.droppable(document.querySelectorAll("#d4"));

        ok(jsPlumb.hasClass(d1, "jsplumb-droppable"), "element registered as Element ok");
        ok(jsPlumb.hasClass(d2, "jsplumb-droppable", "elements registered as id in array ok"));
        ok(jsPlumb.hasClass(d3, "jsplumb-droppable", "elements registered as Element in array ok"));
        ok(jsPlumb.hasClass(d4, "jsplumb-droppable", "querySelectorAll output ok as input"));
    });

// click events on overlays

    test("overlay click event", function() {
            _addDiv("d1");
            _addDiv("d2");
        var count = 0;
            var c = _jsPlumb.connect({
                source: "d1",
                target: "d2",
                overlays:[
                    [ "Label", {
                        id:"label",
                        label:'hey',
                        events:{
                            click:function() {
                                count++;
                            }
                        }
                    }],
                    [ "Arrow", {
                        id:"arrow",
                        events:{
                            click:function() {
                                count++
                            }
                        }
                    }]
            ]}), o = c.getOverlay("label"), o2 = c.getOverlay("arrow");

        _jsPlumb.trigger(o.canvas, "click");
        ok(count == 1, "click event was triggered on label overlay");

        _jsPlumb.trigger(o2.path, "click");
        ok(count == 2, "click event was triggered on arrow overlay");
    });

    test("endpoint unmatched scopes", function() {
        var sourceEndpoint = {
                isSource: true,
                scope: "blue"
            }, targetEndpoint = {
                isTarget:true
            },
            d1 = _addDiv("d1"), d2 = _addDiv("d2"),
            e1 = _jsPlumb.addEndpoint(d1, sourceEndpoint),
            e2 = _jsPlumb.addEndpoint(d2, targetEndpoint);

        var c = _jsPlumb.connect({source:e1, target:e2});

        ok(c == null, "no connection as scopes dont match");
    });

    test("endpoint passes scope to connection, programmatic connection", function() {
        var sourceEndpoint = {
            isSource: true,
            scope: "blue"
            }, targetEndpoint = {
            isTarget:true,
                scope:"blue"
            },
            d1 = _addDiv("d1"), d2 = _addDiv("d2"),
            e1 = _jsPlumb.addEndpoint(d1, sourceEndpoint),
            e2 = _jsPlumb.addEndpoint(d2, targetEndpoint);

            var c = _jsPlumb.connect({source:e1, target:e2});

        equal(c.scope, "blue", "connection scope is blue.");
    });

    test("endpoint passes scope to connection, connection via mouse", function() {
        var sourceEndpoint = {
                isSource: true,
                scope: "blue"
            }, targetEndpoint = {
                isTarget:true,
                scope:"blue"
            },
            d1 = _addDiv("d1"), d2 = _addDiv("d2"),
            e1 = _jsPlumb.addEndpoint(d1, sourceEndpoint),
            e2 = _jsPlumb.addEndpoint(d2, targetEndpoint);

        var c = _dragConnection(e1, e2);

        equal(c.scope, "blue", "connection scope is blue.");
    });

};
<|MERGE_RESOLUTION|>--- conflicted
+++ resolved
@@ -7384,94 +7384,6 @@
     });
 
 
-<<<<<<< HEAD
-=======
-    var _makeEvt = function (el) {
-        var o = _jsPlumb.getOffset(el),
-            s = _jsPlumb.getSize(el),
-            l = o.left + (s[0] / 2),
-            t = o.top + (s[1] / 2);
-
-        return {
-            clientX: l,
-            clientY: t,
-            screenX: l,
-            screenY: t,
-            pageX: l,
-            pageY: t
-        };
-    };
-
-    var _distantPointEvent = {
-        clientX: 50000,
-        clientY: 50000,
-        screenX: 50000,
-        screenY: 50000,
-        pageX: 50000,
-        pageY: 50000
-    };
-
-    var _randomEvent = function() {
-        var x = parseInt(Math.random() * 2000), y = parseInt(Math.random() * 2000);
-        return {
-            clientX:x,
-            clientY:y,
-            screenX:x,
-            screenY:y,
-            pageX:x,
-            pageY:y
-        };
-    };
-
-    var _dragANodeAround = function(el) {
-        _jsPlumb.trigger(el, "mousedown", _makeEvt(el));
-        var steps = Math.random() * 50;
-        for (var i = 0; i < steps; i++) {
-            var evt = _randomEvent();
-            el.style.left = evt.screenX + "px";
-            el.style.top= evt.screenY + "px";
-            _jsPlumb.trigger(document, "mousemove", evt);
-        }
-        _jsPlumb.trigger(document, "mouseup", _distantPointEvent);
-    };
-
-    //
-    // helper method to cause a connection to be dragged via the mouse, but programmatically.
-    //
-    var _dragConnection = function (d1, d2) {
-        var el1 = d1.canvas || d1, el2 = d2.canvas || d2;
-        var e1 = _makeEvt(el1), e2 = _makeEvt(el2);
-
-        var conns = _jsPlumb.select().length;
-
-        _jsPlumb.trigger(el1, "mousedown", e1);
-        _jsPlumb.trigger(document, "mousemove", e2);
-        _jsPlumb.trigger(el2, "mouseup", e2);
-
-        return _jsPlumb.select().get(conns);
-    };
-
-    var _dragAndAbortConnection = function(from) {
-        var el1 = from.canvas || from;
-        var e1 = _makeEvt(el1);
-        _jsPlumb.trigger(el1, "mousedown", e1);
-        _jsPlumb.trigger(document, "mousemove", _distantPointEvent);
-        _jsPlumb.trigger(document, "mouseup", _distantPointEvent);
-    };
-
-    //
-    // helper method to cause a connection to be detached via the mouse, but programmatically.
-    var _detachConnection = function (e, connIndex) {
-        var el1 = e.canvas,
-            c = e.connections[connIndex];
-
-        var e1 = _makeEvt(el1);
-
-        _jsPlumb.trigger(el1, "mousedown", e1);
-        _jsPlumb.trigger(document, "mousemove", document);
-        _jsPlumb.trigger(document, "mouseup", _distantPointEvent);
-    };
->>>>>>> dbed47f3
 
     var _detachThisConnection = function(c) {
         var idx = c.endpoints[1].connections.indexOf(c);
@@ -7703,14 +7615,10 @@
         _jsPlumb.bind('connectionDetached', function (info) {
             evt = true;
         });
-<<<<<<< HEAD
-        support.dragConnection(e2, e1);
-=======
         _jsPlumb.bind('connectionAborted', function (info) {
             abortEvent = true;
         });
         _dragConnection(e2, e1);
->>>>>>> dbed47f3
         ok(evt == false, "event was not fired");
         equal(e1.connections.length, 0, "no connections");
         ok(abortEvent == true, "connectionAborted event was fired");
@@ -7733,8 +7641,7 @@
         ok(abortEvent == true, "connectionAborted event was fired");
     });
 
-<<<<<<< HEAD
-    test("endpoint: suspendedElement set correctly", function() {
+test("endpoint: suspendedElement set correctly", function() {
         var d1 = _addDiv("d1"), d2 = _addDiv("d2"), d3 = _addDiv("d3"),
             e1 = _jsPlumb.addEndpoint(d1, { isSource:true, isTarget:true }),
             e2 = _jsPlumb.addEndpoint(d2, {isSource:true, isTarget:true}),
@@ -7755,10 +7662,6 @@
             }
         });
     });
-=======
-   // fhjdsfhsflasdf
-    //TODO: write a test that starts dragging a connection and then abandons it. see a connectionAborted event.
->>>>>>> dbed47f3
 
     /*
 
