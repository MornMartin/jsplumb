--- conflicted
+++ resolved
@@ -48,10 +48,9 @@
 
 var consoleOutput = null
 function withConsole(fn) {
-    consoleOutput = ""
     var c = console.log
     console.log = function(msg) {
-        consoleOutput += msg.message
+        consoleOutput = msg.message
     }
     fn()
     console.log = c
@@ -2332,14 +2331,7 @@
         equal(canvas.style.display, "none");
         c1.setVisible(true);
         equal(true, c1.isVisible(), "Connection is visible after calling setVisible(true).");
-<<<<<<< HEAD
-        //equal(canvas.style.display, "block");
-        equal(canvas.style.display, ""); // why is this not 'block' ? originally this test passed like this, then i did some stuff and it stopped working and
-        // i had to change it to 'block', which i liked. and then i did some more stuff and have had to change it back to an empty string.  i can see the
-        // value being set on the element so I'm not sure what gives.
-=======
         equal(support.getConnectionCanvas(c1).style.display, "");
->>>>>>> 9d26a369
     });
 
 
