--- conflicted
+++ resolved
@@ -123,9 +123,6 @@
 </ul>
                 </div>
                 <div class="markdown-body col-xs-9">
-<<<<<<< HEAD
-                    <h2>2.1.6</h2>
-=======
                     <h2>2.2.0</h2>
 
 <ul>
@@ -187,48 +184,9 @@
 </ul>
 
 <h2>2.1.1</h2>
->>>>>>> 532b8196
-
-<ul>
-<li>setTargetEnabled/setSourceEnabled now return the previous value of the enabled state.</li>
-<li>disabled source/target elements get a <code>jtk-source-disabled</code> or <code>jtk-target-disabled</code> class added.</li>
-<li>issue 552 - in place endpoint painted in wrong location during connection drag</li>
-<li>issue 554 - after drag, connections to a node inside a group are positioned incorrectly.</li>
-</ul>
-
-<h2>2.1.5</h2>
-
-<ul>
-<li>issue 533 - Dragging multiple nodes causes incorrect connectors position</li>
-<li><code>reset</code> method sets hover suspended flag to false now.</li>
-</ul>
-
-<h2>2.1.4</h2>
-
-<ul>
-<li>issue 530 - Further fix related to issue 530, in which elements that had connections prior to being added to a group
-were sometimes getting an offset applied when dragging. The fix for this removed some code that was put in for issue 231, 
-but it turns out the fix for issue 231 had broken somewhere along the line and this change set that right too.</li>
-</ul>
-
-<h2>2.1.3</h2>
-
-<ul>
-<li>issue 530 - Element with existing connections being added to Groups.</li>
-<li>issue 526 - bower version incorrect</li>
-</ul>
-
-<h2>2.1.2</h2>
-
-<ul>
-<li>issue 523 - Endpoint click registration problems</li>
-<li>issue 522 - Groups documentation</li>
-</ul>
-
-<h2>2.1.1</h2>
-
-<ul>
-<li>bugfix for groups: element exposed now via getEl method, not directly as el.</li>
+
+<ul>
+<li>bugfix for groups: element exposed now via getEl method, not directly as el. </li>
 </ul>
 
 <h2>2.1.0</h2>
