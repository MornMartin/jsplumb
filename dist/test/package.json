--- conflicted
+++ resolved
@@ -1,10 +1,6 @@
 {
   "name": "@jsplumb/test",
-<<<<<<< HEAD
   "version": "5.6.0",
-=======
-  "version": "5.5.3",
->>>>>>> 6588dc58
   "description": "",
   "main": "js/jsplumb.test.cjs.js",
   "module": "js/jsplumb.test.es.js",
@@ -34,11 +30,7 @@
   "author": "jsPlumb (hello@jsplumbtoolkit.com)",
   "license": "(MIT OR GPL-2.0)",
   "dependencies": {
-<<<<<<< HEAD
     "@jsplumb/browser-ui-vanilla": "5.6.0"
-=======
-    "@jsplumb/browser-ui-vanilla": "5.5.3"
->>>>>>> 6588dc58
   },
   "devDependencies": {}
 }