(function (global, factory) {
  typeof exports === 'object' && typeof module !== 'undefined' ? factory(exports) :
  typeof define === 'function' && define.amd ? define(['exports'], factory) :
  (global = global || self, factory(global.jsplumb = {}));
}(this, (function (exports) { 'use strict';

  function _typeof(obj) {
    if (typeof Symbol === "function" && typeof Symbol.iterator === "symbol") {
      _typeof = function (obj) {
        return typeof obj;
      };
    } else {
      _typeof = function (obj) {
        return obj && typeof Symbol === "function" && obj.constructor === Symbol && obj !== Symbol.prototype ? "symbol" : typeof obj;
      };
    }

    return _typeof(obj);
  }

  function _classCallCheck(instance, Constructor) {
    if (!(instance instanceof Constructor)) {
      throw new TypeError("Cannot call a class as a function");
    }
  }

  function _defineProperties(target, props) {
    for (var i = 0; i < props.length; i++) {
      var descriptor = props[i];
      descriptor.enumerable = descriptor.enumerable || false;
      descriptor.configurable = true;
      if ("value" in descriptor) descriptor.writable = true;
      Object.defineProperty(target, descriptor.key, descriptor);
    }
  }

  function _createClass(Constructor, protoProps, staticProps) {
    if (protoProps) _defineProperties(Constructor.prototype, protoProps);
    if (staticProps) _defineProperties(Constructor, staticProps);
    return Constructor;
  }

  function _defineProperty(obj, key, value) {
    if (key in obj) {
      Object.defineProperty(obj, key, {
        value: value,
        enumerable: true,
        configurable: true,
        writable: true
      });
    } else {
      obj[key] = value;
    }

    return obj;
  }

  function _inherits(subClass, superClass) {
    if (typeof superClass !== "function" && superClass !== null) {
      throw new TypeError("Super expression must either be null or a function");
    }

    subClass.prototype = Object.create(superClass && superClass.prototype, {
      constructor: {
        value: subClass,
        writable: true,
        configurable: true
      }
    });
    if (superClass) _setPrototypeOf(subClass, superClass);
  }

  function _getPrototypeOf(o) {
    _getPrototypeOf = Object.setPrototypeOf ? Object.getPrototypeOf : function _getPrototypeOf(o) {
      return o.__proto__ || Object.getPrototypeOf(o);
    };
    return _getPrototypeOf(o);
  }

  function _setPrototypeOf(o, p) {
    _setPrototypeOf = Object.setPrototypeOf || function _setPrototypeOf(o, p) {
      o.__proto__ = p;
      return o;
    };

    return _setPrototypeOf(o, p);
  }

  function _assertThisInitialized(self) {
    if (self === void 0) {
      throw new ReferenceError("this hasn't been initialised - super() hasn't been called");
    }

    return self;
  }

  function _possibleConstructorReturn(self, call) {
    if (call && (typeof call === "object" || typeof call === "function")) {
      return call;
    }

    return _assertThisInitialized(self);
  }

  function _superPropBase(object, property) {
    while (!Object.prototype.hasOwnProperty.call(object, property)) {
      object = _getPrototypeOf(object);
      if (object === null) break;
    }

    return object;
  }

  function _get(target, property, receiver) {
    if (typeof Reflect !== "undefined" && Reflect.get) {
      _get = Reflect.get;
    } else {
      _get = function _get(target, property, receiver) {
        var base = _superPropBase(target, property);

        if (!base) return;
        var desc = Object.getOwnPropertyDescriptor(base, property);

        if (desc.get) {
          return desc.get.call(receiver);
        }

        return desc.value;
      };
    }

    return _get(target, property, receiver || target);
  }

  function isArray(a) {
    return Object.prototype.toString.call(a) === "[object Array]";
  }
  function isNumber(n) {
    return Object.prototype.toString.call(n) === "[object Number]";
  }
  function isString(s) {
    return typeof s === "string";
  }
  function isBoolean(s) {
    return typeof s === "boolean";
  }
  function isNull(s) {
    return s == null;
  }
  function isDate(o) {
    return Object.prototype.toString.call(o) === "[object Date]";
  }
  function isFunction(o) {
    return Object.prototype.toString.call(o) === "[object Function]";
  }
  function isNamedFunction(o) {
    return isFunction(o) && o.name != null && o.name.length > 0;
  }
  function isEmpty(o) {
    for (var i in o) {
      if (o.hasOwnProperty(i)) {
        return false;
      }
    }

    return true;
  }
  var IS = {
    anObject: function anObject(o) {
      return o == null ? false : Object.prototype.toString.call(o) === "[object Object]";
    },
    aString: function aString(o) {
      return isString(o);
    }
  };
  function clone(a) {
    if (isString(a)) {
      return "" + a;
    } else if (isBoolean(a)) {
      return !!a;
    } else if (isDate(a)) {
      return new Date(a.getTime());
    } else if (isFunction(a)) {
      return a;
    } else if (isArray(a)) {
      var b = [];

      for (var i = 0; i < a.length; i++) {
        b.push(clone(a[i]));
      }

      return b;
    } else if (IS.anObject(a)) {
      var c = {};

      for (var j in a) {
        c[j] = clone(a[j]);
      }

      return c;
    } else {
      return a;
    }
  }
  function merge(a, b, collations, overwrites) {
    // first change the collations array - if present - into a lookup table, because its faster.
    var cMap = {},
        ar,
        i,
        oMap = {};
    collations = collations || [];
    overwrites = overwrites || [];

    for (i = 0; i < collations.length; i++) {
      cMap[collations[i]] = true;
    }

    for (i = 0; i < overwrites.length; i++) {
      oMap[overwrites[i]] = true;
    }

    var c = clone(a);

    for (i in b) {
      if (c[i] == null || oMap[i]) {
        c[i] = b[i];
      } else if (isString(b[i]) || isBoolean(b[i])) {
        if (!cMap[i]) {
          c[i] = b[i]; // if we dont want to collate, just copy it in.
        } else {
          ar = []; // if c's object is also an array we can keep its values.

          ar.push.apply(ar, isArray(c[i]) ? c[i] : [c[i]]);
          ar.push.apply(ar, isBoolean(b[i]) ? b[i] : [b[i]]);
          c[i] = ar;
        }
      } else {
        if (isArray(b[i])) {
          ar = []; // if c's object is also an array we can keep its values.

          if (isArray(c[i])) {
            ar.push.apply(ar, c[i]);
          }

          ar.push.apply(ar, b[i]);
          c[i] = ar;
        } else if (IS.anObject(b[i])) {
          // overwrite c's value with an object if it is not already one.
          if (!IS.anObject(c[i])) {
            c[i] = {};
          }

          for (var j in b[i]) {
            c[i][j] = b[i][j];
          }
        }
      }
    }

    return c;
  }
  function replace(inObj, path, value) {
    if (inObj == null) {
      return;
    }

    var q = inObj,
        t = q;
    path.replace(/([^\.])+/g, function (term, lc, pos, str) {
      var array = term.match(/([^\[0-9]+){1}(\[)([0-9+])/),
          last = pos + term.length >= str.length,
          _getArray = function _getArray() {
        return t[array[1]] || function () {
          t[array[1]] = [];
          return t[array[1]];
        }();
      };

      if (last) {
        // set term = value on current t, creating term as array if necessary.
        if (array) {
          _getArray()[array[3]] = value;
        } else {
          t[term] = value;
        }
      } else {
        // set to current t[term], creating t[term] if necessary.
        if (array) {
          var a = _getArray();

          t = a[array[3]] || function () {
            a[array[3]] = {};
            return a[array[3]];
          }();
        } else {
          t = t[term] || function () {
            t[term] = {};
            return t[term];
          }();
        }
      }

      return "";
    });
    return inObj;
  } //
  // chain a list of functions, supplied by [ object, method name, args ], and return on the first
  // one that returns the failValue. if none return the failValue, return the successValue.
  //

  function functionChain(successValue, failValue, fns) {
    for (var i = 0; i < fns.length; i++) {
      var o = fns[i][0][fns[i][1]].apply(fns[i][0], fns[i][2]);

      if (o === failValue) {
        return o;
      }
    }

    return successValue;
  }
  /**
   *
   * Take the given model and expand out any parameters. 'functionPrefix' is optional, and if present, helps jsplumb figure out what to do if a value is a Function.
   * if you do not provide it (and doNotExpandFunctions is null, or false), jsplumb will run the given values through any functions it finds, and use the function's
   * output as the value in the result. if you do provide the prefix, only functions that are named and have this prefix
   * will be executed; other functions will be passed as values to the output.
   *
   * @param model
   * @param values
   * @param functionPrefix
   * @param doNotExpandFunctions
   * @returns {any}
   */

  function populate(model, values, functionPrefix, doNotExpandFunctions) {
    // for a string, see if it has parameter matches, and if so, try to make the substitutions.
    var getValue = function getValue(fromString) {
      var matches = fromString.match(/(\${.*?})/g);

      if (matches != null) {
        for (var i = 0; i < matches.length; i++) {
          var val = values[matches[i].substring(2, matches[i].length - 1)] || "";

          if (val != null) {
            fromString = fromString.replace(matches[i], val);
          }
        }
      }

      return fromString;
    }; // process one entry.


    var _one = function _one(d) {
      if (d != null) {
        if (isString(d)) {
          return getValue(d);
        } else if (isFunction(d) && !doNotExpandFunctions && (functionPrefix == null || (d.name || "").indexOf(functionPrefix) === 0)) {
          return d(values);
        } else if (isArray(d)) {
          var r = [];

          for (var i = 0; i < d.length; i++) {
            r.push(_one(d[i]));
          }

          return r;
        } else if (IS.anObject(d)) {
          var s = {};

          for (var j in d) {
            s[j] = _one(d[j]);
          }

          return s;
        } else {
          return d;
        }
      }
    };

    return _one(model);
  }
  function findWithFunction(a, f) {
    if (a) {
      for (var i = 0; i < a.length; i++) {
        if (f(a[i])) {
          return i;
        }
      }
    }

    return -1;
  }
  function removeWithFunction(a, f) {
    var idx = findWithFunction(a, f);

    if (idx > -1) {
      a.splice(idx, 1);
    }

    return idx !== -1;
  }
  function remove(l, v) {
    var idx = l.indexOf(v);

    if (idx > -1) {
      l.splice(idx, 1);
    }

    return idx !== -1;
  }
  function addWithFunction(list, item, hashFunction) {
    if (findWithFunction(list, hashFunction) === -1) {
      list.push(item);
    }
  }
  function addToList(map, key, value, insertAtStart) {
    var l = map[key];

    if (l == null) {
      l = [];
      map[key] = l;
    }

    l[insertAtStart ? "unshift" : "push"](value);
    return l;
  }
  function suggest(list, item, insertAtHead) {
    if (list.indexOf(item) === -1) {
      if (insertAtHead) {
        list.unshift(item);
      } else {
        list.push(item);
      }

      return true;
    }

    return false;
  } //
  // extends the given obj (which can be an array) with the given constructor function, prototype functions, and
  // class members, any of which may be null.

  /*
  export function extend(child: any, parent: any, _protoFn: any): any {
      let i;
      parent = isArray(parent) ? parent : [parent];

      const _copyProtoChain = (focus: any): void => {
          let proto = focus.__proto__;
          while (proto != null) {
              if (proto.prototype != null) {
                  for (let j in proto.prototype) {
                      if (proto.prototype.hasOwnProperty(j) && !child.prototype.hasOwnProperty(j)) {
                          child.prototype[j] = proto.prototype[j];
                      }
                  }
                  proto = proto.prototype.__proto__;
              } else {
                  proto = null;
              }
          }
      };

      for (i = 0; i < parent.length; i++) {
          for (let j in parent[i].prototype) {
              if (parent[i].prototype.hasOwnProperty(j) && !child.prototype.hasOwnProperty(j)) {
                  child.prototype[j] = parent[i].prototype[j];
              }
          }

          _copyProtoChain(parent[i]);
      }


      const _makeFn = (name: string, protoFn: Function): any => {
          return function () {
              for (i = 0; i < parent.length; i++) {
                  if (parent[i].prototype[name]) {
                      parent[i].prototype[name].apply(this, arguments);
                  }
              }
              return protoFn.apply(this, arguments);
          };
      };

      const _oneSet = (fns: any) => {
          for (let k in fns) {
              child.prototype[k] = _makeFn(k, fns[k]);
          }
      };

      if (arguments.length > 2) {
          for (i = 2; i < arguments.length; i++) {
              _oneSet(arguments[i]);
          }
      }

      return child;
  }*/

  function uuid() {
    return 'xxxxxxxx-xxxx-4xxx-yxxx-xxxxxxxxxxxx'.replace(/[xy]/g, function (c) {
      var r = Math.random() * 16 | 0,
          v = c === 'x' ? r : r & 0x3 | 0x8;
      return v.toString(16);
    });
  }
  function fastTrim(s) {
    if (s == null) {
      return null;
    }

    var str = s.replace(/^\s\s*/, ''),
        ws = /\s/,
        i = str.length;

    while (ws.test(str.charAt(--i))) {}

    return str.slice(0, i + 1);
  }
  function each(obj, fn) {
    obj = obj.length == null || typeof obj === "string" ? [obj] : obj;

    for (var i = 0; i < obj.length; i++) {
      fn(obj[i]);
    }
  }
  function map(obj, fn) {
    var o = [];

    for (var i = 0; i < obj.length; i++) {
      o.push(fn(obj[i]));
    }

    return o;
  }
  function mergeWithParents(type, map, parentAttribute) {
    parentAttribute = parentAttribute || "parent";

    var _def = function _def(id) {
      return id ? map[id] : null;
    };

    var _parent = function _parent(def) {
      return def ? _def(def[parentAttribute]) : null;
    };

    var _one = function _one(parent, def) {
      if (parent == null) {
        return def;
      } else {
        var overrides = ["anchor", "anchors", "cssClass", "connector", "paintStyle", "hoverPaintStyle", "endpoint", "endpoints"];

        if (def.mergeStrategy === "override") {
          Array.prototype.push.apply(overrides, ["events", "overlays"]);
        }

        var _d = merge(parent, def, [], overrides);

        return _one(_parent(parent), _d);
      }
    };

    var _getDef = function _getDef(t) {
      if (t == null) {
        return {};
      }

      if (typeof t === "string") {
        return _def(t);
      } else if (t.length) {
        var done = false,
            i = 0,
            _dd;

        while (!done && i < t.length) {
          _dd = _getDef(t[i]);

          if (_dd) {
            done = true;
          } else {
            i++;
          }
        }

        return _dd;
      }
    };

    var d = _getDef(type);

    if (d) {
      return _one(_parent(d), d);
    } else {
      return {};
    }
  }
  var logEnabled = true;
  function log() {
    for (var _len = arguments.length, args = new Array(_len), _key = 0; _key < _len; _key++) {
      args[_key] = arguments[_key];
    }

    if ( typeof console !== "undefined") {
      try {
        var msg = arguments[arguments.length - 1];
        console.log(msg);
      } catch (e) {}
    }
  }
  /**
   * Wraps one function with another, creating a placeholder for the
   * wrapped function if it was null. this is used to wrap the various
   * drag/drop event functions - to allow jsPlumb to be notified of
   * important lifecycle events without imposing itself on the user's
   * drag/drop functionality.
   * @method wrap
   * @param {Function} wrappedFunction original function to wrap; may be null.
   * @param {Function} newFunction function to wrap the original with.
   * @param {Object} [returnOnThisValue] Optional. Indicates that the wrappedFunction should
   * not be executed if the newFunction returns a value matching 'returnOnThisValue'.
   * note that this is a simple comparison and only works for primitives right now.
   */

  function wrap(wrappedFunction, newFunction, returnOnThisValue) {
    return function () {
      var r = null;

      try {
        if (newFunction != null) {
          r = newFunction.apply(this, arguments);
        }
      } catch (e) {
        log("jsPlumb function failed : " + e);
      }

      if (wrappedFunction != null && (returnOnThisValue == null || r !== returnOnThisValue)) {
        try {
          r = wrappedFunction.apply(this, arguments);
        } catch (e) {
          log("wrapped function failed : " + e);
        }
      }

      return r;
    };
  }
  function sortHelper(_array, _fn) {
    return _array.sort(_fn);
  }
  function _mergeOverrides(def, values) {
    var m = extend({}, def);

    for (var i in values) {
      if (values[i]) {
        m[i] = values[i];
      }
    }

    return m;
  }

  var EventGenerator =
  /*#__PURE__*/
  function () {
    function EventGenerator() {
      _classCallCheck(this, EventGenerator);

      _defineProperty(this, "_listeners", {});

      _defineProperty(this, "eventsSuspended", false);

      _defineProperty(this, "tick", false);

      _defineProperty(this, "eventsToDieOn", {
        "ready": true
      });

      _defineProperty(this, "queue", []);
    }

    _createClass(EventGenerator, [{
      key: "fire",
      value: function fire(event, value, originalEvent) {
        if (!this.tick) {
          this.tick = true;

          if (!this.eventsSuspended && this._listeners[event]) {
            var l = this._listeners[event].length,
                i = 0,
                _gone = false,
                ret = null;

            if (!this.shouldFireEvent || this.shouldFireEvent(event, value, originalEvent)) {
              while (!_gone && i < l && ret !== false) {
                // doing it this way rather than catching and then possibly re-throwing means that an error propagated by this
                // method will have the whole call stack available in the debugger.
                if (this.eventsToDieOn[event]) {
                  this._listeners[event][i].apply(this, [value, originalEvent]);
                } else {
                  try {
                    ret = this._listeners[event][i].apply(this, [value, originalEvent]);
                  } catch (e) {
                    log("jsPlumb: fire failed for event " + event + " : " + e);
                  }
                }

                i++;

                if (this._listeners == null || this._listeners[event] == null) {
                  _gone = true;
                }
              }
            }
          }

          this.tick = false;

          this._drain();
        } else {
          this.queue.unshift(arguments);
        }

        return this;
      }
    }, {
      key: "_drain",
      value: function _drain() {
        var n = this.queue.pop();

        if (n) {
          this.fire.apply(this, n);
        }
      }
    }, {
      key: "unbind",
      value: function unbind(eventOrListener, listener) {
        if (arguments.length === 0) {
          this._listeners = {};
        } else if (arguments.length === 1) {
          if (typeof eventOrListener === "string") {
            delete this._listeners[eventOrListener];
          } else if (eventOrListener.__jsPlumb) {
            var evt;

            for (var i in eventOrListener.__jsPlumb) {
              evt = eventOrListener.__jsPlumb[i];
              remove(this._listeners[evt] || [], eventOrListener);
            }
          }
        } else if (arguments.length === 2) {
          remove(this._listeners[eventOrListener] || [], listener);
        }

        return this;
      }
    }, {
      key: "getListener",
      value: function getListener(forEvent) {
        return this._listeners[forEvent];
      }
    }, {
      key: "isSuspendEvents",
      value: function isSuspendEvents() {
        return this.eventsSuspended;
      }
    }, {
      key: "setSuspendEvents",
      value: function setSuspendEvents(val) {
        this.eventsSuspended = val;
      }
    }, {
      key: "bind",
      value: function bind(event, listener, insertAtStart) {
        var _this = this;

        var _one = function _one(evt) {
          addToList(_this._listeners, evt, listener, insertAtStart);
          listener.__jsPlumb = listener.__jsPlumb || {};
          listener.__jsPlumb[uuid()] = evt;
        };

        if (typeof event === "string") {
          _one(event);
        } else if (event.length != null) {
          for (var i = 0; i < event.length; i++) {
            _one(event[i]);
          }
        }

        return this;
      }
    }, {
      key: "cleanupListeners",
      value: function cleanupListeners() {
        for (var i in this._listeners) {
          this._listeners[i] = null;
        }
      }
    }, {
      key: "silently",
      value: function silently(fn) {
        this.setSuspendEvents(true);

        try {
          fn();
        } catch (e) {
          log("Cannot execute silent function " + e);
        }

        this.setSuspendEvents(false);
      }
    }]);

    return EventGenerator;
  }();

  function _updateAttachedElements(component, state, timestamp, sourceElement) {
    var affectedElements = component.getAttachedElements();

    if (affectedElements) {
      for (var i = 0, j = affectedElements.length; i < j; i++) {
        if (!sourceElement || sourceElement !== affectedElements[i]) {
          affectedElements[i].setHover(state, true, timestamp); // tell the attached elements not to inform their own attached elements.
        }
      }
    }
  }

  function _splitType(t) {
    return t == null ? null : t.split(" ");
  }

  function _mapType(map, obj, typeId) {
    for (var i in obj) {
      map[i] = typeId;
    }
  }

  function _applyTypes(component, params, doNotRepaint) {
    if (component.getDefaultType) {
      var td = component.getTypeDescriptor(),
          map = {};
      var defType = component.getDefaultType();
      var o = merge({}, defType);

      _mapType(map, defType, "__default");

      for (var i = 0, j = component._jsPlumb.types.length; i < j; i++) {
        var tid = component._jsPlumb.types[i];

        if (tid !== "__default") {
          var _t = component._jsPlumb.instance.getType(tid, td);

          if (_t != null) {
            o = merge(o, _t, ["cssClass"], ["connector"]);

            _mapType(map, _t, tid);
          }
        }
      }

      if (params) {
        o = populate(o, params, "_");
      }

      component.applyType(o, doNotRepaint, map);

      if (!doNotRepaint) {
        component.repaint();
      }
    }
  }

  function _removeTypeCssHelper(component, typeIndex) {
    var typeId = component._jsPlumb.types[typeIndex],
        type = component._jsPlumb.instance.getType(typeId, component.getTypeDescriptor());

    if (type != null && type.cssClass) {
      component.removeClass(type.cssClass);
    }
  } // helper method to update the hover style whenever it, or paintStyle, changes.
  // we use paintStyle as the foundation and merge hoverPaintStyle over the
  // top.

  function _updateHoverStyle(component) {
    if (component._jsPlumb.paintStyle && component._jsPlumb.hoverPaintStyle) {
      var mergedHoverStyle = {};
      extend(mergedHoverStyle, component._jsPlumb.paintStyle);
      extend(mergedHoverStyle, component._jsPlumb.hoverPaintStyle);
      delete component._jsPlumb.hoverPaintStyle; // we want the fill of paintStyle to override a gradient, if possible.

      if (mergedHoverStyle.gradient && component._jsPlumb.paintStyle.fill) {
        delete mergedHoverStyle.gradient;
      }

      component._jsPlumb.hoverPaintStyle = mergedHoverStyle;
    }
  }
  var Component =
  /*#__PURE__*/
  function (_EventGenerator) {
    _inherits(Component, _EventGenerator);

    function Component(instance, params) {
      var _this;

      _classCallCheck(this, Component);

      _this = _possibleConstructorReturn(this, _getPrototypeOf(Component).call(this));
      _this.instance = instance;

      _defineProperty(_assertThisInitialized(_this), "clone", void 0);

      _defineProperty(_assertThisInitialized(_this), "segment", void 0);

      _defineProperty(_assertThisInitialized(_this), "x", void 0);

      _defineProperty(_assertThisInitialized(_this), "y", void 0);

      _defineProperty(_assertThisInitialized(_this), "w", void 0);

      _defineProperty(_assertThisInitialized(_this), "h", void 0);

      _defineProperty(_assertThisInitialized(_this), "id", void 0);

      _defineProperty(_assertThisInitialized(_this), "typeId", void 0);

      _defineProperty(_assertThisInitialized(_this), "displayElements", []);

      _defineProperty(_assertThisInitialized(_this), "overlayPlacements", []);

      _defineProperty(_assertThisInitialized(_this), "paintStyle", void 0);

      _defineProperty(_assertThisInitialized(_this), "hoverPaintStyle", void 0);

      _defineProperty(_assertThisInitialized(_this), "domListeners", []);

      _defineProperty(_assertThisInitialized(_this), "paintStyleInUse", void 0);

      _defineProperty(_assertThisInitialized(_this), "data", void 0);

      _defineProperty(_assertThisInitialized(_this), "_defaultType", void 0);

      _defineProperty(_assertThisInitialized(_this), "_jsPlumb", void 0);

      _defineProperty(_assertThisInitialized(_this), "cssClass", void 0);

      params = params || {};
      _this.cssClass = params.cssClass || "";
      _this._jsPlumb = {
        instance: instance,
        parameters: params.parameters || {},
        paintStyle: null,
        hoverPaintStyle: null,
        paintStyleInUse: null,
        hover: false,
        beforeDetach: params.beforeDetach,
        beforeDrop: params.beforeDrop,
        overlayPlacements: [],
        hoverClass: params.hoverClass || instance.Defaults.hoverClass,
        types: [],
        typeCache: {},
        visible: true
      };
      _this.id = _this.getIdPrefix() + new Date().getTime();
      var o = params.overlays || [],
          oo = {};

      var defaultOverlayKeys = _this.getDefaultOverlayKeys();

      if (defaultOverlayKeys) {
        for (var i = 0; i < defaultOverlayKeys.length; i++) {
          Array.prototype.push.apply(o, _this.instance.Defaults[defaultOverlayKeys[i]] || []);
        }

        for (var _i = 0; _i < o.length; _i++) {
          // if a string, convert to object representation so that we can store the typeid on it.
          // also assign an id.
          var fo = _this.instance.convertToFullOverlaySpec(o[_i]);

          oo[fo[1].id] = fo;
        }
      }

      _this._defaultType = {
        overlays: oo,
        parameters: params.parameters || {},
        scope: params.scope || _this.instance.getDefaultScope()
      };

      if (params.events) {
        for (var evtName in params.events) {
          _this.bind(evtName, params.events[evtName]);
        }
      }

      _this.clone = function () {
        var o = Object.create(_this.constructor.prototype);

        _this.constructor.apply(o, [instance, params]);

        return o;
      };

      return _this;
    }

    _createClass(Component, [{
      key: "setListenerComponent",
      value: function setListenerComponent(c) {
        for (var i = 0; i < this.domListeners.length; i++) {
          this.domListeners[i][3] = c;
        }
      }
    }, {
      key: "isDetachAllowed",
      value: function isDetachAllowed(connection) {
        var r = true;

        if (this._jsPlumb.beforeDetach) {
          try {
            r = this._jsPlumb.beforeDetach(connection);
          } catch (e) {
            log("jsPlumb: beforeDetach callback failed", e);
          }
        }

        return r;
      }
    }, {
      key: "isDropAllowed",
      value: function isDropAllowed(sourceId, targetId, scope, connection, dropEndpoint, source, target) {
        var r = this._jsPlumb.instance.checkCondition("beforeDrop", {
          sourceId: sourceId,
          targetId: targetId,
          scope: scope,
          connection: connection,
          dropEndpoint: dropEndpoint,
          source: source,
          target: target
        });

        if (this._jsPlumb.beforeDrop) {
          try {
            r = this._jsPlumb.beforeDrop({
              sourceId: sourceId,
              targetId: targetId,
              scope: scope,
              connection: connection,
              dropEndpoint: dropEndpoint,
              source: source,
              target: target
            });
          } catch (e) {
            log("jsPlumb: beforeDrop callback failed", e);
          }
        }

        return r;
      }
    }, {
      key: "getDefaultType",
      value: function getDefaultType() {
        return this._defaultType;
      }
    }, {
      key: "appendToDefaultType",
      value: function appendToDefaultType(obj) {
        for (var i in obj) {
          this._defaultType[i] = obj[i];
        }
      } // clone ():Component<E> {
      //     let o = Object.create(this.constructor.prototype);
      //     this.constructor.apply(o, a);
      //     return o;
      // }

    }, {
      key: "getId",
      value: function getId() {
        return this.id;
      }
    }, {
      key: "cacheTypeItem",
      value: function cacheTypeItem(key, item, typeId) {
        this._jsPlumb.typeCache[typeId] = this._jsPlumb.typeCache[typeId] || {};
        this._jsPlumb.typeCache[typeId][key] = item;
      }
    }, {
      key: "getCachedTypeItem",
      value: function getCachedTypeItem(key, typeId) {
        return this._jsPlumb.typeCache[typeId] ? this._jsPlumb.typeCache[typeId][key] : null;
      }
    }, {
      key: "getDisplayElements",
      value: function getDisplayElements() {
        return this.displayElements;
      }
    }, {
      key: "appendDisplayElement",
      value: function appendDisplayElement(el) {
        this.displayElements.push(el);
      }
    }, {
      key: "setType",
      value: function setType(typeId, params, doNotRepaint) {
        this.clearTypes();
        this._jsPlumb.types = _splitType(typeId) || [];

        _applyTypes(this, params, doNotRepaint);
      }
    }, {
      key: "getType",
      value: function getType() {
        return this._jsPlumb.types;
      }
    }, {
      key: "reapplyTypes",
      value: function reapplyTypes(params, doNotRepaint) {
        _applyTypes(this, params, doNotRepaint);
      }
    }, {
      key: "hasType",
      value: function hasType(typeId) {
        return this._jsPlumb.types.indexOf(typeId) !== -1;
      }
    }, {
      key: "addType",
      value: function addType(typeId, params, doNotRepaint) {
        var t = _splitType(typeId),
            _cont = false;

        if (t != null) {
          for (var i = 0, j = t.length; i < j; i++) {
            if (!this.hasType(t[i])) {
              this._jsPlumb.types.push(t[i]);

              _cont = true;
            }
          }

          if (_cont) {
            _applyTypes(this, params, doNotRepaint);
          }
        }
      }
    }, {
      key: "removeType",
      value: function removeType(typeId, params, doNotRepaint) {
        var t = _splitType(typeId),
            _cont = false,
            _one = function (tt) {
          var idx = this._jsPlumb.types.indexOf(tt);

          if (idx !== -1) {
            // remove css class if necessary
            _removeTypeCssHelper(this, idx);

            this._jsPlumb.types.splice(idx, 1);

            return true;
          }

          return false;
        }.bind(this);

        if (t != null) {
          for (var i = 0, j = t.length; i < j; i++) {
            _cont = _one(t[i]) || _cont;
          }

          if (_cont) {
            _applyTypes(this, params, doNotRepaint);
          }
        }
      }
    }, {
      key: "clearTypes",
      value: function clearTypes(params, doNotRepaint) {
        var i = this._jsPlumb.types.length;

        for (var j = 0; j < i; j++) {
          _removeTypeCssHelper(this, 0);

          this._jsPlumb.types.splice(0, 1);
        }

        _applyTypes(this, params, doNotRepaint);
      }
    }, {
      key: "toggleType",
      value: function toggleType(typeId, params, doNotRepaint) {
        var t = _splitType(typeId);

        if (t != null) {
          for (var i = 0, j = t.length; i < j; i++) {
            var idx = this._jsPlumb.types.indexOf(t[i]);

            if (idx !== -1) {
              _removeTypeCssHelper(this, idx);

              this._jsPlumb.types.splice(idx, 1);
            } else {
              this._jsPlumb.types.push(t[i]);
            }
          }

          _applyTypes(this, params, doNotRepaint);
        }
      }
    }, {
      key: "applyType",
      value: function applyType(t, doNotRepaint, params) {
        this.setPaintStyle(t.paintStyle, doNotRepaint);
        this.setHoverPaintStyle(t.hoverPaintStyle, doNotRepaint);

        if (t.parameters) {
          for (var i in t.parameters) {
            this.setParameter(i, t.parameters[i]);
          }
        }

        this._jsPlumb.paintStyleInUse = this.getPaintStyle();
      }
    }, {
      key: "setPaintStyle",
      value: function setPaintStyle(style, doNotRepaint) {
        this._jsPlumb.paintStyle = style;
        this._jsPlumb.paintStyleInUse = this._jsPlumb.paintStyle;

        _updateHoverStyle(this);

        if (!doNotRepaint) {
          this.repaint();
        }
      }
    }, {
      key: "getPaintStyle",
      value: function getPaintStyle() {
        return this._jsPlumb.paintStyle;
      }
    }, {
      key: "setHoverPaintStyle",
      value: function setHoverPaintStyle(style, doNotRepaint) {
        this._jsPlumb.hoverPaintStyle = style;

        _updateHoverStyle(this);

        if (!doNotRepaint) {
          this.repaint();
        }
      }
    }, {
      key: "getHoverPaintStyle",
      value: function getHoverPaintStyle() {
        return this._jsPlumb.hoverPaintStyle;
      }
    }, {
      key: "cleanup",
      value: function cleanup(force) {}
    }, {
      key: "destroy",
      value: function destroy(force) {
        if (force || this.typeId == null) {
          this.cleanupListeners(); // this is on EventGenerator

          this.clone = null;
          this._jsPlumb = null;
        }
      }
    }, {
      key: "isHover",
      value: function isHover() {
        return this._jsPlumb.hover;
      }
    }, {
      key: "setHover",
      value: function setHover(hover, ignoreAttachedElements, timestamp) {
        // while dragging, we ignore these events.  this keeps the UI from flashing and
        // swishing and whatevering.
        if (this._jsPlumb && !this._jsPlumb.instance.currentlyDragging && !this._jsPlumb.instance.isHoverSuspended()) {
          this._jsPlumb.hover = hover;
          //     if (this._jsPlumb.instance.hoverClass != null) {
          //         this._jsPlumb.instance[method](this.canvas, this._jsPlumb.instance.hoverClass);
          //     }
          //     if (this._jsPlumb.hoverClass != null) {
          //         this._jsPlumb.instance[method](this.canvas, this._jsPlumb.hoverClass);
          //     }
          // }

          if (this._jsPlumb.hoverPaintStyle != null) {
            this._jsPlumb.paintStyleInUse = hover ? this._jsPlumb.hoverPaintStyle : this._jsPlumb.paintStyle;

            if (!this._jsPlumb.instance.isSuspendDrawing()) {
              timestamp = timestamp || _timestamp();
              this.repaint({
                timestamp: timestamp,
                recalc: false
              });
            }
          } // get the list of other affected elements, if supported by this component.
          // for a connection, its the endpoints.  for an endpoint, its the connections! surprise.


          if (this.getAttachedElements && !ignoreAttachedElements) {
            _updateAttachedElements(this, hover, _timestamp(), this);
          }
        }
      }
    }, {
      key: "getParameter",
      value: function getParameter(name) {
        return this._jsPlumb.parameters[name];
      }
    }, {
      key: "setParameter",
      value: function setParameter(name, value) {
        this._jsPlumb.parameters[name] = value;
      }
    }, {
      key: "getParameters",
      value: function getParameters() {
        return this._jsPlumb.parameters;
      }
    }, {
      key: "setParameters",
      value: function setParameters(p) {
        this._jsPlumb.parameters = p;
      }
    }, {
      key: "reattach",
      value: function reattach(instance) {}
    }, {
      key: "setVisible",
      value: function setVisible(v) {
        this._jsPlumb.visible = v;
      }
    }, {
      key: "isVisible",
      value: function isVisible() {
        return this._jsPlumb.visible;
      }
    }, {
      key: "addClass",
      value: function addClass(clazz, dontUpdateOverlays) {
        var parts = (this._jsPlumb.cssClass || "").split(" ");
        parts.push(clazz);
        this._jsPlumb.cssClass = parts.join(" ");
      }
    }, {
      key: "removeClass",
      value: function removeClass(clazz, dontUpdateOverlays) {
        var parts = (this._jsPlumb.cssClass || "").split(" ");
        this._jsPlumb.cssClass = parts.filter(function (p) {
          return p !== clazz;
        }).join(" ");
      }
    }, {
      key: "getClass",
      value: function getClass() {
        return this._jsPlumb.cssClass;
      }
    }, {
      key: "shouldFireEvent",
      value: function shouldFireEvent(event, value, originalEvent) {
        return true;
      }
    }, {
      key: "repaint",
      value: function repaint(options) {
        this.instance.renderer.repaint(this, this.getTypeDescriptor(), options);
      }
    }, {
      key: "getData",
      value: function getData() {
        return this.data;
      }
    }, {
      key: "setData",
      value: function setData(d) {
        this.data = d || {};
      }
    }, {
      key: "mergeData",
      value: function mergeData(d) {
        this.data = extend(this.data, d);
      }
    }]);

    return Component;
  }(EventGenerator);

  var Overlay =
  /*#__PURE__*/
  function (_EventGenerator) {
    _inherits(Overlay, _EventGenerator);

    function Overlay(instance, component, p) {
      var _this;

      _classCallCheck(this, Overlay);

      _this = _possibleConstructorReturn(this, _getPrototypeOf(Overlay).call(this));
      _this.instance = instance;
      _this.component = component;

      _defineProperty(_assertThisInitialized(_this), "id", void 0);

      _defineProperty(_assertThisInitialized(_this), "type", void 0);

      _defineProperty(_assertThisInitialized(_this), "cssClass", void 0);

      _defineProperty(_assertThisInitialized(_this), "renderer", void 0);

      _defineProperty(_assertThisInitialized(_this), "visible", true);

      _defineProperty(_assertThisInitialized(_this), "location", void 0);

      _defineProperty(_assertThisInitialized(_this), "endpointLocation", void 0);

      _defineProperty(_assertThisInitialized(_this), "events", void 0);

      p = p || {};
      _this.id = p.id || uuid();
      _this.cssClass = p.cssClass || "";
      _this.location = p.location || 0.5;
      _this.events = p.events || {};
      return _this;
    }

    _createClass(Overlay, [{
      key: "setRenderer",
      value: function setRenderer(r) {
        this.renderer = r;
        var e = r.getElement(this.component);

        for (var event in this.events) {
          this.bind(event, this.events[event]);
        }
      }
    }, {
      key: "getRenderer",
      value: function getRenderer() {
        return this.renderer;
      }
    }, {
      key: "shouldFireEvent",
      value: function shouldFireEvent(event, value, originalEvent) {
        return true;
      }
    }, {
      key: "setVisible",
      value: function setVisible(v) {
        this.visible = v;
        this.renderer.setVisible(v);
      }
    }, {
      key: "hide",
      value: function hide() {
        this.setVisible(false);
      }
    }, {
      key: "show",
      value: function show() {
        this.setVisible(true);
      }
    }, {
      key: "isVisible",
      value: function isVisible() {
        return this.visible;
      }
    }, {
      key: "destroy",
      value: function destroy(force) {
        this.renderer.destroy(force);
      }
    }, {
      key: "addClass",
      value: function addClass(clazz) {
        this.renderer.addClass(clazz);
      }
    }, {
      key: "removeClass",
      value: function removeClass(clazz) {
        this.renderer.removeClass(clazz);
      }
    }, {
      key: "setListenerComponent",
      value: function setListenerComponent(c) {}
    }, {
      key: "reattach",
      value: function reattach(component) {// if (this._jsPlumb.div != null) {
        //     instance.getContainer().appendChild(this._jsPlumb.div);
        // }
        // this.detached = false;
      }
    }, {
      key: "transfer",
      value: function transfer(target) {}
    }, {
      key: "paint",
      value: function paint(params, extents) {
        //console.log("PAINT on label overlay called")
        return this.renderer.paint(params, extents);
      }
    }, {
      key: "_postComponentEvent",
      value: function _postComponentEvent(eventName, originalEvent) {
        this.instance.fire(eventName, this.component, originalEvent);
      }
    }, {
      key: "click",
      value: function click(e) {
        this.fire("click", e);
        var eventName = this.component instanceof Connection ? "click" : "endpointClick";

        this._postComponentEvent(eventName, e);
      }
    }, {
      key: "dblClick",
      value: function dblClick(e) {
        this.fire("click", e);
        var eventName = this.component instanceof Connection ? "dblclick" : "endpointDblClick";

        this._postComponentEvent(eventName, e);
      }
    }]);

    return Overlay;
  }(EventGenerator);

  var overlayMap = {};
  var OverlayFactory = {
    get: function get(instance, name, component, params) {
      var c = overlayMap[name];

      if (!c) {
        throw {
          message: "jsPlumb: unknown overlay type '" + name + "'"
        };
      } else {
        return new c(instance, component, params);
      }
    },
    register: function register(name, overlay) {
      overlayMap[name] = overlay;
    }
  };

  var LabelOverlay =
  /*#__PURE__*/
  function (_Overlay) {
    _inherits(LabelOverlay, _Overlay);

    function LabelOverlay(instance, component, p) {
      var _this;

      _classCallCheck(this, LabelOverlay);

      _this = _possibleConstructorReturn(this, _getPrototypeOf(LabelOverlay).call(this, instance, component, p));
      _this.instance = instance;
      _this.component = component;

      _defineProperty(_assertThisInitialized(_this), "label", void 0);

      _defineProperty(_assertThisInitialized(_this), "labelText", void 0);

      _defineProperty(_assertThisInitialized(_this), "type", "Label");

      _defineProperty(_assertThisInitialized(_this), "cachedDimensions", void 0);

      p = p || {
        label: ""
      };

      _this.setRenderer(_this.instance.renderer.assignOverlayRenderer(_this.instance, _assertThisInitialized(_this)));

      _this.setLabel(p.label);

      return _this;
    }

    _createClass(LabelOverlay, [{
      key: "getLabel",
      value: function getLabel() {
        if (isFunction(this.label)) {
          return this.label(this);
        } else {
          return this.labelText;
        }
      }
    }, {
      key: "setLabel",
      value: function setLabel(l) {
        this.label = l;
        this.labelText = null;
        this.update();
      }
    }, {
      key: "_getDimensions",
      value: function _getDimensions(forceRefresh) {
        if (this.cachedDimensions == null || forceRefresh) {
          this.cachedDimensions = this.getDimensions();
        }

        return this.cachedDimensions;
      }
    }, {
      key: "getDimensions",
      value: function getDimensions() {
        return [1, 1];
      }
    }, {
      key: "draw",
      value: function draw(component, paintStyle, absolutePosition) {
        return this.getRenderer().draw(component, paintStyle, absolutePosition);
      }
    }, {
      key: "updateFrom",
      value: function updateFrom(d) {
        if (d.label != null) {
          this.setLabel(d.label);
        }
      }
    }, {
      key: "update",
      value: function update() {
        if (isFunction(this.label)) {
          var lt = this.label(this);

          if (lt != null) {
            this.getRenderer().setText(lt.replace(/\r\n/g, "<br/>"));
          } else {
            this.getRenderer().setText("");
          }
        } else {
          if (this.labelText == null) {
            this.labelText = this.label;

            if (this.labelText != null) {
              this.getRenderer().setText(this.labelText.replace(/\r\n/g, "<br/>"));
            } else {
              this.getRenderer().setText("");
            }
          }
        }
      }
    }]);

    return LabelOverlay;
  }(Overlay);
  OverlayFactory.register("Label", LabelOverlay);

  var _internalLabelOverlayId = "__label";

  function _makeLabelOverlay(component, params) {
    var _params = {
      cssClass: params.cssClass,
      id: _internalLabelOverlayId,
      component: component,
      _jsPlumb: component.instance // TODO not necessary, since the instance can be accessed through the component.

    },
        mergedParams = extend(_params, params);
    return new LabelOverlay(component.instance, component, mergedParams);
  }

  function _processOverlay(component, o) {
    var _newOverlay = null;

    if (isArray(o)) {
      // this is for the shorthand ["Arrow", { width:50 }] syntax
      // there's also a three arg version:
      // ["Arrow", { width:50 }, {location:0.7}]
      // which merges the 3rd arg into the 2nd.
      var oa = o;
      var type = oa[0],
          // make a copy of the object so as not to mess up anyone else's reference...
      p = extend({}, oa[1]);

      if (oa.length === 3) {
        extend(p, oa[2]);
      }

      _newOverlay = OverlayFactory.get(component.instance, type, component, p);
    } else if (isString(o)) {
      _newOverlay = OverlayFactory.get(component.instance, o, component, {});
    } else {
      _newOverlay = o;
    }

    _newOverlay.id = _newOverlay.id || uuid();
    component.cacheTypeItem("overlay", _newOverlay, _newOverlay.id);
    component._jsPlumb.overlays[_newOverlay.id] = _newOverlay;
    return _newOverlay;
  }

  var OverlayCapableComponent =
  /*#__PURE__*/
  function (_Component) {
    _inherits(OverlayCapableComponent, _Component);

    function OverlayCapableComponent(instance, params) {
      var _this;

      _classCallCheck(this, OverlayCapableComponent);

      _this = _possibleConstructorReturn(this, _getPrototypeOf(OverlayCapableComponent).call(this, instance, params));
      _this.instance = instance;

      _defineProperty(_assertThisInitialized(_this), "defaultLabelLocation", 0.5);

      _defineProperty(_assertThisInitialized(_this), "overlays", {});

      _defineProperty(_assertThisInitialized(_this), "overlayPositions", {});

      params = params || {};
      _this._jsPlumb.overlays = {};
      _this._jsPlumb.overlayPositions = {};

      if (params.label) {
        _this.getDefaultType().overlays[_internalLabelOverlayId] = ["Label", {
          label: params.label,
          location: params.labelLocation || _this.defaultLabelLocation,
          id: _internalLabelOverlayId
        }];
      }

      return _this;
    }

    _createClass(OverlayCapableComponent, [{
      key: "setListenerComponent",
      value: function setListenerComponent(c) {
        if (this._jsPlumb) {
          _get(_getPrototypeOf(OverlayCapableComponent.prototype), "setListenerComponent", this).call(this, c);

          for (var i in this._jsPlumb.overlays) {
            this._jsPlumb.overlays[i].setListenerComponent(c);
          }
        }
      }
    }, {
      key: "setHover",
      value: function setHover(hover, ignoreAttachedElements) {
        _get(_getPrototypeOf(OverlayCapableComponent.prototype), "setHover", this).call(this, hover, ignoreAttachedElements);

        if (this._jsPlumb && !this.instance.isConnectionBeingDragged) {
          for (var i in this._jsPlumb.overlays) {
            this._jsPlumb.overlays[i][hover ? "addClass" : "removeClass"](this._jsPlumb.instance.hoverClass);
          }
        }
      }
    }, {
      key: "addOverlay",
      value: function addOverlay(overlay, doNotRepaint) {
        var o = _processOverlay(this, overlay);

        if (this.getData && o.type === "Label" && isArray(overlay)) {
          //
          // component data might contain label location - look for it here.
          var d = this.getData(),
              p = overlay[1];

          if (d) {
            var locationAttribute = p.labelLocationAttribute || "labelLocation";
            var loc = d[locationAttribute];

            if (loc) {
              o.location = loc;
            }
          }
        }

        if (!doNotRepaint) {
          this.repaint();
        }

        return o;
      }
    }, {
      key: "getOverlay",
      value: function getOverlay(id) {
        return this._jsPlumb.overlays[id];
      }
    }, {
      key: "getOverlays",
      value: function getOverlays() {
        return this._jsPlumb.overlays;
      }
    }, {
      key: "hideOverlay",
      value: function hideOverlay(id) {
        var o = this.getOverlay(id);

        if (o) {
          o.hide();
        }
      }
    }, {
      key: "hideOverlays",
      value: function hideOverlays() {
        for (var i in this._jsPlumb.overlays) {
          this._jsPlumb.overlays[i].hide();
        }
      }
    }, {
      key: "showOverlay",
      value: function showOverlay(id) {
        var o = this.getOverlay(id);

        if (o) {
          o.show();
        }
      }
    }, {
      key: "showOverlays",
      value: function showOverlays() {
        for (var i in this._jsPlumb.overlays) {
          this._jsPlumb.overlays[i].show();
        }
      }
    }, {
      key: "removeAllOverlays",
      value: function removeAllOverlays(doNotRepaint) {
        for (var i in this._jsPlumb.overlays) {
          this._jsPlumb.overlays[i].destroy(true);
        }

        this._jsPlumb.overlays = {};
        this._jsPlumb.overlayPositions = null;
        this._jsPlumb.overlayPlacements = {};

        if (!doNotRepaint) {
          this.repaint();
        }
      }
    }, {
      key: "removeOverlay",
      value: function removeOverlay(overlayId, dontCleanup) {
        var o = this._jsPlumb.overlays[overlayId];

        if (o) {
          o.setVisible(false);

          if (!dontCleanup) {
            o.destroy(true);
          }

          delete this._jsPlumb.overlays[overlayId];

          if (this._jsPlumb.overlayPositions) {
            delete this._jsPlumb.overlayPositions[overlayId];
          }

          if (this._jsPlumb.overlayPlacements) {
            delete this._jsPlumb.overlayPlacements[overlayId];
          }
        }
      }
    }, {
      key: "removeOverlays",
      value: function removeOverlays() {
        for (var _len = arguments.length, overlays = new Array(_len), _key = 0; _key < _len; _key++) {
          overlays[_key] = arguments[_key];
        }

        for (var i = 0, j = overlays.length; i < j; i++) {
          this.removeOverlay(arguments[i]);
        }
      }
    }, {
      key: "getLabel",
      value: function getLabel() {
        var lo = this.getLabelOverlay();
        return lo != null ? lo.getLabel() : null;
      }
    }, {
      key: "getLabelOverlay",
      value: function getLabelOverlay() {
        return this.getOverlay(_internalLabelOverlayId);
      }
    }, {
      key: "setLabel",
      value: function setLabel(l) {
        var lo = this.getLabelOverlay();

        if (!lo) {
          var params = l.constructor === String || l.constructor === Function ? {
            label: l
          } : l;
          lo = _makeLabelOverlay(this, params);
          this._jsPlumb.overlays[_internalLabelOverlayId] = lo;
        } else {
          if (isString(l) || isFunction(l)) {
            lo.setLabel(l);
          } else {
            var ll = l;

            if (ll.label) {
              lo.setLabel(ll.label);
            }

            if (ll.location) {
              lo.location = ll.location;
            }
          }
        }

        if (!this._jsPlumb.instance.isSuspendDrawing()) {
          this.repaint();
        }
      }
    }, {
      key: "cleanup",
      value: function cleanup(force) {
        _get(_getPrototypeOf(OverlayCapableComponent.prototype), "cleanup", this).call(this, force);

        for (var i in this._jsPlumb.overlays) {
          this._jsPlumb.overlays[i].destroy(force);
        }

        if (force) {
          this._jsPlumb.overlays = {};
          this._jsPlumb.overlayPositions = null;
        }
      }
    }, {
      key: "setVisible",
      value: function setVisible(v) {
        _get(_getPrototypeOf(OverlayCapableComponent.prototype), "setVisible", this).call(this, v);

        this[v ? "showOverlays" : "hideOverlays"]();
      }
    }, {
      key: "setAbsoluteOverlayPosition",
      value: function setAbsoluteOverlayPosition(overlay, xy) {
        this._jsPlumb.overlayPositions[overlay.id] = xy;
      }
    }, {
      key: "getAbsoluteOverlayPosition",
      value: function getAbsoluteOverlayPosition(overlay) {
        return this._jsPlumb.overlayPositions ? this._jsPlumb.overlayPositions[overlay.id] : null;
      }
    }, {
      key: "_clazzManip",
      value: function _clazzManip(action, clazz, dontUpdateOverlays) {
        if (!dontUpdateOverlays) {
          for (var i in this._jsPlumb.overlays) {
            this._jsPlumb.overlays[i][action + "Class"](clazz);
          }
        }
      }
    }, {
      key: "addClass",
      value: function addClass(clazz, dontUpdateOverlays) {
        _get(_getPrototypeOf(OverlayCapableComponent.prototype), "addClass", this).call(this, clazz);

        this._clazzManip("add", clazz, dontUpdateOverlays);
      }
    }, {
      key: "removeClass",
      value: function removeClass(clazz, dontUpdateOverlays) {
        _get(_getPrototypeOf(OverlayCapableComponent.prototype), "removeClass", this).call(this, clazz);

        this._clazzManip("remove", clazz, dontUpdateOverlays);
      }
    }, {
      key: "applyType",
      value: function applyType(t, doNotRepaint, typeMap) {
        _get(_getPrototypeOf(OverlayCapableComponent.prototype), "applyType", this).call(this, t, doNotRepaint, typeMap); // overlays?  not overlayMap?


        if (t.overlays) {
          // loop through the ones in the type. if already present on the component,
          // dont remove or re-add.
          var keep = {},
              i;

          for (i in t.overlays) {
            var existing = this._jsPlumb.overlays[t.overlays[i][1].id];

            if (existing) {
              // maybe update from data, if there were parameterised values for instance.
              existing.updateFrom(t.overlays[i][1]);
              keep[t.overlays[i][1].id] = true;
            } else {
              var c = this.getCachedTypeItem("overlay", t.overlays[i][1].id);

              if (c != null) {
                c.reattach(this);
                c.setVisible(true); // maybe update from data, if there were parameterised values for instance.

                c.updateFrom(t.overlays[i][1]);
                this._jsPlumb.overlays[c.id] = c;
              } else {
                c = this.addOverlay(t.overlays[i], true);
              }

              keep[c.id] = true;
            }
          } // now loop through the full overlays and remove those that we dont want to keep


          for (i in this._jsPlumb.overlays) {
            if (keep[this._jsPlumb.overlays[i].id] == null) {
              this.removeOverlay(this._jsPlumb.overlays[i].id, true); // remove overlay but dont clean it up.
              // that would remove event listeners etc; overlays are never discarded by the types stuff, they are
              // just detached/reattached.
            }
          }
        }
      }
    }, {
      key: "moveParent",
      value: function moveParent(newParent) {
        for (var i in this._jsPlumb.overlays) {
          this._jsPlumb.overlays[i].getRenderer().moveParent(newParent);
        }
      }
    }]);

    return OverlayCapableComponent;
  }(Component);

  var connectorMap = {};
  var Connectors = {
    get: function get(instance, connection, name, params) {
      var c = connectorMap[name];

      if (!c) {
        throw {
          message: "jsPlumb: unknown connector type '" + name + "'"
        };
      } else {
        return new c(instance, connection, params);
      }
    },
    register: function register(name, conn) {
      connectorMap[name] = conn;
    }
  };

  var Anchor =
  /*#__PURE__*/
  function (_EventGenerator) {
    _inherits(Anchor, _EventGenerator);

    function Anchor(instance, params) {
      var _this;

      _classCallCheck(this, Anchor);

      _this = _possibleConstructorReturn(this, _getPrototypeOf(Anchor).call(this));
      _this.instance = instance;

      _defineProperty(_assertThisInitialized(_this), "type", void 0);

      _defineProperty(_assertThisInitialized(_this), "isDynamic", false);

      _defineProperty(_assertThisInitialized(_this), "isContinuous", false);

      _defineProperty(_assertThisInitialized(_this), "isFloating", false);

      _defineProperty(_assertThisInitialized(_this), "cssClass", "");

      _defineProperty(_assertThisInitialized(_this), "elementId", void 0);

      _defineProperty(_assertThisInitialized(_this), "id", void 0);

      _defineProperty(_assertThisInitialized(_this), "locked", void 0);

      _defineProperty(_assertThisInitialized(_this), "offsets", void 0);

      _defineProperty(_assertThisInitialized(_this), "orientation", void 0);

      _defineProperty(_assertThisInitialized(_this), "x", void 0);

      _defineProperty(_assertThisInitialized(_this), "y", void 0);

      _defineProperty(_assertThisInitialized(_this), "timestamp", void 0);

      _defineProperty(_assertThisInitialized(_this), "lastReturnValue", void 0);

      _defineProperty(_assertThisInitialized(_this), "positionFinder", void 0);

      _defineProperty(_assertThisInitialized(_this), "clone", void 0);

      params = params || {};
      _this.cssClass = params.cssClass || "";
      return _this;
    }

    _createClass(Anchor, [{
      key: "shouldFireEvent",
      value: function shouldFireEvent(event, value, originalEvent) {
        return true;
      }
    }, {
      key: "getOrientation",
      value: function getOrientation(endpoint) {
        return this.orientation;
      }
    }, {
      key: "getCurrentLocation",
      value: function getCurrentLocation(params) {
        params = params || {};
        return this.lastReturnValue == null || params.timestamp != null && this.timestamp !== params.timestamp ? this.compute(params) : this.lastReturnValue;
      }
    }, {
      key: "setPosition",
      value: function setPosition(x, y, ox, oy, overrideLock) {
        if (!this.locked || overrideLock) {
          this.x = x;
          this.y = y;
          this.orientation = [ox, oy];
          this.lastReturnValue = null;
        }
      }
    }, {
      key: "compute",
      value: function compute(params) {
        var xy = params.xy,
            wh = params.wh,
            timestamp = params.timestamp;

        if (timestamp && timestamp === this.timestamp) {
          return this.lastReturnValue;
        }

        this.lastReturnValue = [xy[0] + this.x * wh[0] + this.offsets[0], xy[1] + this.y * wh[1] + this.offsets[1], this.x, this.y];
        this.timestamp = timestamp;
        return this.lastReturnValue;
      }
    }, {
      key: "equals",
      value: function equals(anchor) {
        if (!anchor) {
          return false;
        }

        var ao = anchor.getOrientation(),
            o = this.getOrientation();
        return this.x === anchor.x && this.y === anchor.y && this.offsets[0] === anchor.offsets[0] && this.offsets[1] === anchor.offsets[1] && o[0] === ao[0] && o[1] === ao[1];
      }
    }, {
      key: "getCssClass",
      value: function getCssClass() {
        return this.cssClass;
      }
    }, {
      key: "lock",
      value: function lock() {
        this.locked = true;
      }
    }, {
      key: "unlock",
      value: function unlock() {
        this.locked = false;
      }
    }, {
      key: "isLocked",
      value: function isLocked() {
        return this.locked;
      }
    }, {
      key: "over",
      value: function over(anchor, endpoint) {}
    }, {
      key: "out",
      value: function out() {}
    }]);

    return Anchor;
  }(EventGenerator);

  // helper method to calculate the distance between the centers of the two elements.
  function _distance(anchor, cx, cy, xy, wh) {
    var ax = xy[0] + anchor.x * wh[0],
        ay = xy[1] + anchor.y * wh[1],
        acx = xy[0] + wh[0] / 2,
        acy = xy[1] + wh[1] / 2;
    return Math.sqrt(Math.pow(cx - ax, 2) + Math.pow(cy - ay, 2)) + Math.sqrt(Math.pow(acx - ax, 2) + Math.pow(acy - ay, 2));
  }

  var DEFAULT_ANCHOR_SELECTOR = function DEFAULT_ANCHOR_SELECTOR(xy, wh, txy, twh, anchors) {
    var cx = txy[0] + twh[0] / 2,
        cy = txy[1] + twh[1] / 2;
    var minIdx = -1,
        minDist = Infinity;

    for (var i = 0; i < anchors.length; i++) {
      var d = _distance(anchors[i], cx, cy, xy, wh);

      if (d < minDist) {
        minIdx = i + 0;
        minDist = d;
      }
    }

    return anchors[minIdx];
  };

  function _convertAnchor(anchor, instance, elementId) {
    return anchor instanceof Anchor ? anchor : makeAnchorFromSpec(instance, anchor, elementId);
  }

  var DynamicAnchor =
  /*#__PURE__*/
  function (_Anchor) {
    _inherits(DynamicAnchor, _Anchor);

    function DynamicAnchor(instance, options) {
      var _this;

      _classCallCheck(this, DynamicAnchor);

      _this = _possibleConstructorReturn(this, _getPrototypeOf(DynamicAnchor).call(this, instance, options));
      _this.instance = instance;

      _defineProperty(_assertThisInitialized(_this), "anchors", void 0);

      _defineProperty(_assertThisInitialized(_this), "_curAnchor", void 0);

      _defineProperty(_assertThisInitialized(_this), "_lastAnchor", void 0);

      _defineProperty(_assertThisInitialized(_this), "_anchorSelector", null);

      _this.isDynamic = true;
      _this.anchors = [];
      _this.elementId = options.elementId;

      for (var i = 0; i < options.anchors.length; i++) {
        _this.anchors[i] = _convertAnchor(options.anchors[i], instance, _this.elementId);
      }

      _this._curAnchor = _this.anchors.length > 0 ? _this.anchors[0] : null;
      _this._lastAnchor = _this._curAnchor; // default method uses distance between element centers.  you can provide your own method in the dynamic anchor
      // constructor (and also to jsPlumb.makeDynamicAnchor). the arguments to it are four arrays:
      // xy - xy loc of the anchor's element
      // wh - anchor's element's dimensions
      // txy - xy loc of the element of the other anchor in the connection
      // twh - dimensions of the element of the other anchor in the connection.
      // anchors - the list of selectable anchors

      _this._anchorSelector = options.selector || DEFAULT_ANCHOR_SELECTOR;
      return _this;
    }

    _createClass(DynamicAnchor, [{
      key: "getAnchors",
      value: function getAnchors() {
        return this.anchors;
      }
    }, {
      key: "compute",
      value: function compute(params) {
        var xy = params.xy,
            wh = params.wh,
            txy = params.txy,
            twh = params.twh;
        this.timestamp = params.timestamp; // if anchor is locked or an opposite element was not given, we
        // maintain our state. anchor will be locked
        // if it is the source of a drag and drop.

        if (this.isLocked() || txy == null || twh == null) {
          return this._curAnchor.compute(params);
        } else {
          params.timestamp = null; // otherwise clear this, i think. we want the anchor to compute.
        }

        this._curAnchor = this._anchorSelector(xy, wh, txy, twh, this.anchors);
        this.x = this._curAnchor.x;
        this.y = this._curAnchor.y;

        if (this._curAnchor !== this._lastAnchor) {
          this.fire("anchorChanged", this._curAnchor);
        }

        this._lastAnchor = this._curAnchor;
        return this._curAnchor.compute(params);
      }
    }, {
      key: "getCurrentLocation",
      value: function getCurrentLocation(params) {
        return this._curAnchor != null ? this._curAnchor.getCurrentLocation(params) : null;
      }
    }, {
      key: "getOrientation",
      value: function getOrientation(_endpoint) {
        return this._curAnchor != null ? this._curAnchor.getOrientation(_endpoint) : [0, 0];
      }
    }, {
      key: "over",
      value: function over(anchor, endpoint) {
        if (this._curAnchor != null) {
          this._curAnchor.over(anchor, endpoint);
        }
      }
    }, {
      key: "out",
      value: function out() {
        if (this._curAnchor != null) {
          this._curAnchor.out();
        }
      }
    }, {
      key: "setAnchor",
      value: function setAnchor(a) {
        this._curAnchor = a;
      }
    }, {
      key: "getCssClass",
      value: function getCssClass() {
        return this._curAnchor && this._curAnchor.getCssClass() || "";
      }
    }]);

    return DynamicAnchor;
  }(Anchor);

  //{ [Key in faces]?:boolean }
  var opposites = {
    "top": "bottom",
    "right": "left",
    "left": "right",
    "bottom": "top"
  };
  var clockwiseOptions = {
    "top": "right",
    "right": "bottom",
    "left": "top",
    "bottom": "left"
  };
  var antiClockwiseOptions = {
    "top": "left",
    "right": "top",
    "left": "bottom",
    "bottom": "right"
  };
  var ContinuousAnchor =
  /*#__PURE__*/
  function (_Anchor) {
    _inherits(ContinuousAnchor, _Anchor);

    function ContinuousAnchor(instance, anchorParams) {
      var _this;

      _classCallCheck(this, ContinuousAnchor);

      _this = _possibleConstructorReturn(this, _getPrototypeOf(ContinuousAnchor).call(this, instance, anchorParams));
      _this.instance = instance;

      _defineProperty(_assertThisInitialized(_this), "type", "Continuous");

      _defineProperty(_assertThisInitialized(_this), "isDynamic", true);

      _defineProperty(_assertThisInitialized(_this), "isContinuous", true);

      _defineProperty(_assertThisInitialized(_this), "clockwise", void 0);

      _defineProperty(_assertThisInitialized(_this), "faces", void 0);

      _defineProperty(_assertThisInitialized(_this), "secondBest", void 0);

      _defineProperty(_assertThisInitialized(_this), "lastChoice", void 0);

      _defineProperty(_assertThisInitialized(_this), "_currentFace", void 0);

      _defineProperty(_assertThisInitialized(_this), "_lockedFace", void 0);

      _defineProperty(_assertThisInitialized(_this), "_lockedAxis", void 0);

      _defineProperty(_assertThisInitialized(_this), "availableFaces", {});

      _this.faces = anchorParams.faces || ["top", "right", "bottom", "left"];
      _this.clockwise = !(anchorParams.clockwise === false);
      _this.secondBest = _this.clockwise ? clockwiseOptions : antiClockwiseOptions;
      _this.lastChoice = _this.clockwise ? antiClockwiseOptions : clockwiseOptions;
      _this._currentFace = null;
      _this._lockedFace = null;
      _this._lockedAxis = null;

      for (var i = 0; i < _this.faces.length; i++) {
        _this.availableFaces[_this.faces[i]] = true;
      }

      return _this;
    }

    _createClass(ContinuousAnchor, [{
      key: "getDefaultFace",
      value: function getDefaultFace() {
        return this.faces.length === 0 ? "top" : this.faces[0];
      } //isRelocatable = function() { return true; };
      //isSnapOnRelocate = function() { return true; };
      // if the given edge is supported, returns it. otherwise looks for a substitute that _is_
      // supported. if none supported we also return the request edge.

    }, {
      key: "verifyEdge",
      value: function verifyEdge(edge) {
        if (this.availableFaces[edge]) {
          return edge;
        } else if (this.availableFaces[opposites[edge]]) {
          return opposites[edge];
        } else if (this.availableFaces[this.secondBest[edge]]) {
          return this.secondBest[edge];
        } else if (this.availableFaces[this.lastChoice[edge]]) {
          return this.lastChoice[edge];
        }

        return edge; // we have to give them something.
      }
    }, {
      key: "isEdgeSupported",
      value: function isEdgeSupported(edge) {
        return this._lockedAxis == null ? this._lockedFace == null ? this.availableFaces[edge] === true : this._lockedFace === edge : this._lockedAxis.indexOf(edge) !== -1;
      }
    }, {
      key: "setCurrentFace",
      value: function setCurrentFace(face, overrideLock) {
        this._currentFace = face; // if currently locked, and the user wants to override, do that.

        if (overrideLock && this._lockedFace != null) {
          this._lockedFace = this._currentFace;
        }
      }
    }, {
      key: "getCurrentFace",
      value: function getCurrentFace() {
        return this._currentFace;
      }
    }, {
      key: "getSupportedFaces",
      value: function getSupportedFaces() {
        var af = [];

        for (var k in this.availableFaces) {
          if (this.availableFaces[k]) {
            af.push(k);
          }
        }

        return af;
      }
    }, {
      key: "lock",
      value: function lock() {
        this._lockedFace = this._currentFace;
      }
    }, {
      key: "unlock",
      value: function unlock() {
        this._lockedFace = null;
      }
    }, {
      key: "isLocked",
      value: function isLocked() {
        return this._lockedFace != null;
      }
    }, {
      key: "lockCurrentAxis",
      value: function lockCurrentAxis() {
        if (this._currentFace != null) {
          this._lockedAxis = this._currentFace === "left" || this._currentFace === "right" ? X_AXIS_FACES : Y_AXIS_FACES;
        }
      }
    }, {
      key: "unlockCurrentAxis",
      value: function unlockCurrentAxis() {
        this._lockedAxis = null;
      }
    }, {
      key: "compute",
      value: function compute(params) {
        return this.instance.anchorManager.continuousAnchorLocations[params.element.id] || [0, 0];
      }
    }, {
      key: "getCurrentLocation",
      value: function getCurrentLocation(params) {
        return this.instance.anchorManager.continuousAnchorLocations[params.element.id] || [0, 0];
      }
    }, {
      key: "getOrientation",
      value: function getOrientation(endpoint) {
        return this.instance.anchorManager.continuousAnchorOrientations[endpoint.id] || [0, 0];
      }
    }, {
      key: "getCssClass",
      value: function getCssClass() {
        return this.cssClass;
      }
    }]);

    return ContinuousAnchor;
  }(Anchor);

  var X_AXIS_FACES = ["left", "right"];
  var Y_AXIS_FACES = ["top", "bottom"];
  var anchorMap = {};
  var Anchors = {
    get: function get(instance, name, args) {
      var con = anchorMap[name];

      if (!con) {
        throw {
          message: "jsPlumb: unknown anchor type '" + name + "'"
        };
      } else {
        return con(instance, args || {});
      }
    }
  };

  function _makeAnchor(instance, x, y, ox, oy, offsetX, offsetY, elementId) {
    var a = new Anchor(instance);
    a.x = x;
    a.y = y;
    a.orientation = [ox, oy];
    a.offsets = [offsetX, offsetY];

    if (elementId != null) {
      a.elementId = elementId;
    }

    return a;
  }

  function getNamedAnchor(instance, name, args, elementId) {
    var a = Anchors.get(instance, name, args);
    a.elementId = elementId;
    return a;
  }

  function getAnchorWithValues(instance, x, y, orientation, offsets, elementId, cssClass) {
    var a = new Anchor(instance);
    a.x = x;
    a.y = y;
    a.orientation = orientation;
    a.offsets = offsets;
    a.elementId = elementId;
    a.cssClass = cssClass || "";
    return a;
  }

  function isPrimitiveAnchorSpec(sa) {
    return sa.length < 7 && sa.every(isNumber) || sa.length === 7 && sa.slice(0, 5).every(isNumber) && isString(sa[6]);
  }

  function makeAnchorFromSpec(instance, spec, elementId) {
    // if already an Anchor, return it
    if (spec.compute && spec.getOrientation) {
      return spec;
    } // if a string, its just a named anchor


    if (isString(spec)) {
      return getNamedAnchor(instance, spec, null, elementId);
    } else if (isArray(spec)) {
      // if its an array then it can be either:
      // - a DynamicAnchor, which is a series of Anchor specs
      // - an Anchor with constructor args
      // - a set of values for a low level Anchor create
      var sa = spec; // second arg is object, its a named anchor with constructor args

      if (IS.anObject(sa[1]) && sa[1].compute == null) {
        return getNamedAnchor(instance, sa[0], sa[1], elementId);
      } else {
        // if all values are numbers (or all numbers and an optional css class as the 7th arg) its a low level create
        if (isPrimitiveAnchorSpec(sa)) {
          return getAnchorWithValues(instance, sa[0], sa[1], [sa[2], sa[3]], [sa[4] || 0, sa[5] || 0], elementId, sa[6]);
        } else {
          return new DynamicAnchor(instance, {
            anchors: sa,
            elementId: elementId
          });
        }
      }
    } else {
      throw {
        message: "jsPlumb cannot create anchor from " + spec
      };
    }
  }

  function _curryAnchor(x, y, ox, oy, type, fnInit) {
    anchorMap[type] = function (instance, params) {
      var a = _makeAnchor(instance, x, y, ox, oy, 0, 0);

      a.type = type;

      if (fnInit) {
        fnInit(a, params);
      }

      return a;
    };
  }

  _curryAnchor(0.5, 0, 0, -1, "TopCenter");

  _curryAnchor(0.5, 1, 0, 1, "BottomCenter");

  _curryAnchor(0, 0.5, -1, 0, "LeftMiddle");

  _curryAnchor(1, 0.5, 1, 0, "RightMiddle");

  _curryAnchor(0.5, 0, 0, -1, "Top");

  _curryAnchor(0.5, 1, 0, 1, "Bottom");

  _curryAnchor(0, 0.5, -1, 0, "Left");

  _curryAnchor(1, 0.5, 1, 0, "Right");

  _curryAnchor(0.5, 0.5, 0, 0, "Center");

  _curryAnchor(1, 0, 0, -1, "TopRight");

  _curryAnchor(1, 1, 0, 1, "BottomRight");

  _curryAnchor(0, 0, 0, -1, "TopLeft");

  _curryAnchor(0, 1, 0, 1, "BottomLeft"); // ------------- DYNAMIC ANCHOR DEFAULT ---------------------------


  var DEFAULT_DYNAMIC_ANCHORS = ["TopCenter", "RightMiddle", "BottomCenter", "LeftMiddle"];

  anchorMap["AutoDefault"] = function (instance, params) {
    var a = new DynamicAnchor(instance, {
      anchors: DEFAULT_DYNAMIC_ANCHORS.map(function (da) {
        return getNamedAnchor(instance, da, params);
      })
    });
    a.type = "AutoDefault";
    return a;
  }; // --------------------------- perimeter -----------------------


  function _circle(anchorCount) {
    var r = 0.5,
        step = Math.PI * 2 / anchorCount,
        current = 0,
        a = [];

    for (var i = 0; i < anchorCount; i++) {
      var x = r + r * Math.sin(current),
          y = r + r * Math.cos(current);
      a.push([x, y, 0, 0]);
      current += step;
    }

    return a;
  }

  function _path(anchorCount, segments) {
    var anchorsPerFace = anchorCount / segments.length,
        a = [],
        _computeFace = function _computeFace(x1, y1, x2, y2, fractionalLength, ox, oy) {
      anchorsPerFace = anchorCount * fractionalLength;
      var dx = (x2 - x1) / anchorsPerFace,
          dy = (y2 - y1) / anchorsPerFace;

      for (var i = 0; i < anchorsPerFace; i++) {
        a.push([x1 + dx * i, y1 + dy * i, ox == null ? 0 : ox, oy == null ? 0 : oy]);
      }
    };

    for (var i = 0; i < segments.length; i++) {
      _computeFace.apply(null, segments[i]);
    }

    return a;
  }

  function _shape(anchorCount, faces) {
    var s = [];

    for (var i = 0; i < faces.length; i++) {
      s.push([faces[i][0], faces[i][1], faces[i][2], faces[i][3], 1 / faces.length, faces[i][4], faces[i][5]]);
    }

    return _path(anchorCount, s);
  }

  function _rectangle(anchorCount) {
    return _shape(anchorCount, [[0, 0, 1, 0, 0, -1], [1, 0, 1, 1, 1, 0], [1, 1, 0, 1, 0, 1], [0, 1, 0, 0, -1, 0]]);
  }

  function _rotate(points, amountInDegrees) {
    var o = [],
        theta = amountInDegrees / 180 * Math.PI;

    for (var i = 0; i < points.length; i++) {
      var _x = points[i][0] - 0.5,
          _y = points[i][1] - 0.5;

      o.push([0.5 + (_x * Math.cos(theta) - _y * Math.sin(theta)), 0.5 + (_x * Math.sin(theta) + _y * Math.cos(theta)), points[i][2], points[i][3]]);
    }

    return o;
  }

  var _shapes = {
    "Circle": _circle,
    "Ellipse": _circle,
    "Diamond": function Diamond(anchorCount) {
      return _shape(anchorCount, [[0.5, 0, 1, 0.5], [1, 0.5, 0.5, 1], [0.5, 1, 0, 0.5], [0, 0.5, 0.5, 0]]);
    },
    "Rectangle": _rectangle,
    "Square": _rectangle,
    "Triangle": function Triangle(anchorCount) {
      return _shape(anchorCount, [[0.5, 0, 1, 1], [1, 1, 0, 1], [0, 1, 0.5, 0]]);
    },
    "Path": function Path(anchorCount, params) {
      var points = params.points,
          p = [],
          tl = 0;

      for (var i = 0; i < points.length - 1; i++) {
        var l = Math.sqrt(Math.pow(points[i][2] - points[i][0], 2) + Math.pow(points[i][3] - points[i][1], 2));
        tl += l;
        p.push([points[i][0], points[i][1], points[i + 1][0], points[i + 1][1], l]);
      }

      for (var j = 0; j < p.length; j++) {
        p[j][4] = p[j][4] / tl;
      }

      return _path(anchorCount, p);
    }
  };

  anchorMap["Perimeter"] = function (instance, params) {
    var anchorCount = params.anchorCount || 60;

    if (!params.shape) {
      throw new Error("no shape supplied to Perimeter Anchor type");
    }

    if (!_shapes[params.shape]) {
      throw new Error("Shape [" + params.shape + "] is unknown by Perimeter Anchor type");
    }

    var da = _shapes[params.shape](anchorCount, params);

    if (params.rotation) {
      da = _rotate(da, params.rotation);
    }

    return new DynamicAnchor(instance, {
      anchors: da
    });
  }; // ------------------------- CONTINUOUS ANCHOR -------------------


  function _curryContinuousAnchor(type, faces) {
    anchorMap[type] = function (instance, params) {
      var a = new ContinuousAnchor(instance, {
        faces: faces
      });
      a.type = type;
      return a;
    };
  }

  anchorMap["Continuous"] = function (instance, params) {
    return instance.anchorManager.continuousAnchorFactory.get(instance, params);
  };

  _curryContinuousAnchor("ContinuousLeft", ["left"]);

  _curryContinuousAnchor("ContinuousTop", ["top"]);

  _curryContinuousAnchor("ContinuousBottom", ["bottom"]);

  _curryContinuousAnchor("ContinuousRight", ["right"]);

  _curryContinuousAnchor("ContinuousLeft", ["left"]);

  _curryContinuousAnchor("ContinuousTop", ["top"]);

  _curryContinuousAnchor("ContinuousBottom", ["bottom"]);

  _curryContinuousAnchor("ContinuousLeftRight", ["left", "right"]);

  _curryContinuousAnchor("ContinuousTopBottom", ["top", "bottom"]);

  function _updateConnectedClass(conn, element, remove) {
    if (element != null) {
      element._jsPlumbConnections = element._jsPlumbConnections || {};

      if (remove) {
        delete element._jsPlumbConnections[conn.id];
      } else {
        element._jsPlumbConnections[conn.id] = true;
      }

      if (isEmpty(element._jsPlumbConnections)) {
        conn.instance.removeClass(element, conn.instance.connectedClass);
      } else {
        conn.instance.addClass(element, conn.instance.connectedClass);
      }
    }
  }

  var Connection =
  /*#__PURE__*/
  function (_OverlayCapableCompon) {
    _inherits(Connection, _OverlayCapableCompon);

    _createClass(Connection, [{
      key: "getIdPrefix",
      //} implements Connection<E> {        // extend OverlayCapableComponent.. hmm.
      value: function getIdPrefix() {
        return "_jsPlumb_c";
      }
    }, {
      key: "getDefaultOverlayKeys",
      value: function getDefaultOverlayKeys() {
        return ["overlays", "connectionOverlays"];
      }
    }, {
      key: "getXY",
      value: function getXY() {
        return {
          x: this.connector.x,
          y: this.connector.y
        };
      }
    }]);

    function Connection(instance, params) {
      var _this;

      _classCallCheck(this, Connection);

      _this = _possibleConstructorReturn(this, _getPrototypeOf(Connection).call(this, instance, params));
      _this.instance = instance;

      _defineProperty(_assertThisInitialized(_this), "id", void 0);

      _defineProperty(_assertThisInitialized(_this), "connector", void 0);

      _defineProperty(_assertThisInitialized(_this), "defaultLabelLocation", 0.5);

      _defineProperty(_assertThisInitialized(_this), "scope", void 0);

      _defineProperty(_assertThisInitialized(_this), "typeId", "_jsplumb_connection");

      _defineProperty(_assertThisInitialized(_this), "previousConnection", void 0);

      _defineProperty(_assertThisInitialized(_this), "sourceId", void 0);

      _defineProperty(_assertThisInitialized(_this), "targetId", void 0);

      _defineProperty(_assertThisInitialized(_this), "source", void 0);

      _defineProperty(_assertThisInitialized(_this), "target", void 0);

      _defineProperty(_assertThisInitialized(_this), "endpoints", [null, null]);

      _defineProperty(_assertThisInitialized(_this), "endpointStyles", [null, null]);

      _defineProperty(_assertThisInitialized(_this), "suspendedEndpoint", void 0);

      _defineProperty(_assertThisInitialized(_this), "suspendedIndex", void 0);

      _defineProperty(_assertThisInitialized(_this), "suspendedElement", void 0);

      _defineProperty(_assertThisInitialized(_this), "suspendedElementId", void 0);

      _defineProperty(_assertThisInitialized(_this), "suspendedElementType", void 0);

      _defineProperty(_assertThisInitialized(_this), "_forceReattach", void 0);

      _defineProperty(_assertThisInitialized(_this), "_forceDetach", void 0);

      _defineProperty(_assertThisInitialized(_this), "proxies", []);

      _defineProperty(_assertThisInitialized(_this), "pending", false);

      _defineProperty(_assertThisInitialized(_this), "anchors", [null, null]);

      _defineProperty(_assertThisInitialized(_this), "anchor", null);

      _defineProperty(_assertThisInitialized(_this), "floatingIndex", void 0);

      _defineProperty(_assertThisInitialized(_this), "floatingEndpoint", void 0);

      _defineProperty(_assertThisInitialized(_this), "floatingId", void 0);

      _defineProperty(_assertThisInitialized(_this), "floatingElement", void 0);

      _this.id = params.id; // if a new connection is the result of moving some existing connection, params.previousConnection
      // will have that Connection in it. listeners for the jsPlumbConnection event can look for that
      // member and take action if they need to.

      _this.previousConnection = params.previousConnection;
      _this.source = instance.getElement(params.source);
      _this.target = instance.getElement(params.target);

      if (params.sourceEndpoint) {
        _this.source = params.sourceEndpoint.element;
        _this.sourceId = params.sourceEndpoint.elementId;
      } else {
        _this.sourceId = instance.getId(_this.source);
      }

      if (params.targetEndpoint) {
        _this.target = params.targetEndpoint.element;
        _this.targetId = params.targetEndpoint.elementId;
      } else {
        _this.targetId = instance.getId(_this.target);
      }

      _this.scope = params.scope;
      _this.anchors = params.anchors;
      _this.anchor = params.anchor;
      instance.manage(_this.sourceId, _this.source);
      instance.manage(_this.targetId, _this.target);
      _this._jsPlumb.visible = true;
      _this._jsPlumb.params = {
        cssClass: params.cssClass,
        //container: params.container,
        "pointer-events": params["pointer-events"],
        //editorParams: params.editorParams,
        overlays: params.overlays
      };
      _this._jsPlumb.lastPaintedAt = null;

      _this.bind("mouseover", function () {
        _this.setHover(true);
      });

      _this.bind("mouseout", function () {
        _this.setHover(false);
      });

      if (params.type) {
        params.endpoints = params.endpoints || _this.instance.deriveEndpointAndAnchorSpec(params.type).endpoints;
      }

      _this._jsPlumb.endpoint = params.endpoint;
      _this._jsPlumb.endpoints = params.endpoints;
      _this._jsPlumb.endpointStyle = params.endpointStyle;
      _this._jsPlumb.endpointHoverStyle = params.endpointHoverStyle;
      _this._jsPlumb.endpointStyles = params.endpointStyles;
      _this._jsPlumb.endpointHoverStyles = params.endpointHoverStyles;
      _this._jsPlumb.paintStyle = params.paintStyle;
      _this._jsPlumb.hoverPaintStyle = params.hoverPaintStyle;
      _this._jsPlumb.uuids = params.uuids;

      var eS = _this.makeEndpoint(true, _this.source, _this.sourceId, params.sourceEndpoint),
          eT = _this.makeEndpoint(false, _this.target, _this.targetId, params.targetEndpoint);

      if (eS) {
        addToList(instance.endpointsByElement, _this.sourceId, eS);
      }

      if (eT) {
        addToList(instance.endpointsByElement, _this.targetId, eT);
      } // if scope not set, set it to be the scope for the source endpoint.


      if (!_this.scope) {
        _this.scope = _this.endpoints[0].scope;
      }

      if (params.deleteEndpointsOnEmpty != null) {
        _this.endpoints[0].deleteOnEmpty = params.deleteEndpointsOnEmpty;
        _this.endpoints[1].deleteOnEmpty = params.deleteEndpointsOnEmpty;
      }

      var _detachable = _this.instance.Defaults.connectionsDetachable;

      if (params.detachable === false) {
        _detachable = false;
      }

      if (_this.endpoints[0].connectionsDetachable === false) {
        _detachable = false;
      }

      if (_this.endpoints[1].connectionsDetachable === false) {
        _detachable = false;
      }

      _this._jsPlumb.endpoints = params.endpoints || [null, null];
      _this._jsPlumb.endpoint = params.endpoint || null;

      var _reattach = params.reattach || _this.endpoints[0].reattachConnections || _this.endpoints[1].reattachConnections || _this.instance.Defaults.reattachConnections;

      _this.appendToDefaultType({
        detachable: _detachable,
        reattach: _reattach,
        paintStyle: _this.endpoints[0].connectorStyle || _this.endpoints[1].connectorStyle || params.paintStyle || _this.instance.Defaults.paintStyle,
        hoverPaintStyle: _this.endpoints[0].connectorHoverStyle || _this.endpoints[1].connectorHoverStyle || params.hoverPaintStyle || _this.instance.Defaults.hoverPaintStyle
      });

      if (!_this.instance.isSuspendDrawing()) {
        // paint the endpoints
        var myInfo = _this.instance.getCachedData(_this.sourceId),
            myOffset = myInfo.o,
            myWH = myInfo.s,
            otherInfo = _this.instance.getCachedData(_this.targetId),
            otherOffset = otherInfo.o,
            otherWH = otherInfo.s,
            initialTimestamp = _this.instance._suspendedAt || _timestamp(),
            anchorLoc = _this.endpoints[0].anchor.compute({
          xy: [myOffset.left, myOffset.top],
          wh: myWH,
          element: _this.endpoints[0],
          elementId: _this.endpoints[0].elementId,
          txy: [otherOffset.left, otherOffset.top],
          twh: otherWH,
          tElement: _this.endpoints[1],
          timestamp: initialTimestamp
        });

        _this.endpoints[0].paint({
          anchorLoc: anchorLoc,
          timestamp: initialTimestamp
        });

        anchorLoc = _this.endpoints[1].anchor.compute({
          xy: [otherOffset.left, otherOffset.top],
          wh: otherWH,
          element: _this.endpoints[1],
          elementId: _this.endpoints[1].elementId,
          txy: [myOffset.left, myOffset.top],
          twh: myWH,
          tElement: _this.endpoints[0],
          timestamp: initialTimestamp
        });

        _this.endpoints[1].paint({
          anchorLoc: anchorLoc,
          timestamp: initialTimestamp
        });
      }

      _this._jsPlumb.cost = params.cost || _this.endpoints[0].getConnectionCost();
      _this._jsPlumb.directed = params.directed; // inherit directed flag if set no source endpoint

      if (params.directed == null) {
        _this._jsPlumb.directed = _this.endpoints[0].areConnectionsDirected();
      } // PARAMETERS
      // merge all the parameters objects into the connection.  parameters set
      // on the connection take precedence; then source endpoint params, then
      // finally target endpoint params.


      var _p = extend({}, _this.endpoints[1].getParameters());

      extend(_p, _this.endpoints[0].getParameters());
      extend(_p, _this.getParameters());

      _this.setParameters(_p); // END PARAMETERS
      // PAINTING


      _this.setConnector(_this.endpoints[0].connector || _this.endpoints[1].connector || params.connector || _this.instance.Defaults.connector, true);

      var data = params.data == null || !IS.anObject(params.data) ? {} : params.data;

      _this.setData(data); // the very last thing we do is apply types, if there are any.


      var _types = ["default", _this.endpoints[0].connectionType, _this.endpoints[1].connectionType, params.type].join(" ");

      if (/[^\s]/.test(_types)) {
        _this.addType(_types, params.data, true);
      }

      _this.updateConnectedClass();

      return _this;
    }

    _createClass(Connection, [{
      key: "makeEndpoint",
      value: function makeEndpoint(isSource, el, elId, ep) {
        elId = elId || this._jsPlumb.instance.getId(el);
        return this.prepareEndpoint(ep, isSource ? 0 : 1, el, elId);
      }
    }, {
      key: "getTypeDescriptor",
      value: function getTypeDescriptor() {
        return "connection";
      }
    }, {
      key: "getAttachedElements",
      value: function getAttachedElements() {
        return this.endpoints;
      }
    }, {
      key: "isDetachable",
      value: function isDetachable(ep) {
        return this._jsPlumb.detachable === false ? false : ep != null ? ep.connectionsDetachable === true : this._jsPlumb.detachable === true;
      }
    }, {
      key: "setDetachable",
      value: function setDetachable(detachable) {
        this._jsPlumb.detachable = detachable === true;
      }
    }, {
      key: "isReattach",
      value: function isReattach() {
        return this._jsPlumb.reattach === true || this.endpoints[0].reattachConnections === true || this.endpoints[1].reattachConnections === true;
      }
    }, {
      key: "setReattach",
      value: function setReattach(reattach) {
        this._jsPlumb.reattach = reattach === true;
      }
    }, {
      key: "applyType",
      value: function applyType(t, doNotRepaint, typeMap) {
        _get(_getPrototypeOf(Connection.prototype), "applyType", this).call(this, t, doNotRepaint, typeMap); //window.jtime("apply connection type");


        var _connector = null;

        if (t.connector != null) {
          _connector = this.getCachedTypeItem("connector", typeMap.connector);

          if (_connector == null) {
            _connector = this.prepareConnector(t.connector, typeMap.connector);
            this.cacheTypeItem("connector", _connector, typeMap.connector);
          }

          this.setPreparedConnector(_connector);
        } // none of these things result in the creation of objects so can be ignored.


        if (t.detachable != null) {
          this.setDetachable(t.detachable);
        }

        if (t.reattach != null) {
          this.setReattach(t.reattach);
        }

        if (t.scope) {
          this.scope = t.scope;
        } // if (t.cssClass != null && this.canvas) {
        //     this._jsPlumb.instance.addClass(this.canvas, t.cssClass);
        // }


        var _anchors = null; // this also results in the creation of objects.

        if (t.anchor) {
          // note that even if the param was anchor, we store `anchors`.
          _anchors = this.getCachedTypeItem("anchors", typeMap.anchor);

          if (_anchors == null) {
            _anchors = [makeAnchorFromSpec(this.instance, t.anchor, this.sourceId), makeAnchorFromSpec(this.instance, t.anchor, this.targetId)];
            this.cacheTypeItem("anchors", _anchors, typeMap.anchor);
          }
        } else if (t.anchors) {
          _anchors = this.getCachedTypeItem("anchors", typeMap.anchors);

          if (_anchors == null) {
            _anchors = [makeAnchorFromSpec(this.instance, t.anchors[0], this.sourceId), makeAnchorFromSpec(this.instance, t.anchors[1], this.targetId)];
            this.cacheTypeItem("anchors", _anchors, typeMap.anchors);
          }
        }

        if (_anchors != null) {
          this.endpoints[0].anchor = _anchors[0];
          this.endpoints[1].anchor = _anchors[1];

          if (this.endpoints[1].anchor.isDynamic) {
            this.instance.repaint(this.endpoints[1].elementId);
          }
        }

        this.connector.applyType(t); //   window.jtimeEnd("apply connection type");
      }
    }, {
      key: "addClass",
      value: function addClass(c, informEndpoints) {
        _get(_getPrototypeOf(Connection.prototype), "addClass", this).call(this, c);

        if (informEndpoints) {
          this.endpoints[0].addClass(c);
          this.endpoints[1].addClass(c);

          if (this.suspendedEndpoint) {
            this.suspendedEndpoint.addClass(c);
          }
        }

        if (this.connector) {
          this.connector.addClass(c);
        }
      }
    }, {
      key: "removeClass",
      value: function removeClass(c, informEndpoints) {
        _get(_getPrototypeOf(Connection.prototype), "removeClass", this).call(this, c);

        if (informEndpoints) {
          this.endpoints[0].removeClass(c);
          this.endpoints[1].removeClass(c);

          if (this.suspendedEndpoint) {
            this.suspendedEndpoint.removeClass(c);
          }
        }

        if (this.connector) {
          this.connector.removeClass(c);
        }
      }
    }, {
      key: "setVisible",
      value: function setVisible(v) {
        _get(_getPrototypeOf(Connection.prototype), "setVisible", this).call(this, v);

        if (this.connector) {
          this.connector.setVisible(v);
        }

        this.repaint();
      }
    }, {
      key: "cleanup",
      value: function cleanup(force) {
        _get(_getPrototypeOf(Connection.prototype), "cleanup", this).call(this, force);

        this.updateConnectedClass(true);
        this.endpoints = null;
        this.source = null;
        this.target = null;

        if (this.connector != null) {
          this.connector.cleanup(true);
          this.connector.destroy(true);
        }

        this.connector = null;
      }
    }, {
      key: "moveParent",
      value: function moveParent(newParent) {
        this.connector.renderer.moveParent(newParent);

        _get(_getPrototypeOf(Connection.prototype), "moveParent", this).call(this, newParent);
      }
    }, {
      key: "updateConnectedClass",
      value: function updateConnectedClass(remove) {
        if (this._jsPlumb) {
          _updateConnectedClass(this, this.source, remove);

          _updateConnectedClass(this, this.target, remove);
        }
      }
    }, {
      key: "setHover",
      value: function setHover(state) {
        _get(_getPrototypeOf(Connection.prototype), "setHover", this).call(this, state);

        if (this.connector && this._jsPlumb && !this.instance.isConnectionBeingDragged) {
          this.connector.setHover(state);
          this.instance[state ? "addClass" : "removeClass"](this.source, this.instance.hoverSourceClass);
          this.instance[state ? "addClass" : "removeClass"](this.target, this.instance.hoverTargetClass);
        }
      }
    }, {
      key: "getUuids",
      value: function getUuids() {
        return [this.endpoints[0].getUuid(), this.endpoints[1].getUuid()];
      }
    }, {
      key: "getCost",
      value: function getCost() {
        return this._jsPlumb ? this._jsPlumb.cost : -Infinity;
      }
    }, {
      key: "setCost",
      value: function setCost(c) {
        this._jsPlumb.cost = c;
      }
    }, {
      key: "isDirected",
      value: function isDirected() {
        return this._jsPlumb.directed;
      }
    }, {
      key: "getConnector",
      value: function getConnector() {
        return this.connector;
      }
    }, {
      key: "makeConnector",
      value: function makeConnector(name, args) {
        return Connectors.get(this.instance, this, name, args);
      }
    }, {
      key: "prepareConnector",
      value: function prepareConnector(connectorSpec, typeId) {
        var connectorArgs = {
          _jsPlumb: this._jsPlumb.instance,
          cssClass: this._jsPlumb.params.cssClass,
          container: this._jsPlumb.params.container,
          "pointer-events": this._jsPlumb.params["pointer-events"]
        },
            connector;

        if (isString(connectorSpec)) {
          connector = this.makeConnector(connectorSpec, connectorArgs);
        } // lets you use a string as shorthand.
        else if (isArray(connectorSpec)) {
            if (connectorSpec.length === 1) {
              connector = this.makeConnector(connectorSpec[0], connectorArgs);
            } else {
              connector = this.makeConnector(connectorSpec[0], merge(connectorSpec[1], connectorArgs));
            }
          }

        if (typeId != null) {
          connector.typeId = typeId;
        }

        return connector;
      }
    }, {
      key: "setPreparedConnector",
      value: function setPreparedConnector(connector, doNotRepaint, doNotChangeListenerComponent, typeId) {
        if (this.connector !== connector) {
          var previous,
              previousClasses = ""; // the connector will not be cleaned up if it was set as part of a type, because `typeId` will be set on it
          // and we havent passed in `true` for "force" here.

          if (this.connector != null) {
            previous = this.connector;
            previousClasses = previous.getClass();
            this.connector.cleanup();
            this.connector.destroy();
          }

          this.connector = connector;

          if (typeId) {
            this.cacheTypeItem("connector", connector, typeId);
          } // this.canvas = this.connector.canvas;
          // this.bgCanvas = this.connector.bgCanvas;
          // put classes from prior connector onto the canvas


          this.addClass(previousClasses); // new: instead of binding listeners per connector, we now just have one delegate on the container.
          // so for that handler we set the connection as the '_jsPlumb' member of the canvas element, and
          // bgCanvas, if it exists, which it does right now in the VML renderer, so it won't from v 2.0.0 onwards.
          // if (this.canvas) {
          //     (<any>this.canvas)._jsPlumb = this;
          // }
          // if (this.bgCanvas) {
          //     (<any>this.bgCanvas)._jsPlumb = this;
          // }

          if (previous != null) {
            var o = this.getOverlays();

            for (var i in o) {
              if (o[i].transfer) {
                o[i].transfer(this.connector);
              }
            }
          }

          if (!doNotChangeListenerComponent) {
            this.setListenerComponent(this.connector);
          }

          if (!doNotRepaint) {
            this.repaint();
          }
        }
      }
    }, {
      key: "setConnector",
      value: function setConnector(connectorSpec, doNotRepaint, doNotChangeListenerComponent, typeId) {
        var connector = this.prepareConnector(connectorSpec, typeId);
        this.setPreparedConnector(connector, doNotRepaint, doNotChangeListenerComponent, typeId);
      }
    }, {
      key: "paint",
      value: function paint(params) {
        if (!this.instance.isSuspendDrawing() && this._jsPlumb.visible) {
          //window.jtime("connection paint");
          params = params || {};
          var timestamp = params.timestamp,
              // if the moving object is not the source we must transpose the two references.
          swap = false,
              tId = swap ? this.sourceId : this.targetId,
              sId = swap ? this.targetId : this.sourceId,
              tIdx = swap ? 0 : 1,
              sIdx = swap ? 1 : 0;

          if (timestamp == null || timestamp !== this._jsPlumb.lastPaintedAt) {
            var sourceInfo = this.instance.updateOffset({
              elId: sId
            }).o,
                targetInfo = this.instance.updateOffset({
              elId: tId
            }).o,
                sE = this.endpoints[sIdx],
                tE = this.endpoints[tIdx];
            var sAnchorP = sE.anchor.getCurrentLocation({
              xy: [sourceInfo.left, sourceInfo.top],
              wh: [sourceInfo.width, sourceInfo.height],
              element: sE,
              timestamp: timestamp
            }),
                tAnchorP = tE.anchor.getCurrentLocation({
              xy: [targetInfo.left, targetInfo.top],
              wh: [targetInfo.width, targetInfo.height],
              element: tE,
              timestamp: timestamp
            });
            this.connector.resetBounds();
            this.connector.compute({
              sourcePos: sAnchorP,
              targetPos: tAnchorP,
              sourceOrientation: sE.anchor.getOrientation(sE),
              targetOrientation: tE.anchor.getOrientation(tE),
              sourceEndpoint: this.endpoints[sIdx],
              targetEndpoint: this.endpoints[tIdx],
              strokeWidth: this._jsPlumb.paintStyleInUse.strokeWidth,
              sourceInfo: sourceInfo,
              targetInfo: targetInfo
            }); //window.jtime("connection overlays");

            var overlayExtents = {
              minX: Infinity,
              minY: Infinity,
              maxX: -Infinity,
              maxY: -Infinity
            }; // compute overlays. we do this first so we can get their placements, and adjust the
            // container if needs be (if an overlay would be clipped)

            for (var i in this._jsPlumb.overlays) {
              if (this._jsPlumb.overlays.hasOwnProperty(i)) {
                var o = this._jsPlumb.overlays[i];

                if (o.isVisible()) {
                  this._jsPlumb.overlayPlacements[i] = o.draw(this.connector, this._jsPlumb.paintStyleInUse, this.getAbsoluteOverlayPosition(o));
                  overlayExtents.minX = Math.min(overlayExtents.minX, this._jsPlumb.overlayPlacements[i].minX);
                  overlayExtents.maxX = Math.max(overlayExtents.maxX, this._jsPlumb.overlayPlacements[i].maxX);
                  overlayExtents.minY = Math.min(overlayExtents.minY, this._jsPlumb.overlayPlacements[i].minY);
                  overlayExtents.maxY = Math.max(overlayExtents.maxY, this._jsPlumb.overlayPlacements[i].maxY);
                }
              }
            }

            var lineWidth = parseFloat("" + this._jsPlumb.paintStyleInUse.strokeWidth || "1") / 2,
                outlineWidth = parseFloat("" + this._jsPlumb.paintStyleInUse.strokeWidth || "0"),
                extents = {
              xmin: Math.min(this.connector.bounds.minX - (lineWidth + outlineWidth), overlayExtents.minX),
              ymin: Math.min(this.connector.bounds.minY - (lineWidth + outlineWidth), overlayExtents.minY),
              xmax: Math.max(this.connector.bounds.maxX + (lineWidth + outlineWidth), overlayExtents.maxX),
              ymax: Math.max(this.connector.bounds.maxY + (lineWidth + outlineWidth), overlayExtents.maxY)
            }; // window.jtimeEnd("connection overlays");
            // paint the connector.
            //window.jtime("connector paint");

            this.connector.paintExtents = extents;
            this.connector.paint(this._jsPlumb.paintStyleInUse, extents); //window.jtimeEnd("connector paint");
            // and then the overlays

            for (var j in this._jsPlumb.overlays) {
              if (this._jsPlumb.overlays.hasOwnProperty(j)) {
                var p = this._jsPlumb.overlays[j];

                if (p.isVisible()) {
                  p.paint(this._jsPlumb.overlayPlacements[j], extents);
                }
              }
            }
          }

          this._jsPlumb.lastPaintedAt = timestamp; //window.jtimeEnd("connection paint");
        }
      }
    }, {
      key: "repaint",
      value: function repaint(params) {
        var p = extend(params || {}, {});
        p.elId = this.sourceId;
        this.paint(p);
      }
    }, {
      key: "prepareEndpoint",
      value: function prepareEndpoint(existing, index, element, elementId, params) {
        //window.jtime("prepare endpoint");
        var e;
        params = params || this._jsPlumb;

        if (existing) {
          this.endpoints[index] = existing;
          existing.addConnection(this);
        } else {
          if (!params.endpoints) {
            params.endpoints = [null, null];
          }

          var ep = params.endpoints[index] || params.endpoint || this.instance.Defaults.endpoints[index] || this.instance.Defaults.endpoint;

          if (!params.endpointStyles) {
            params.endpointStyles = [null, null];
          }

          if (!params.endpointHoverStyles) {
            params.endpointHoverStyles = [null, null];
          }

          var es = params.endpointStyles[index] || params.endpointStyle || this.instance.Defaults.endpointStyles[index] || this.instance.Defaults.endpointStyle; // Endpoints derive their fill from the connector's stroke, if no fill was specified.

          if (es.fill == null && params.paintStyle != null) {
            es.fill = params.paintStyle.stroke;
          }

          if (es.outlineStroke == null && params.paintStyle != null) {
            es.outlineStroke = params.paintStyle.outlineStroke;
          }

          if (es.outlineWidth == null && params.paintStyle != null) {
            es.outlineWidth = params.paintStyle.outlineWidth;
          }

          var ehs = params.endpointHoverStyles[index] || params.endpointHoverStyle || this.instance.Defaults.endpointHoverStyles[index] || this.instance.Defaults.endpointHoverStyle; // endpoint hover fill style is derived from connector's hover stroke style

          if (params.hoverPaintStyle != null) {
            if (ehs == null) {
              ehs = {};
            }

            if (ehs.fill == null) {
              ehs.fill = params.hoverPaintStyle.stroke;
            }
          }

          var a = this.anchors ? this.anchors[index] : this.anchor ? this.anchor : this._makeAnchor(this.instance.Defaults.anchors[index], elementId) || this._makeAnchor(this.instance.Defaults.anchor, elementId),
              u = params.uuids ? params.uuids[index] : null;
          e = this.instance.newEndpoint({
            paintStyle: es,
            hoverPaintStyle: ehs,
            endpoint: ep,
            connections: [this],
            uuid: u,
            anchor: a,
            source: element,
            scope: params.scope,
            reattach: params.reattach || this.instance.Defaults.reattachConnections,
            detachable: params.detachable || this.instance.Defaults.connectionsDetachable
          });

          if (existing == null) {
            e.deleteOnEmpty = true;
          }

          this.endpoints[index] = e; // if (params.drawEndpoints === false) {
          //     e.setVisible(false, true, true);
          // }
        } //   window.jtimeEnd("prepare endpoint");


        return e;
      }
    }, {
      key: "_makeAnchor",
      value: function _makeAnchor(spec, elementId) {
        return spec != null ? makeAnchorFromSpec(this.instance, spec, elementId) : null;
      }
    }, {
      key: "replaceEndpoint",
      value: function replaceEndpoint(idx, endpointDef) {
        var current = this.endpoints[idx],
            elId = current.elementId,
            ebe = this.instance.getEndpoints(elId),
            _idx = ebe.indexOf(current),
            _new = this.prepareEndpoint(null, idx, current.element, elId, {
          endpoint: endpointDef
        });

        this.endpoints[idx] = _new;
        ebe.splice(_idx, 1, _new);
        this.instance.deleteObject({
          endpoint: current,
          deleteAttachedObjects: false
        });
        this.instance.fire("endpointReplaced", {
          previous: current,
          current: _new
        });
        this.instance.anchorManager.updateOtherEndpoint(this.endpoints[0].elementId, this.endpoints[1].elementId, this.endpoints[1].elementId, this);
      }
    }]);

    return Connection;
  }(OverlayCapableComponent);

  function noSuchPoint() {
    return {
      d: Infinity,
      x: null,
      y: null,
      l: null,
      x1: null,
      y1: null,
      x2: null,
      y2: null
    };
  }

  function EMPTY_BOUNDS() {
    return {
      minX: 0,
      maxX: 0,
      minY: 0,
      maxY: 0
    };
  }
  var AbstractSegment =
  /*#__PURE__*/
  function () {
    function AbstractSegment(params) {
      _classCallCheck(this, AbstractSegment);

      this.params = params;

      _defineProperty(this, "x1", void 0);

      _defineProperty(this, "x2", void 0);

      _defineProperty(this, "y1", void 0);

      _defineProperty(this, "y2", void 0);

      _defineProperty(this, "bounds", void 0);

      _defineProperty(this, "type", void 0);

      this.x1 = params.x1;
      this.y1 = params.y1;
      this.x2 = params.x2;
      this.y2 = params.y2;
    }

    _createClass(AbstractSegment, [{
      key: "getBounds",
      value: function getBounds() {
        return this.bounds;
      }
      /**
       * Function: findClosestPointOnPath
       * Finds the closest point on this segment to the given [x, y],
       * returning both the x and y of the point plus its distance from
       * the supplied point, and its location along the length of the
       * path inscribed by the segment.  This implementation returns
       * Infinity for distance and null values for everything else;
       * subclasses are expected to override.
       */

    }, {
      key: "findClosestPointOnPath",
      value: function findClosestPointOnPath(x, y) {
        return noSuchPoint();
      } // getBounds ():SegmentBounds {
      //     return {
      //         minX: Math.min(this.params.x1, this.params.x2),
      //         minY: Math.min(this.params.y1, this.params.y2),
      //         maxX: Math.max(this.params.x1, this.params.x2),
      //         maxY: Math.max(this.params.y1, this.params.y2)
      //     };
      // }

      /**
       * Computes the list of points on the segment that intersect the given line.
       * @method lineIntersection
       * @param {number} x1
       * @param {number} y1
       * @param {number} x2
       * @param {number} y2
       * @returns {Array<PointArray>}
       */

    }, {
      key: "lineIntersection",
      value: function lineIntersection(x1, y1, x2, y2) {
        return [];
      }
      /**
       * Computes the list of points on the segment that intersect the box with the given origin and size.
       * @method boxIntersection
       * @param {number} x
       * @param {number} y
       * @param {number} w
       * @param {number} h
       * @returns {Array<PointArray>}
       */

    }, {
      key: "boxIntersection",
      value: function boxIntersection(x, y, w, h) {
        var a = [];
        a.push.apply(a, this.lineIntersection(x, y, x + w, y));
        a.push.apply(a, this.lineIntersection(x + w, y, x + w, y + h));
        a.push.apply(a, this.lineIntersection(x + w, y + h, x, y + h));
        a.push.apply(a, this.lineIntersection(x, y + h, x, y));
        return a;
      }
      /**
       * Computes the list of points on the segment that intersect the given bounding box, which is an object of the form { x:.., y:.., w:.., h:.. }.
       * @method lineIntersection
       * @param {BoundingBox} box
       * @returns {Array<[number, number]>}
       */

    }, {
      key: "boundingBoxIntersection",
      value: function boundingBoxIntersection(box) {
        return this.boxIntersection(box.x, box.y, box.w, box.h);
      }
    }]);

    return AbstractSegment;
  }();

  /**
   * Superclass for all types of Endpoint. This class is renderer
   * agnostic, as are any subclasses of it.
   */
  var EndpointRepresentation =
  /*#__PURE__*/
  function () {
    function EndpointRepresentation(endpoint) {
      _classCallCheck(this, EndpointRepresentation);

      this.endpoint = endpoint;

      _defineProperty(this, "typeId", void 0);

      _defineProperty(this, "renderer", void 0);

      _defineProperty(this, "x", void 0);

      _defineProperty(this, "y", void 0);

      _defineProperty(this, "w", void 0);

      _defineProperty(this, "h", void 0);

      _defineProperty(this, "computedValue", void 0);

      _defineProperty(this, "bounds", EMPTY_BOUNDS());

      _defineProperty(this, "instance", void 0);

      this.instance = endpoint.instance;
      this.renderer = this.instance.renderer.assignRenderer(endpoint, this);
    }

    _createClass(EndpointRepresentation, [{
      key: "addClass",
      value: function addClass(c) {
        this.renderer.addClass(c);
      }
    }, {
      key: "removeClass",
      value: function removeClass(c) {
        this.renderer.removeClass(c);
      }
    }, {
      key: "paint",
      value: function paint(paintStyle) {
        this.renderer.paint(paintStyle);
      }
    }, {
      key: "clone",
      value: function clone() {
        return null;
      }
    }, {
      key: "cleanup",
      value: function cleanup(force) {
        this.renderer.cleanup(force);
      }
    }, {
      key: "destroy",
      value: function destroy(force) {
        this.renderer.destroy(force);
      }
    }, {
      key: "setHover",
      value: function setHover(h) {
        this.renderer.setHover(h);
      }
    }, {
      key: "compute",
      value: function compute(anchorPoint, orientation, endpointStyle) {
        this.computedValue = this._compute(anchorPoint, orientation, endpointStyle);
        this.bounds.minX = this.x;
        this.bounds.minY = this.y;
        this.bounds.maxX = this.x + this.w;
        this.bounds.maxY = this.y + this.h;
      }
    }, {
      key: "applyType",
      value: function applyType(t) {
        this.renderer.applyType(t);
      }
    }, {
      key: "setVisible",
      value: function setVisible(v) {
        this.renderer.setVisible(v);
      }
    }]);

    return EndpointRepresentation;
  }();

  var endpointMap = {};
  var EndpointFactory = {
    get: function get(ep, name, params) {
      var e = endpointMap[name];

      if (!e) {
        throw {
          message: "jsPlumb: unknown endpoint type '" + name + "'"
        };
      } else {
        return new e(ep, params);
      }
    },
    register: function register(name, ep) {
      endpointMap[name] = ep;
    }
  };

  function findConnectionToUseForDynamicAnchor(ep, elementWithPrecedence) {
    var idx = 0;

    if (elementWithPrecedence != null) {
      for (var i = 0; i < ep.connections.length; i++) {
        if (ep.connections[i].sourceId === elementWithPrecedence || ep.connections[i].targetId === elementWithPrecedence) {
          idx = i;
          break;
        }
      }
    }

    return ep.connections[idx];
  }

  var typeParameters = ["connectorStyle", "connectorHoverStyle", "connectorOverlays", "connector", "connectionType", "connectorClass", "connectorHoverClass"];
  var Endpoint =
  /*#__PURE__*/
  function (_OverlayCapableCompon) {
    _inherits(Endpoint, _OverlayCapableCompon);

    _createClass(Endpoint, [{
      key: "getIdPrefix",
      value: function getIdPrefix() {
        return "_jsplumb_e";
      }
    }, {
      key: "getTypeDescriptor",
      value: function getTypeDescriptor() {
        return "endpoint";
      }
    }, {
      key: "getXY",
      value: function getXY() {
        return {
          x: this.endpoint.x,
          y: this.endpoint.y
        };
      }
    }, {
      key: "getDefaultOverlayKeys",
      value: function getDefaultOverlayKeys() {
        return ["overlays", "endpointOverlays"];
      }
    }]);

    function Endpoint(instance, params) {
      var _this;

      _classCallCheck(this, Endpoint);

      _this = _possibleConstructorReturn(this, _getPrototypeOf(Endpoint).call(this, instance, params));
      _this.instance = instance;

      _defineProperty(_assertThisInitialized(_this), "connections", []);

      _defineProperty(_assertThisInitialized(_this), "connectorPointerEvents", void 0);

      _defineProperty(_assertThisInitialized(_this), "anchor", void 0);

      _defineProperty(_assertThisInitialized(_this), "endpoint", void 0);

      _defineProperty(_assertThisInitialized(_this), "element", void 0);

      _defineProperty(_assertThisInitialized(_this), "elementId", void 0);

      _defineProperty(_assertThisInitialized(_this), "dragAllowedWhenFull", true);

      _defineProperty(_assertThisInitialized(_this), "scope", void 0);

      _defineProperty(_assertThisInitialized(_this), "timestamp", void 0);

      _defineProperty(_assertThisInitialized(_this), "connectorClass", void 0);

      _defineProperty(_assertThisInitialized(_this), "connectorHoverClass", void 0);

      _defineProperty(_assertThisInitialized(_this), "_originalAnchor", void 0);

      _defineProperty(_assertThisInitialized(_this), "deleteAfterDragStop", void 0);

      _defineProperty(_assertThisInitialized(_this), "finalEndpoint", void 0);

      _defineProperty(_assertThisInitialized(_this), "isSource", void 0);

      _defineProperty(_assertThisInitialized(_this), "isTarget", void 0);

      _defineProperty(_assertThisInitialized(_this), "isTemporarySource", void 0);

      _defineProperty(_assertThisInitialized(_this), "connectionsDetachable", void 0);

      _defineProperty(_assertThisInitialized(_this), "reattachConnections", void 0);

      _defineProperty(_assertThisInitialized(_this), "referenceEndpoint", void 0);

      _defineProperty(_assertThisInitialized(_this), "connectionType", void 0);

      _defineProperty(_assertThisInitialized(_this), "connector", void 0);

      _defineProperty(_assertThisInitialized(_this), "connectorOverlays", void 0);

      _defineProperty(_assertThisInitialized(_this), "connectorStyle", void 0);

      _defineProperty(_assertThisInitialized(_this), "connectorHoverStyle", void 0);

      _defineProperty(_assertThisInitialized(_this), "dragProxy", void 0);

      _defineProperty(_assertThisInitialized(_this), "deleteOnEmpty", void 0);

      _defineProperty(_assertThisInitialized(_this), "defaultLabelLocation", [0.5, 0.5]);

      _this.appendToDefaultType({
        connectionType: params.connectionType,
        maxConnections: params.maxConnections == null ? _this.instance.Defaults.maxConnections : params.maxConnections,
        // maximum number of connections this endpoint can be the source of.,
        paintStyle: params.paintStyle || _this.instance.Defaults.endpointStyle,
        hoverPaintStyle: params.hoverPaintStyle || _this.instance.Defaults.endpointHoverStyle,
        connectorStyle: params.connectorStyle,
        connectorHoverStyle: params.connectorHoverStyle,
        connectorClass: params.connectorClass,
        connectorHoverClass: params.connectorHoverClass,
        connectorOverlays: params.connectorOverlays,
        connector: params.connector,
        connectorTooltip: params.connectorTooltip
      });

      _this._jsPlumb.enabled = !(params.enabled === false);
      _this._jsPlumb.visible = true;
      _this.element = _this.instance.getElement(params.source);
      _this._jsPlumb.uuid = params.uuid;
      _this._jsPlumb.floatingEndpoint = null;

      if (_this._jsPlumb.uuid) {
        _this.instance.endpointsByUUID[_this._jsPlumb.uuid] = _assertThisInitialized(_this);
      }

      _this.elementId = params.elementId;
      _this.dragProxy = params.dragProxy;
      _this._jsPlumb.connectionCost = params.connectionCost;
      _this._jsPlumb.connectionsDirected = params.connectionsDirected;
      _this._jsPlumb.currentAnchorClass = "";
      _this._jsPlumb.events = {};
      _this.connectorOverlays = params.connectorOverlays;
      _this._jsPlumb.scope = params.scope;
      _this.connectionsDetachable = params.connectionsDetachable;
      _this.reattachConnections = params.reattachConnections;
      _this.connectorStyle = params.connectorStyle;
      _this.connectorHoverStyle = params.connectorHoverStyle;
      _this.connector = params.connector;
      _this.connectionType = params.connectionType;
      _this.connectorClass = params.connectorClass;
      _this.connectorHoverClass = params.connectorHoverClass;
      _this.deleteOnEmpty = params.deleteOnEmpty === true;

      var internalHover = function internalHover(state) {
        if (_this.connections.length > 0) {
          for (var i = 0; i < _this.connections.length; i++) {
            _this.connections[i].setHover(state);
          }
        } else {
          _this.setHover(state);
        }
      };

      _this.bind("mouseover", function () {
        internalHover(true);
      });

      _this.bind("mouseout", function () {
        internalHover(false);
      });

      if (!params._transient) {
        // in place copies, for example, are transient.  they will never need to be retrieved during a paint cycle, because they dont move, and then they are deleted.
        _this.instance.anchorManager.add(_assertThisInitialized(_this), _this.elementId);
      } // what does this do?


      extend(_assertThisInitialized(_this), params, typeParameters);
      _this.isSource = params.isSource || false;
      _this.isTemporarySource = params.isTemporarySource || false;
      _this.isTarget = params.isTarget || false;
      _this.connections = params.connections || [];
      _this.connectorPointerEvents = params["connector-pointer-events"];
      _this.scope = params.scope || instance.getDefaultScope();
      _this.timestamp = null;
      _this.reattachConnections = params.reattach || instance.Defaults.reattachConnections;
      _this.connectionsDetachable = instance.Defaults.connectionsDetachable;

      if (params.connectionsDetachable === false || params.detachable === false) {
        _this.connectionsDetachable = false;
      }

      _this.dragAllowedWhenFull = params.dragAllowedWhenFull !== false;

      if (params.onMaxConnections) {
        _this.bind("maxConnections", params.onMaxConnections);
      }

      var ep = params.endpoint || instance.Defaults.endpoint;

      _this.setEndpoint(ep);

      var anchorParamsToUse = params.anchor ? params.anchor : params.anchors ? params.anchors : instance.Defaults.anchor || "Top";

      _this.setAnchor(anchorParamsToUse, true); // finally, set type if it was provided


      var type = ["default", params.type || ""].join(" ");

      _this.addType(type, params.data, true);

      return _this;
    }

    _createClass(Endpoint, [{
      key: "_updateAnchorClass",
      value: function _updateAnchorClass() {
        // stash old, get new
        var oldAnchorClass = this.instance.endpointAnchorClassPrefix + "-" + this._jsPlumb.currentAnchorClass;
        this._jsPlumb.currentAnchorClass = this.anchor.getCssClass();
        var anchorClass = this.instance.endpointAnchorClassPrefix + (this._jsPlumb.currentAnchorClass ? "-" + this._jsPlumb.currentAnchorClass : "");
        this.removeClass(oldAnchorClass);
        this.addClass(anchorClass);
        this.instance.removeClass(this.element, oldAnchorClass);
        this.instance.addClass(this.element, anchorClass);
      }
    }, {
      key: "prepareAnchor",
      value: function prepareAnchor(anchorParams) {
        var _this2 = this;

        var a = makeAnchorFromSpec(this.instance, anchorParams, this.elementId);
        a.bind("anchorChanged", function (currentAnchor) {
          _this2.fire("anchorChanged", {
            endpoint: _this2,
            anchor: currentAnchor
          });

          _this2._updateAnchorClass();
        });
        return a;
      }
    }, {
      key: "setPreparedAnchor",
      value: function setPreparedAnchor(anchor, doNotRepaint) {
        this.instance.anchorManager.continuousAnchorFactory.clear(this.elementId);
        this.anchor = anchor;

        this._updateAnchorClass();

        if (!doNotRepaint) {
          this.instance.repaint(this.elementId);
        }

        return this;
      }
    }, {
      key: "setAnchor",
      value: function setAnchor(anchorParams, doNotRepaint) {
        var a = this.prepareAnchor(anchorParams);
        this.setPreparedAnchor(a, doNotRepaint);
        return this;
      }
    }, {
      key: "addConnection",
      value: function addConnection(conn) {
        this.connections.push(conn);
        this[(this.connections.length > 0 ? "add" : "remove") + "Class"](this.instance.endpointConnectedClass);
        this[(this.isFull() ? "add" : "remove") + "Class"](this.instance.endpointFullClass);
      }
    }, {
      key: "detachFromConnection",
      value: function detachFromConnection(connection, idx, doNotCleanup) {
        idx = idx == null ? this.connections.indexOf(connection) : idx;

        if (idx >= 0) {
          this.connections.splice(idx, 1);
          this[(this.connections.length > 0 ? "add" : "remove") + "Class"](this.instance.endpointConnectedClass);
          this[(this.isFull() ? "add" : "remove") + "Class"](this.instance.endpointFullClass);
        }

        if (!doNotCleanup && this.deleteOnEmpty && this.connections.length === 0) {
          this.instance.deleteObject({
            endpoint: this,
            fireEvent: false,
            deleteAttachedObjects: doNotCleanup !== true
          });
        }
      }
    }, {
      key: "deleteEveryConnection",
      value: function deleteEveryConnection(params) {
        var c = this.connections.length;

        for (var i = 0; i < c; i++) {
          this.instance.deleteConnection(this.connections[0], params);
        }
      }
    }, {
      key: "detachFrom",
      value: function detachFrom(targetEndpoint, fireEvent, originalEvent) {
        var c = [];

        for (var i = 0; i < this.connections.length; i++) {
          if (this.connections[i].endpoints[1] === targetEndpoint || this.connections[i].endpoints[0] === targetEndpoint) {
            c.push(this.connections[i]);
          }
        }

        for (var j = 0, count = c.length; j < count; j++) {
          this.instance.deleteConnection(c[0]);
        }

        return this;
      }
    }, {
      key: "setVisible",
      value: function setVisible(v, doNotChangeConnections, doNotNotifyOtherEndpoint) {
        _get(_getPrototypeOf(Endpoint.prototype), "setVisible", this).call(this, v);

        this.endpoint.setVisible(v);
        this[v ? "showOverlays" : "hideOverlays"]();

        if (!doNotChangeConnections) {
          for (var i = 0; i < this.connections.length; i++) {
            this.connections[i].setVisible(v);

            if (!doNotNotifyOtherEndpoint) {
              var oIdx = this === this.connections[i].endpoints[0] ? 1 : 0; // only change the other endpoint if this is its only connection.

              if (this.connections[i].endpoints[oIdx].connections.length === 1) {
                this.connections[i].endpoints[oIdx].setVisible(v, true, true);
              }
            }
          }
        }
      }
    }, {
      key: "getAttachedElements",
      value: function getAttachedElements() {
        return this.connections;
      }
    }, {
      key: "applyType",
      value: function applyType(t, doNotRepaint, typeMap) {
        _get(_getPrototypeOf(Endpoint.prototype), "applyType", this).call(this, t, doNotRepaint, typeMap);

        this.setPaintStyle(t.endpointStyle || t.paintStyle, doNotRepaint);
        this.setHoverPaintStyle(t.endpointHoverStyle || t.hoverPaintStyle, doNotRepaint);
        this.connectorStyle = t.connectorStyle;
        this.connectorHoverStyle = t.connectorHoverStyle;
        this.connector = t.connector;
        this.connectorOverlays = t.connectorOverlays;
        this.connectionType = t.connectionType;

        if (t.maxConnections != null) {
          this._jsPlumb.maxConnections = t.maxConnections;
        }

        if (t.scope) {
          this.scope = t.scope;
        }

        extend(t, typeParameters);
        this.endpoint.applyType(t);
      }
    }, {
      key: "isEnabled",
      value: function isEnabled() {
        return this._jsPlumb.enabled;
      }
    }, {
      key: "setEnabled",
      value: function setEnabled(e) {
        this._jsPlumb.enabled = e;
      }
    }, {
      key: "cleanup",
      value: function cleanup(force) {
        _get(_getPrototypeOf(Endpoint.prototype), "cleanup", this).call(this, force);

        var anchorClass = this.instance.endpointAnchorClassPrefix + (this._jsPlumb.currentAnchorClass ? "-" + this._jsPlumb.currentAnchorClass : "");
        this.instance.removeClass(this.element, anchorClass);
        this.anchor = null;
        this.endpoint.cleanup(true);
        this.endpoint.destroy();
        this.endpoint = null;
      }
    }, {
      key: "setHover",
      value: function setHover(hover, ignoreAttachedElements, timestamp) {
        _get(_getPrototypeOf(Endpoint.prototype), "setHover", this).call(this, hover, ignoreAttachedElements);

        if (this.endpoint && this._jsPlumb && !this.instance.isConnectionBeingDragged) {
          this.endpoint.setHover(hover);
        }
      }
    }, {
      key: "isFull",
      value: function isFull() {
        return this._jsPlumb.maxConnections === 0 ? true : !(this.isFloating() || this._jsPlumb.maxConnections < 0 || this.connections.length < this._jsPlumb.maxConnections);
      }
    }, {
      key: "isFloating",
      value: function isFloating() {
        return this.anchor != null && this.anchor.isFloating;
      }
    }, {
      key: "isConnectedTo",
      value: function isConnectedTo(endpoint) {
        var found = false;

        if (endpoint) {
          for (var i = 0; i < this.connections.length; i++) {
            if (this.connections[i].endpoints[1] === endpoint || this.connections[i].endpoints[0] === endpoint) {
              found = true;
              break;
            }
          }
        }

        return found;
      }
    }, {
      key: "getConnectionCost",
      value: function getConnectionCost() {
        return this._jsPlumb.connectionCost;
      }
    }, {
      key: "setConnectionCost",
      value: function setConnectionCost(c) {
        this._jsPlumb.connectionCost = c;
      }
    }, {
      key: "areConnectionsDirected",
      value: function areConnectionsDirected() {
        return this._jsPlumb.connectionsDirected;
      }
    }, {
      key: "setConnectionsDirected",
      value: function setConnectionsDirected(b) {
        this._jsPlumb.connectionsDirected = b;
      }
    }, {
      key: "setElementId",
      value: function setElementId(_elId) {
        this.elementId = _elId;
        this.anchor.elementId = _elId;
      }
    }, {
      key: "setReferenceElement",
      value: function setReferenceElement(_el) {
        this.element = this.instance.getElement(_el);
      }
    }, {
      key: "setDragAllowedWhenFull",
      value: function setDragAllowedWhenFull(allowed) {
        this.dragAllowedWhenFull = allowed;
      }
    }, {
      key: "equals",
      value: function equals(endpoint) {
        return this.anchor.equals(endpoint.anchor);
      }
    }, {
      key: "getUuid",
      value: function getUuid() {
        return this._jsPlumb.uuid;
      }
    }, {
      key: "computeAnchor",
      value: function computeAnchor(params) {
        return this.anchor.compute(params);
      }
    }, {
      key: "setElement",
      value: function setElement(el) {
        var _this3 = this;

        var parentId = this.instance.getId(el),
            curId = this.elementId; // remove the endpoint from the list for the current endpoint's element

        removeWithFunction(this.instance.endpointsByElement[this.elementId], function (e) {
          return e.id === _this3.id;
        });
        this.element = this.instance.getElement(el);
        this.elementId = this.instance.getId(this.element);
        this.instance.anchorManager.rehomeEndpoint(this, curId, this.element); //this.instance.dragManager.endpointAdded(this.element);

        addToList(this.instance.endpointsByElement, parentId, this);
        return this;
      }
    }, {
      key: "connectorSelector",
      value: function connectorSelector() {
        return this.connections[0];
      }
    }, {
      key: "paint",
      value: function paint(params) {
        params = params || {};
        var timestamp = params.timestamp,
            recalc = !(params.recalc === false);

        if (!timestamp || this.timestamp !== timestamp) {
          //    window.jtime("endpoint paint");
          var info = this.instance.updateOffset({
            elId: this.elementId,
            timestamp: timestamp
          });
          var xy = params.offset ? params.offset.o : info.o;

          if (xy != null) {
            var ap = params.anchorLoc,
                connectorPaintStyle = params.connectorPaintStyle;

            if (ap == null) {
              var wh = params.dimensions || info.s,
                  anchorParams = {
                xy: [xy.left, xy.top],
                wh: wh,
                element: this,
                timestamp: timestamp
              };

              if (recalc && this.anchor.isDynamic && this.connections.length > 0) {
                var c = findConnectionToUseForDynamicAnchor(this, params.elementWithPrecedence),
                    oIdx = c.endpoints[0] === this ? 1 : 0,
                    oId = oIdx === 0 ? c.sourceId : c.targetId,
                    oInfo = this.instance.getCachedData(oId),
                    oOffset = oInfo.o,
                    oWH = oInfo.s;
                anchorParams.index = oIdx === 0 ? 1 : 0;
                anchorParams.connection = c;
                anchorParams.txy = [oOffset.left, oOffset.top];
                anchorParams.twh = oWH;
                anchorParams.tElement = c.endpoints[oIdx];
              } else if (this.connections.length > 0) {
                anchorParams.connection = this.connections[0];
              }

              ap = this.anchor.compute(anchorParams);
            }

            this.endpoint.compute(ap, this.anchor.getOrientation(this), this._jsPlumb.paintStyleInUse);
            this.endpoint.paint(this._jsPlumb.paintStyleInUse);
            this.timestamp = timestamp; // paint overlays

            for (var i in this._jsPlumb.overlays) {
              if (this._jsPlumb.overlays.hasOwnProperty(i)) ;
            }
          } //window.jtimeEnd("endpoint paint");

        }
      }
    }, {
      key: "prepareEndpoint",
      value: function prepareEndpoint(ep, typeId) {
        var _this4 = this;

        var endpointArgs = {
          _jsPlumb: this._jsPlumb.instance,
          cssClass: this._jsPlumb.cssClass,
          // container: params.container,
          // tooltip: params.tooltip,
          // connectorTooltip: params.connectorTooltip,
          endpoint: this
        };
        var endpoint;

        if (isString(ep)) {
          endpoint = EndpointFactory.get(this, ep, endpointArgs);
        } else if (isArray(ep)) {
          endpointArgs = merge(ep[1], endpointArgs);
          endpoint = EndpointFactory.get(this, ep[0], endpointArgs);
        } else if (ep instanceof EndpointRepresentation) {
          endpoint = ep.clone();
        } // assign a clone function using a copy of endpointArgs. this is used when a drag starts: the endpoint that was dragged is cloned,
        // and the clone is left in its place while the original one goes off on a magical journey.
        // the copy is to get around a closure problem, in which endpointArgs ends up getting shared by
        // the whole world.
        //var argsForClone = jsPlumb.extend({}, endpointArgs);


        endpoint.clone = function () {
          // TODO this, and the code above, can be refactored to be more dry.
          if (isString(ep)) {
            return EndpointFactory.get(_this4, ep, endpointArgs);
          } else if (isArray(ep)) {
            endpointArgs = merge(ep[1], endpointArgs);
            return EndpointFactory.get(_this4, ep[0], endpointArgs);
          } else if (ep instanceof EndpointRepresentation) {
            return ep.clone();
          }
        };

        endpoint.typeId = typeId;
        return endpoint;
      }
    }, {
      key: "setEndpoint",
      value: function setEndpoint(ep) {
        var _ep = this.prepareEndpoint(ep);

        this.setPreparedEndpoint(_ep);
      }
    }, {
      key: "setPreparedEndpoint",
      value: function setPreparedEndpoint(ep) {
        if (this.endpoint != null) {
          this.endpoint.cleanup();
          this.endpoint.destroy();
        }

        this.endpoint = ep; //this.type = this.endpoint.type;
        //this.canvas = this.endpoint.canvas;
        // let scopes = this.scope.split(/\s/);
        // for (let i = 0; i < scopes.length; i++) {
        //     this.instance.setAttribute(this.canvas, "jtk-scope-" + scopes[i], "true");
        // }
      }
    }, {
      key: "addClass",
      value: function addClass(clazz, dontUpdateOverlays) {
        _get(_getPrototypeOf(Endpoint.prototype), "addClass", this).call(this, clazz, dontUpdateOverlays);

        this.endpoint.addClass(clazz);
      }
    }, {
      key: "removeClass",
      value: function removeClass(clazz, dontUpdateOverlays) {
        _get(_getPrototypeOf(Endpoint.prototype), "removeClass", this).call(this, clazz, dontUpdateOverlays);

        this.endpoint.removeClass(clazz);
      }
    }, {
      key: "moveParent",
      value: function moveParent(newParent) {
        this.endpoint.renderer.moveParent(newParent);

        _get(_getPrototypeOf(Endpoint.prototype), "moveParent", this).call(this, newParent);
      }
    }]);

    return Endpoint;
  }(OverlayCapableComponent);

  function placeAnchorsOnLine(desc, elementDimensions, elementPosition, connections, horizontal, otherMultiplier, reverse) {
    var a = [],
        step = elementDimensions[horizontal ? 0 : 1] / (connections.length + 1);

    for (var i = 0; i < connections.length; i++) {
      var val = (i + 1) * step,
          other = otherMultiplier * elementDimensions[horizontal ? 1 : 0];

      if (reverse) {
        val = elementDimensions[horizontal ? 0 : 1] - val;
      }

      var dx = horizontal ? val : other,
          x = elementPosition[0] + dx,
          xp = dx / elementDimensions[0],
          dy = horizontal ? other : val,
          y = elementPosition[1] + dy,
          yp = dy / elementDimensions[1];
      a.push([x, y, xp, yp, connections[i][1], connections[i][2]]);
    }

    return a;
  } // used by edgeSortFunctions


  function currySort(reverseAngles) {
    return function (a, b) {
      var r = true;

      if (reverseAngles) {
        r = a[0][0] < b[0][0];
      } else {
        r = a[0][0] > b[0][0];
      }

      return r === false ? -1 : 1;
    };
  } // used by edgeSortFunctions


  function leftSort(a, b) {
    // first get adjusted values
    var p1 = a[0][0] < 0 ? -Math.PI - a[0][0] : Math.PI - a[0][0],
        p2 = b[0][0] < 0 ? -Math.PI - b[0][0] : Math.PI - b[0][0];

    if (p1 > p2) {
      return 1;
    } else {
      return -1;
    }
  } // used by placeAnchors


  var edgeSortFunctions = {
    "top": function top(a, b) {
      return a[0] > b[0] ? 1 : -1;
    },
    "right": currySort(true),
    "bottom": currySort(true),
    "left": leftSort
  };
  var ContinuousAnchorFactory =
  /*#__PURE__*/
  function () {
    function ContinuousAnchorFactory(manager) {
      _classCallCheck(this, ContinuousAnchorFactory);

      this.manager = manager;

      _defineProperty(this, "continuousAnchorLocations", {});
    }

    _createClass(ContinuousAnchorFactory, [{
      key: "clear",
      value: function clear(endpointId) {
        delete this.continuousAnchorLocations[endpointId];
      }
    }, {
      key: "set",
      value: function set(endpointId, pos) {
        this.continuousAnchorLocations[endpointId] = pos;
      }
    }, {
      key: "get",
      value: function get(instance, params) {
        return new ContinuousAnchor(instance, params);
      }
    }]);

    return ContinuousAnchorFactory;
  }();
  var AnchorManager =
  /*#__PURE__*/
  function () {
    function AnchorManager(instance, params) {
      _classCallCheck(this, AnchorManager);

      this.instance = instance;

      _defineProperty(this, "_amEndpoints", {});

      _defineProperty(this, "continuousAnchorLocations", {});

      _defineProperty(this, "continuousAnchorOrientations", {});

      _defineProperty(this, "connectionsByElementId", {});

      _defineProperty(this, "anchorLists", {});

      _defineProperty(this, "floatingConnections", {});

      _defineProperty(this, "continuousAnchorFactory", void 0);

      this.continuousAnchorFactory = new ContinuousAnchorFactory(this);
    }

    _createClass(AnchorManager, [{
      key: "reset",
      value: function reset() {
        this._amEndpoints = {};
        this.connectionsByElementId = {};
        this.anchorLists = {};
      }
    }, {
      key: "placeAnchors",
      value: function placeAnchors(instance, elementId, _anchorLists) {
        var _this = this;

        var cd = instance.getCachedData(elementId),
            sS = cd.s,
            sO = cd.o,
            placeSomeAnchors = function placeSomeAnchors(desc, elementDimensions, elementPosition, unsortedConnections, isHorizontal, otherMultiplier, orientation) {
          if (unsortedConnections.length > 0) {
            var sc = sortHelper(unsortedConnections, edgeSortFunctions[desc]),
                // puts them in order based on the target element's pos on screen
            reverse = desc === "right" || desc === "top",
                anchors = placeAnchorsOnLine(desc, elementDimensions, elementPosition, sc, isHorizontal, otherMultiplier, reverse); // takes a computed anchor position and adjusts it for parent offset and scroll, then stores it.

            var _setAnchorLocation = function _setAnchorLocation(endpoint, anchorPos) {
              _this.continuousAnchorLocations[endpoint.id] = [anchorPos[0], anchorPos[1], anchorPos[2], anchorPos[3]];
              _this.continuousAnchorOrientations[endpoint.id] = orientation;
            };

            for (var i = 0; i < anchors.length; i++) {
              var c = anchors[i][4],
                  weAreSource = c.endpoints[0].elementId === elementId,
                  weAreTarget = c.endpoints[1].elementId === elementId;

              if (weAreSource) {
                _setAnchorLocation(c.endpoints[0], anchors[i]);
              }

              if (weAreTarget) {
                _setAnchorLocation(c.endpoints[1], anchors[i]);
              }
            }
          }
        };

        placeSomeAnchors("bottom", sS, [sO.left, sO.top], _anchorLists.bottom, true, 1, [0, 1]);
        placeSomeAnchors("top", sS, [sO.left, sO.top], _anchorLists.top, true, 0, [0, -1]);
        placeSomeAnchors("left", sS, [sO.left, sO.top], _anchorLists.left, false, 0, [-1, 0]);
        placeSomeAnchors("right", sS, [sO.left, sO.top], _anchorLists.right, false, 1, [1, 0]);
      }
    }, {
      key: "addFloatingConnection",
      value: function addFloatingConnection(key, conn) {
        this.floatingConnections[key] = conn;
      }
    }, {
      key: "removeFloatingConnection",
      value: function removeFloatingConnection(key) {
        delete this.floatingConnections[key];
      }
    }, {
      key: "newConnection",
      value: function newConnection(conn) {
        var _this2 = this;

        var sourceId = conn.sourceId,
            targetId = conn.targetId,
            ep = conn.endpoints,
            doRegisterTarget = true,
            registerConnection = function registerConnection(otherIndex, otherEndpoint, otherAnchor, elId, c) {
          if (sourceId === targetId && otherAnchor.isContinuous) {
            // remove the target endpoint's canvas.  we dont need it.
            _this2.instance.removeElement(ep[1].endpoint.renderer.getElement());

            doRegisterTarget = false;
          }

          addToList(_this2.connectionsByElementId, elId, [c, otherEndpoint, otherAnchor instanceof DynamicAnchor]);
        };

        registerConnection(0, ep[0], ep[0].anchor, targetId, conn);

        if (doRegisterTarget) {
          registerConnection(1, ep[1], ep[1].anchor, sourceId, conn);
        }
      }
    }, {
      key: "removeEndpointFromAnchorLists",
      value: function removeEndpointFromAnchorLists(endpoint) {
        (function (list, eId) {
          if (list) {
            // transient anchors dont get entries in this list.
            var f = function f(e) {
              return e[4] === eId;
            };

            removeWithFunction(list.top, f);
            removeWithFunction(list.left, f);
            removeWithFunction(list.bottom, f);
            removeWithFunction(list.right, f);
          }
        })(this.anchorLists[endpoint.elementId], endpoint.id);
      }
    }, {
      key: "connectionDetached",
      value: function connectionDetached(connInfo, doNotRedraw) {
        var _this3 = this;

        var connection = connInfo.connection || connInfo,
            sourceId = connInfo.sourceId,
            targetId = connInfo.targetId,
            ep = connection.endpoints,
            removeConnection = function removeConnection(otherIndex, otherEndpoint, otherAnchor, elId, c) {
          removeWithFunction(_this3.connectionsByElementId[elId], function (_c) {
            return _c[0].id === c.id;
          });
        };

        removeConnection(1, ep[1], ep[1].anchor, sourceId, connection);
        removeConnection(0, ep[0], ep[0].anchor, targetId, connection);

        if (connection.floatingId) {
          removeConnection(connection.floatingIndex, connection.floatingEndpoint, connection.floatingEndpoint.anchor, connection.floatingId, connection);
          this.removeEndpointFromAnchorLists(connection.floatingEndpoint);
        } // remove from anchorLists


        this.removeEndpointFromAnchorLists(connection.endpoints[0]);
        this.removeEndpointFromAnchorLists(connection.endpoints[1]);

        if (!doNotRedraw) {
          this.redraw(connection.sourceId);

          if (connection.targetId !== connection.sourceId) {
            this.redraw(connection.targetId);
          }
        }
      }
    }, {
      key: "add",
      value: function add(endpoint, elementId) {
        addToList(this._amEndpoints, elementId, endpoint);
      }
    }, {
      key: "changeId",
      value: function changeId(oldId, newId) {
        this.connectionsByElementId[newId] = this.connectionsByElementId[oldId];
        this._amEndpoints[newId] = this._amEndpoints[oldId];
        delete this.connectionsByElementId[oldId];
        delete this._amEndpoints[oldId];
      }
    }, {
      key: "getConnectionsFor",
      value: function getConnectionsFor(elementId) {
        return this.connectionsByElementId[elementId] || [];
      }
    }, {
      key: "getEndpointsFor",
      value: function getEndpointsFor(elementId) {
        return this._amEndpoints[elementId] || [];
      }
    }, {
      key: "deleteEndpoint",
      value: function deleteEndpoint(endpoint) {
        removeWithFunction(this._amEndpoints[endpoint.elementId], function (e) {
          return e.id === endpoint.id;
        });
        this.removeEndpointFromAnchorLists(endpoint);
      }
    }, {
      key: "clearFor",
      value: function clearFor(elementId) {
        delete this._amEndpoints[elementId];
        this._amEndpoints[elementId] = [];
      }
    }, {
      key: "_updateAnchorList",
      // updates the given anchor list by either updating an existing anchor's info, or adding it. this function
      // also removes the anchor from its previous list, if the edge it is on has changed.
      // all connections found along the way (those that are connected to one of the faces this function
      // operates on) are added to the connsToPaint list, as are their endpoints. in this way we know to repaint
      // them wthout having to calculate anything else about them.
      value: function _updateAnchorList(lists, theta, order, conn, aBoolean, otherElId, idx, reverse, edgeId, elId, connsToPaint, endpointsToPaint) {
        // first try to find the exact match, but keep track of the first index of a matching element id along the way.s
        var endpoint = conn.endpoints[idx],
            endpointId = endpoint.id,
            oIdx = [1, 0][idx],
            values = [[theta, order], conn, aBoolean, otherElId, endpointId],
            listToAddTo = lists[edgeId],
            listToRemoveFrom = endpoint._continuousAnchorEdge ? lists[endpoint._continuousAnchorEdge] : null,
            candidate;

        if (listToRemoveFrom) {
          var rIdx = findWithFunction(listToRemoveFrom, function (e) {
            return e[4] === endpointId;
          });

          if (rIdx !== -1) {
            listToRemoveFrom.splice(rIdx, 1); // get all connections from this list

            for (var _i = 0; _i < listToRemoveFrom.length; _i++) {
              candidate = listToRemoveFrom[_i][1]; // jsPlumbUtil.addWithFunction(connsToPaint, candidate, function (c) {
              //     return c.id === candidate.id;
              // });
              //connsToPaint.add(candidate);

              this.hashAdd(connsToPaint, candidate);
              addWithFunction(endpointsToPaint, listToRemoveFrom[_i][1].endpoints[idx], function (e) {
                return e.id === candidate.endpoints[idx].id;
              });
              addWithFunction(endpointsToPaint, listToRemoveFrom[_i][1].endpoints[oIdx], function (e) {
                return e.id === candidate.endpoints[oIdx].id;
              });
            }
          }
        }

        for (var _i2 = 0; _i2 < listToAddTo.length; _i2++) {
          candidate = listToAddTo[_i2][1];
          this.hashAdd(connsToPaint, candidate);
          addWithFunction(endpointsToPaint, listToAddTo[_i2][1].endpoints[idx], function (e) {
            return e.id === candidate.endpoints[idx].id;
          });
          addWithFunction(endpointsToPaint, listToAddTo[_i2][1].endpoints[oIdx], function (e) {
            return e.id === candidate.endpoints[oIdx].id;
          });
        }

        {
          var insertIdx = reverse ?  0 : listToAddTo.length; // of course we will get this from having looked through the array shortly.

          listToAddTo.splice(insertIdx, 0, values);
        } // store this for next time.


        endpoint._continuousAnchorEdge = edgeId;
      }
    }, {
      key: "updateOtherEndpoint",
      //
      // find the entry in an endpoint's list for this connection and update its target endpoint
      // with the current target in the connection.
      // This method and sourceChanged need to be folder into one.
      //
      value: function updateOtherEndpoint(sourceElId, oldTargetId, newTargetId, connection) {
        var sIndex = findWithFunction(this.connectionsByElementId[sourceElId], function (i) {
          return i[0].id === connection.id;
        }),
            tIndex = findWithFunction(this.connectionsByElementId[oldTargetId], function (i) {
          return i[0].id === connection.id;
        }); // update or add data for source

        if (sIndex !== -1) {
          this.connectionsByElementId[sourceElId][sIndex][0] = connection;
          this.connectionsByElementId[sourceElId][sIndex][1] = connection.endpoints[1];
          this.connectionsByElementId[sourceElId][sIndex][2] = connection.endpoints[1].anchor instanceof DynamicAnchor;
        } // remove entry for previous target (if there)


        if (tIndex > -1) {
          this.connectionsByElementId[oldTargetId].splice(tIndex, 1); // add entry for new target

          addToList(this.connectionsByElementId, newTargetId, [connection, connection.endpoints[0], connection.endpoints[0].anchor instanceof DynamicAnchor]);
        }

        connection.updateConnectedClass();
      }
    }, {
      key: "sourceChanged",
      //
      // notification that the connection given has changed source from the originalId to the newId.
      // This involves:
      // 1. removing the connection from the list of connections stored for the originalId
      // 2. updating the source information for the target of the connection
      // 3. re-registering the connection in connectionsByElementId with the newId
      //
      value: function sourceChanged(originalId, newId, connection, newElement) {
        if (originalId !== newId) {
          connection.sourceId = newId;
          connection.source = newElement; // remove the entry that points from the old source to the target

          removeWithFunction(this.connectionsByElementId[originalId], function (info) {
            return info[0].id === connection.id;
          }); // find entry for target and update it

          var tIdx = findWithFunction(this.connectionsByElementId[connection.targetId], function (i) {
            return i[0].id === connection.id;
          });

          if (tIdx > -1) {
            this.connectionsByElementId[connection.targetId][tIdx][0] = connection;
            this.connectionsByElementId[connection.targetId][tIdx][1] = connection.endpoints[0];
            this.connectionsByElementId[connection.targetId][tIdx][2] = connection.endpoints[0].anchor instanceof DynamicAnchor;
          } // add entry for new source


          addToList(this.connectionsByElementId, newId, [connection, connection.endpoints[1], connection.endpoints[1].anchor instanceof DynamicAnchor]); // TODO SP not final on this yet. when a user drags an existing connection and it turns into a self
          // loop, then this code hides the target endpoint (by removing it from the DOM) But I think this should
          // occur only if the anchor is Continuous
          // TODO 4.x - anchor manager should not be meddling with the render here. need some other means of doing this.
          // it doesnt even need to be done in a headless environment, only in the DOM.
          // if (connection.endpoints[1].anchor.isContinuous) {
          //     if (connection.source === connection.target) {
          //         this.instance.removeElement(connection.endpoints[1].canvas);
          //     }
          //     else {
          //         if (connection.endpoints[1].canvas.parentNode == null) {
          //             this.instance.appendElement(connection.endpoints[1].canvas);
          //         }
          //     }
          // }

          connection.updateConnectedClass();
        }
      }
    }, {
      key: "rehomeEndpoint",
      //
      // moves the given endpoint from `currentId` to `element`.
      // This involves:
      //
      // 1. changing the key in _amEndpoints under which the endpoint is stored
      // 2. changing the source or target values in all of the endpoint's connections
      // 3. changing the array in connectionsByElementId in which the endpoint's connections
      //    are stored (done by either sourceChanged or updateOtherEndpoint)
      //
      value: function rehomeEndpoint(ep, currentId, element) {
        var eps = this._amEndpoints[currentId] || [],
            elementId = this.instance.getId(element);

        if (elementId !== currentId) {
          var idx = eps.indexOf(ep);

          if (idx > -1) {
            var _ep = eps.splice(idx, 1)[0];
            this.add(_ep, elementId);
          }
        }

        for (var i = 0; i < ep.connections.length; i++) {
          if (ep.connections[i].sourceId === currentId) {
            this.sourceChanged(currentId, ep.elementId, ep.connections[i], ep.element);
          } else if (ep.connections[i].targetId === currentId) {
            ep.connections[i].targetId = ep.elementId;
            ep.connections[i].target = ep.element;
            this.updateOtherEndpoint(ep.connections[i].sourceId, currentId, ep.elementId, ep.connections[i]);
          }
        }
      }
    }, {
      key: "hashAdd",
      value: function hashAdd(list, item) {
        if (findWithFunction(list, function (o) {
          return o.id === item.id;
        }) === -1) {
          list.push(item);
        }
      }
    }, {
      key: "directAdd",
      value: function directAdd(list, item) {
        if (findWithFunction(list, function (o) {
          return o === item;
        }) === -1) {
          list.push(item);
        }
      }
    }, {
      key: "redraw",
      value: function redraw(elementId, ui, timestamp, offsetToUI, doNotRecalcEndpoint) {
        if (!this.instance.isSuspendDrawing()) {
          var connectionsToPaint = [],
              endpointsToPaint = [],
              anchorsToUpdate = []; //window.jtime("anchor redraw");
          // get all the endpoints for this element

          var ep = this._amEndpoints[elementId] || [],
              endpointConnections = this.connectionsByElementId[elementId] || [];
          anchorsToUpdate.length = 0;
          connectionsToPaint.length = 0;
          endpointsToPaint.length = 0;
          timestamp = timestamp || _timestamp(); // offsetToUI are values that would have been calculated in the dragManager when registering
          // an endpoint for an element that had a parent (somewhere in the hierarchy) that had been
          // registered as draggable.

          offsetToUI = offsetToUI || {
            left: 0,
            top: 0
          };

          if (ui) {
            ui = {
              left: ui.left + offsetToUI.left,
              top: ui.top + offsetToUI.top
            };
          } // valid for one paint cycle.


          var myOffset = this.instance.updateOffset({
            elId: elementId,
            offset: ui,
            recalc: false,
            timestamp: timestamp
          }),
              orientationCache = {}; // actually, first we should compute the orientation of this element to all other elements to which
          // this element is connected with a continuous anchor (whether both ends of the connection have
          // a continuous anchor or just one)

          for (var i = 0; i < endpointConnections.length; i++) {
            var conn = endpointConnections[i][0],
                sourceId = conn.sourceId,
                targetId = conn.targetId,
                sourceContinuous = conn.endpoints[0].anchor.isContinuous,
                targetContinuous = conn.endpoints[1].anchor.isContinuous;

            if (sourceContinuous || targetContinuous) {
              var oKey = sourceId + "_" + targetId,
                  o = orientationCache[oKey],
                  oIdx = conn.sourceId === elementId ? 1 : 0;

              if (sourceContinuous && !this.anchorLists[sourceId]) {
                this.anchorLists[sourceId] = {
                  top: [],
                  right: [],
                  bottom: [],
                  left: []
                };
              }

              if (targetContinuous && !this.anchorLists[targetId]) {
                this.anchorLists[targetId] = {
                  top: [],
                  right: [],
                  bottom: [],
                  left: []
                };
              }

              if (elementId !== targetId) {
                this.instance.updateOffset({
                  elId: targetId,
                  timestamp: timestamp
                });
              }

              if (elementId !== sourceId) {
                this.instance.updateOffset({
                  elId: sourceId,
                  timestamp: timestamp
                });
              }

              var td = this.instance.getCachedData(targetId),
                  sd = this.instance.getCachedData(sourceId);

              if (targetId === sourceId && (sourceContinuous || targetContinuous)) {
                // here we may want to improve this by somehow determining the face we'd like
                // to put the connector on.  ideally, when drawing, the face should be calculated
                // by determining which face is closest to the point at which the mouse button
                // was released.  for now, we're putting it on the top face.
                this._updateAnchorList(this.anchorLists[sourceId], -Math.PI / 2, 0, conn, false, targetId, 0, false, "top", sourceId, connectionsToPaint, endpointsToPaint);

                this._updateAnchorList(this.anchorLists[targetId], -Math.PI / 2, 0, conn, false, sourceId, 1, false, "top", targetId, connectionsToPaint, endpointsToPaint);
              } else {
                if (!o) {
                  o = this.calculateOrientation(sourceId, targetId, sd.o, td.o, conn.endpoints[0].anchor, conn.endpoints[1].anchor, conn);
                  orientationCache[oKey] = o; // this would be a performance enhancement, but the computed angles need to be clamped to
                  //the (-PI/2 -> PI/2) range in order for the sorting to work properly.

                  /*  orientationCache[oKey2] = {
                   orientation:o.orientation,
                   a:[o.a[1], o.a[0]],
                   theta:o.theta + Math.PI,
                   theta2:o.theta2 + Math.PI
                   };*/
                }

                if (sourceContinuous) {
                  this._updateAnchorList(this.anchorLists[sourceId], o.theta, 0, conn, false, targetId, 0, false, o.a[0], sourceId, connectionsToPaint, endpointsToPaint);
                }

                if (targetContinuous) {
                  this._updateAnchorList(this.anchorLists[targetId], o.theta2, -1, conn, true, sourceId, 1, true, o.a[1], targetId, connectionsToPaint, endpointsToPaint);
                }
              }

              if (sourceContinuous) {
                this.directAdd(anchorsToUpdate, sourceId);
              }

              if (targetContinuous) {
                this.directAdd(anchorsToUpdate, targetId);
              }

              this.hashAdd(connectionsToPaint, conn);

              if (sourceContinuous && oIdx === 0 || targetContinuous && oIdx === 1) {
                this.hashAdd(endpointsToPaint, conn.endpoints[oIdx]);
              }
            }
          } // place Endpoints whose anchors are continuous but have no Connections


          for (var _i3 = 0; _i3 < ep.length; _i3++) {
            if (ep[_i3].connections.length === 0 && ep[_i3].anchor.isContinuous) {
              if (!this.anchorLists[elementId]) {
                this.anchorLists[elementId] = {
                  top: [],
                  right: [],
                  bottom: [],
                  left: []
                };
              }

              this._updateAnchorList(this.anchorLists[elementId], -Math.PI / 2, 0, {
                endpoints: [ep[_i3], ep[_i3]],
                paint: function paint() {}
              }, false, elementId, 0, false, ep[_i3].anchor.getDefaultFace(), elementId, connectionsToPaint, endpointsToPaint); // jsPlumbUtil.addWithFunction(anchorsToUpdate, elementId, function (a) {
              //     return a === elementId;
              // });


              this.directAdd(anchorsToUpdate, elementId);
            }
          } // now place all the continuous anchors we need to;


          for (var _i4 = 0; _i4 < anchorsToUpdate.length; _i4++) {
            this.placeAnchors(this.instance, anchorsToUpdate[_i4], this.anchorLists[anchorsToUpdate[_i4]]);
          } // now that continuous anchors have been placed, paint all the endpoints for this element


          for (var _i5 = 0; _i5 < ep.length; _i5++) {
            ep[_i5].paint({
              timestamp: timestamp,
              offset: myOffset,
              dimensions: myOffset.s,
              recalc: doNotRecalcEndpoint !== true
            });
          } // ... and any other endpoints we came across as a result of the continuous anchors.


          for (var _i6 = 0; _i6 < endpointsToPaint.length; _i6++) {
            var cd = this.instance.getCachedData(endpointsToPaint[_i6].elementId);

            endpointsToPaint[_i6].paint({
              timestamp: timestamp,
              offset: cd,
              dimensions: cd.s
            }); //endpointsToPaint[i].paint({ timestamp: null, offset: cd, dimensions: cd.s });

          } // paint all the standard and "dynamic connections", which are connections whose other anchor is
          // static and therefore does need to be recomputed; we make sure that happens only one time.
          // TODO we could have compiled a list of these in the first pass through connections; might save some time.


          for (var _i7 = 0; _i7 < endpointConnections.length; _i7++) {
            var otherEndpoint = endpointConnections[_i7][1];

            if (otherEndpoint.anchor.constructor === DynamicAnchor) {
              otherEndpoint.paint({
                elementWithPrecedence: elementId,
                timestamp: timestamp
              });
              this.hashAdd(connectionsToPaint, endpointConnections[_i7][0]); // all the connections for the other endpoint now need to be repainted

              for (var k = 0; k < otherEndpoint.connections.length; k++) {
                if (otherEndpoint.connections[k] !== endpointConnections[_i7][0]) {
                  this.hashAdd(connectionsToPaint, otherEndpoint.connections[k]);
                }
              }
            } else {
              this.hashAdd(connectionsToPaint, endpointConnections[_i7][0]);
            }
          } // paint current floating connection for this element, if there is one.


          var fc = this.floatingConnections[elementId];

          if (fc) {
            fc.paint({
              timestamp: timestamp,
              recalc: false,
              elId: elementId
            });
          } // paint all the connections
          //console.log("there are " + connectionsToPaint.length  + " connections to paint");


          for (var _i8 = 0; _i8 < connectionsToPaint.length; _i8++) {
            //connectionsToPaint[i].paint({elId: elementId, timestamp: null, recalc: false, clearEdits: clearEdits});
            //window.jtime("conn paint " + connectionsToPaint[i].id);
            connectionsToPaint[_i8].paint({
              elId: elementId,
              timestamp: timestamp,
              recalc: false
            }); //window.jtimeEnd("conn paint " + connectionsToPaint[i].id);

          } //window.jtimeEnd("anchor redraw");

        }
      }
    }, {
      key: "calculateOrientation",
      value: function calculateOrientation(sourceId, targetId, sd, td, sourceAnchor, targetAnchor, connection) {
        var Orientation = {
          HORIZONTAL: "horizontal",
          VERTICAL: "vertical",
          DIAGONAL: "diagonal",
          IDENTITY: "identity"
        };

        if (sourceId === targetId) {
          return {
            orientation: Orientation.IDENTITY,
            a: ["top", "top"]
          };
        }

        var theta = Math.atan2(td.centery - sd.centery, td.centerx - sd.centerx),
            theta2 = Math.atan2(sd.centery - td.centery, sd.centerx - td.centerx); // --------------------------------------------------------------------------------------
        // improved face calculation. get midpoints of each face for source and target, then put in an array with all combinations of
        // source/target faces. sort this array by distance between midpoints. the entry at index 0 is our preferred option. we can
        // go through the array one by one until we find an entry in which each requested face is supported.

        var candidates = [],
            midpoints = {};

        (function (types, dim) {
          for (var i = 0; i < types.length; i++) {
            midpoints[types[i]] = {
              "left": [dim[i].left, dim[i].centery],
              "right": [dim[i].right, dim[i].centery],
              "top": [dim[i].centerx, dim[i].top],
              "bottom": [dim[i].centerx, dim[i].bottom]
            };
          }
        })(["source", "target"], [sd, td]);

        var FACES = ["top", "right", "left", "bottom"];

        for (var sf = 0; sf < FACES.length; sf++) {
          for (var tf = 0; tf < FACES.length; tf++) {
            candidates.push({
              source: FACES[sf],
              target: FACES[tf],
              dist: Biltong.lineLength(midpoints.source[FACES[sf]], midpoints.target[FACES[tf]])
            });
          }
        }

        candidates.sort(function (a, b) {
          return a.dist < b.dist ? -1 : a.dist > b.dist ? 1 : 0;
        }); // now go through this list and try to get an entry that satisfies both (there will be one, unless one of the anchors
        // declares no available faces)

        var sourceEdge = candidates[0].source,
            targetEdge = candidates[0].target;

        for (var i = 0; i < candidates.length; i++) {
          if (!sourceAnchor.isContinuous || sourceAnchor.isEdgeSupported(candidates[i].source)) {
            sourceEdge = candidates[i].source;
          } else {
            sourceEdge = null;
          }

          if (!targetAnchor.isContinuous || targetAnchor.isEdgeSupported(candidates[i].target)) {
            targetEdge = candidates[i].target;
          } else {
            targetEdge = null;
          }

          if (sourceEdge != null && targetEdge != null) {
            break;
          }
        }

        if (sourceAnchor.isContinuous) {
          sourceAnchor.setCurrentFace(sourceEdge);
        }

        if (targetAnchor.isContinuous) {
          targetAnchor.setCurrentFace(targetEdge);
        } // --------------------------------------------------------------------------------------


        return {
          a: [sourceEdge, targetEdge],
          theta: theta,
          theta2: theta2
        };
      } // continuous anchors
      // jsPlumbInstance.continuousAnchorFactory = {
      //     get: function (params) {
      //         return new ContinuousAnchor(params);
      //     },
      //     clear: function (elementId) {
      //         delete continuousAnchorLocations[elementId];
      //     }
      // };

    }]);

    return AnchorManager;
  }();

  function cls(className) {
    return "." + className;
  }
  var SOURCE_DEFINITION_LIST = "_jsPlumbSourceDefinitions";
  var TARGET_DEFINITION_LIST = "_jsPlumbTargetDefinitions";
  var DEFAULT = "default";
  var WILDCARD = "*";
  var SOURCE = "source";
  var TARGET = "target";
  var BLOCK = "block";
  var NONE = "none";
  var SOURCE_INDEX = 0;
  var TARGET_INDEX = 1;
  var GROUP_KEY = "_jsPlumbGroup";
  var IS_GROUP_KEY = "_isJsPlumbGroup";
  var ATTRIBUTE_MANAGED = "jtk-managed";
  var ATTRIBUTE_GROUP = "jtk-group";
  var ATTRIBUTE_SOURCE = "jtk-source";
  var ATTRIBUTE_TARGET = "jtk-target";
  var ATTRIBUTE_CONTAINER = "jtk-container";
  var ATTRIBUTE_NOT_DRAGGABLE = "jtk-not-draggable";
  var IS_DETACH_ALLOWED = "isDetachAllowed";
  var BEFORE_DETACH = "beforeDetach";
  var CHECK_CONDITION = "checkCondition";
  var EVENT_CONNECTION = "connection";
  var EVENT_CONNECTION_DETACHED = "connectionDetached";
  var EVENT_INTERNAL_CONNECTION_DETACHED = "internal.connectionDetached";
  var EVENT_CONNECTION_MOVED = "connectionMoved";
  var EVENT_CONTAINER_CHANGE = "container:change";
  var EVENT_CLICK = "click";
  var EVENT_DBL_CLICK = "dblclick";
  var EVENT_ENDPOINT_CLICK = "endpointClick";
  var EVENT_ENDPOINT_DBL_CLICK = "endpointDblClick";
  var EVENT_CHILD_ADDED = "group:addMember";
  var EVENT_CHILD_REMOVED = "group:removeMember";
  var EVENT_GROUP_ADDED = "group:add";
  var EVENT_GROUP_REMOVED = "group:remove";
  var EVENT_EXPAND = "group:expand";
  var EVENT_COLLAPSE = "group:collapse";
  var EVENT_GROUP_DRAG_STOP = "groupDragStop";
  var EVENT_MAX_CONNECTIONS = "maxConnections";
  var CLASS_CONNECTOR = "jtk-connector";
  var CLASS_ENDPOINT = "jtk-endpoint";
  var CLASS_OVERLAY = "jtk-overlay";
  var GROUP_COLLAPSED_CLASS = "jtk-group-collapsed";
  var GROUP_EXPANDED_CLASS = "jtk-group-expanded";
  var CMD_REMOVE_ALL = "removeAll";
  var CMD_ORPHAN_ALL = "orphanAll";
  var CMD_SHOW = "show";
  var CMD_HIDE = "hide";
  var SELECTOR_CONNECTOR = cls(CLASS_CONNECTOR);
  var SELECTOR_ENDPOINT = cls(CLASS_ENDPOINT);
  var SELECTOR_OVERLAY = cls(CLASS_OVERLAY);
  var SELECTOR_GROUP_CONTAINER = "[jtk-group-content]";

  var Group =
  /*#__PURE__*/
  function () {
    function Group(instance, el, options) {
      _classCallCheck(this, Group);

      this.instance = instance;

      _defineProperty(this, "children", []);

      _defineProperty(this, "el", void 0);

      _defineProperty(this, "collapsed", false);

      _defineProperty(this, "droppable", void 0);

      _defineProperty(this, "enabled", void 0);

      _defineProperty(this, "orphan", void 0);

      _defineProperty(this, "constrain", void 0);

      _defineProperty(this, "proxied", void 0);

      _defineProperty(this, "ghost", void 0);

      _defineProperty(this, "revert", void 0);

      _defineProperty(this, "prune", void 0);

      _defineProperty(this, "dropOverride", void 0);

      _defineProperty(this, "anchor", void 0);

      _defineProperty(this, "endpoint", void 0);

      _defineProperty(this, "connections", {
        source: [],
        target: [],
        internal: []
      });

      _defineProperty(this, "groups", []);

      _defineProperty(this, "manager", void 0);

      _defineProperty(this, "id", void 0);

      this.el = el;
      this.el[IS_GROUP_KEY] = true;
      this.el[GROUP_KEY] = this;
      this.revert = options.revert !== false;
      this.droppable = options.droppable !== false;
      this.ghost = options.ghost === true;
      this.enabled = options.enabled !== false;
      this.orphan = options.orphan === true;
      this.prune = options.prune === true;
      this.constrain = this.ghost || options.constrain === true;
      this.proxied = options.proxied !== false;
      this.id = options.id || uuid();
      this.dropOverride = options.dropOverride === true;
      this.anchor = options.anchor;
      this.endpoint = options.endpoint;
      this.anchor = options.anchor;
      instance.setAttribute(el, ATTRIBUTE_GROUP, "");
    }

    _createClass(Group, [{
      key: "overrideDrop",
      value: function overrideDrop(el, targetGroup) {
        return this.dropOverride && (this.revert || this.prune || this.orphan);
      }
    }, {
      key: "getDragArea",
      value: function getDragArea() {
        var da = this.instance.getSelector(this.el, SELECTOR_GROUP_CONTAINER);
        return da && da.length > 0 ? da[0] : this.el;
      }
    }, {
      key: "getAnchor",
      // this function, and getEndpoint below, are stubs for a future setup in which we can choose endpoint
      // and anchor based upon the connection and the index (source/target) of the endpoint to be proxied.
      value: function getAnchor(conn, endpointIndex) {
        return this.anchor || "Continuous";
      }
    }, {
      key: "getEndpoint",
      value: function getEndpoint(conn, endpointIndex) {
        return this.endpoint || ["Dot", {
          radius: 10
        }];
      }
    }, {
      key: "add",
      value: function add(_el, doNotFireEvent) {
        var _this = this;

        var dragArea = this.getDragArea();
        this.instance.each(_el, function (__el) {
          if (__el[GROUP_KEY] != null) {
            if (__el[GROUP_KEY] === _this) {
              return;
            } else {
              __el[GROUP_KEY].remove(__el, true, doNotFireEvent, false);
            }
          }

          __el[GROUP_KEY] = _this;

          _this.children.push(__el);

          _this.manager.instance.appendElement(__el, dragArea); // if (!doNotFireEvent) {
          //     var p = {group: self, el: __el};
          //     if (sourceGroup) {
          //         p.sourceGroup = sourceGroup;
          //     }
          //     //_jsPlumb.fire(EVT_CHILD_ADDED, p);
          // }

        });

        this.manager._updateConnectionsForGroup(this);
      }
    }, {
      key: "remove",
      value: function remove(el, manipulateDOM, doNotFireEvent, doNotUpdateConnections, targetGroup) {
        var _this2 = this;

        this.instance.each(el, function (__el) {
          delete __el[GROUP_KEY];
          removeWithFunction(_this2.children, function (e) {
            return e === __el;
          });

          if (manipulateDOM) {
            try {
              _this2.getDragArea().removeChild(__el);
            } catch (e) {
              log("Could not remove element from Group " + e);
            }
          }

          if (!doNotFireEvent) {
            var p = {
              group: _this2,
              el: __el
            };

            if (targetGroup) {
              p.targetGroup = targetGroup;
            }

            _this2.manager.instance.fire(EVENT_CHILD_REMOVED, p);
          }
        });

        if (!doNotUpdateConnections) {
          this.manager._updateConnectionsForGroup(this);
        }
      }
    }, {
      key: "removeAll",
      value: function removeAll(manipulateDOM, doNotFireEvent) {
        for (var i = 0, l = this.children.length; i < l; i++) {
          var el = this.children[0];
          this.remove(el, manipulateDOM, doNotFireEvent, true);
          this.manager.instance.remove(el, true);
        }

        this.children.length = 0;

        this.manager._updateConnectionsForGroup(this);
      }
    }, {
      key: "_orphan",
      value: function _orphan(_el) {
        var id = this.manager.instance.getId(_el);
        var pos = this.manager.instance.getOffset(_el);

        _el.parentNode.removeChild(_el);

        this.instance.appendElement(_el); // set back as child of container

        this.instance.setPosition(_el, pos);
        delete _el[GROUP_KEY];
        return [id, pos];
      }
    }, {
      key: "orphanAll",
      value: function orphanAll() {
        var orphanedPositions = {};

        for (var i = 0; i < this.children.length; i++) {
          var newPosition = this._orphan(this.children[i]);

          orphanedPositions[newPosition[0]] = newPosition[1];
        }

        this.children.length = 0;
        return orphanedPositions;
      }
    }]);

    return Group;
  }();

  var GroupManager =
  /*#__PURE__*/
  function () {
    function GroupManager(instance) {
      var _this = this;

      _classCallCheck(this, GroupManager);

      this.instance = instance;

      _defineProperty(this, "groupMap", {});

      _defineProperty(this, "_connectionSourceMap", {});

      _defineProperty(this, "_connectionTargetMap", {});

      instance.bind(EVENT_CONNECTION, function (p) {
        if (p.source[GROUP_KEY] != null && p.target[GROUP_KEY] != null && p.source[GROUP_KEY] === p.target[GROUP_KEY]) {
          _this._connectionSourceMap[p.connection.id] = p.source[GROUP_KEY];
          _this._connectionTargetMap[p.connection.id] = p.source[GROUP_KEY];
        } else {
          if (p.source[GROUP_KEY] != null) {
            suggest(p.source[GROUP_KEY].connections.source, p.connection);
            _this._connectionSourceMap[p.connection.id] = p.source[GROUP_KEY];
          }

          if (p.target[GROUP_KEY] != null) {
            suggest(p.target[GROUP_KEY].connections.target, p.connection);
            _this._connectionTargetMap[p.connection.id] = p.target[GROUP_KEY];
          }
        }
      });
      instance.bind(EVENT_INTERNAL_CONNECTION_DETACHED, function (p) {
        _this._cleanupDetachedConnection(p.connection);
      });
      instance.bind(EVENT_CONNECTION_MOVED, function (p) {
        var connMap = p.index === 0 ? _this._connectionSourceMap : _this._connectionTargetMap;
        var group = connMap[p.connection.id];

        if (group) {
          var list = group.connections[p.index === 0 ? SOURCE : TARGET];
          var idx = list.indexOf(p.connection);

          if (idx !== -1) {
            list.splice(idx, 1);
          }
        }
      });
    }

    _createClass(GroupManager, [{
      key: "_cleanupDetachedConnection",
      value: function _cleanupDetachedConnection(conn) {
        delete conn.proxies;
        var group = this._connectionSourceMap[conn.id],
            f;

        if (group != null) {
          f = function f(c) {
            return c.id === conn.id;
          };

          removeWithFunction(group.connections.source, f);
          removeWithFunction(group.connections.target, f);
          delete this._connectionSourceMap[conn.id];
        }

        group = this._connectionTargetMap[conn.id];

        if (group != null) {
          f = function f(c) {
            return c.id === conn.id;
          };

          removeWithFunction(group.connections.source, f);
          removeWithFunction(group.connections.target, f);
          delete this._connectionTargetMap[conn.id];
        }
      }
    }, {
      key: "addGroup",
      value: function addGroup(params) {
        if (this.groupMap[params.id] != null) {
          throw new TypeError("cannot create Group [" + params.id + "]; a Group with that ID exists");
        }

        if (params.el[IS_GROUP_KEY] != null) {
          throw new TypeError("cannot create Group [" + params.id + "]; the given element is already a Group");
        }

        var group = new Group(this.instance, params.el, params);
        this.groupMap[group.id] = group;

        if (params.collapsed) {
          this.collapseGroup(group);
        }

        this.instance.addClass(group.el, GROUP_EXPANDED_CLASS);
        group.manager = this;

        this._updateConnectionsForGroup(group);

        this.instance.fire(EVENT_GROUP_ADDED, {
          group: group
        });
        return group;
      }
    }, {
      key: "getGroup",
      value: function getGroup(groupId) {
        var group = groupId;

        if (IS.aString(groupId)) {
          group = this.groupMap[groupId];

          if (group == null) {
            throw new TypeError("No such group [" + groupId + "]");
          }
        }

        return group;
      }
    }, {
      key: "getGroupFor",
      value: function getGroupFor(el) {
        var _el = this.instance.getElement(el);

        return _el != null ? _el[GROUP_KEY] : null;
      }
    }, {
      key: "removeGroup",
      value: function removeGroup(group, deleteMembers, manipulateDOM, doNotFireEvent) {
        var actualGroup = this.getGroup(group);
        this.expandGroup(actualGroup, true); // this reinstates any original connections and removes all proxies, but does not fire an event.

        var newPositions = actualGroup[deleteMembers ? CMD_REMOVE_ALL : CMD_ORPHAN_ALL](manipulateDOM, doNotFireEvent);
        this.instance.remove(actualGroup.el);
        delete this.groupMap[actualGroup.id];
        this.instance.fire(EVENT_GROUP_REMOVED, {
          group: actualGroup
        });
        return newPositions; // this will be null in the case or remove, but be a map of {id->[x,y]} in the case of orphan
      }
    }, {
      key: "removeAllGroups",
      value: function removeAllGroups(deleteMembers, manipulateDOM, doNotFireEvent) {
        for (var _g in this.groupMap) {
          this.removeGroup(this.groupMap[_g], deleteMembers, manipulateDOM, doNotFireEvent);
        }
      }
    }, {
      key: "forEach",
      value: function forEach(f) {
        for (var key in this.groupMap) {
          f(this.groupMap[key]);
        }
      }
    }, {
      key: "orphan",
      value: function orphan(_el) {
        if (_el[GROUP_KEY]) {
          var id = this.instance.getId(_el);
          var pos = this.instance.getOffset(_el);

          _el.parentNode.removeChild(_el);

          this.instance.appendElement(_el);
          this.instance.setPosition(_el, pos);
          delete _el[GROUP_KEY];
          return [id, pos];
        }
      }
    }, {
      key: "_setGroupVisible",
      value: function _setGroupVisible(group, state) {
        var m = group.children;

        for (var i = 0; i < m.length; i++) {
          this.instance[state ? CMD_SHOW : CMD_HIDE](m[i], true);
        }
      }
    }, {
      key: "_updateConnectionsForGroup",
      value: function _updateConnectionsForGroup(group) {
        var _this2 = this;

        var members = group.children;
        var c1 = this.instance.getConnections({
          source: members,
          scope: WILDCARD
        }, true);
        var c2 = this.instance.getConnections({
          target: members,
          scope: WILDCARD
        }, true);
        var processed = {};
        group.connections.source.length = 0;
        group.connections.target.length = 0;

        var oneSet = function oneSet(c) {
          for (var i = 0; i < c.length; i++) {
            if (processed[c[i].id]) {
              continue;
            }

            processed[c[i].id] = true;

            if (c[i].source[GROUP_KEY] === group) {
              if (c[i].target[GROUP_KEY] !== group) {
                group.connections.source.push(c[i]);
              }

              _this2._connectionSourceMap[c[i].id] = group;
            } else if (c[i].target[GROUP_KEY] === group) {
              group.connections.target.push(c[i]);
              _this2._connectionTargetMap[c[i].id] = group;
            }
          }
        };

        oneSet(c1);
        oneSet(c2);
      }
    }, {
      key: "_collapseConnection",
      value: function _collapseConnection(conn, index, group) {
        var otherEl = conn.endpoints[index === 0 ? 1 : 0].element;

        if (otherEl[GROUP_KEY] && !otherEl[GROUP_KEY].proxied && otherEl[GROUP_KEY].collapsed) {
          return;
        }

        var groupEl = group.el,
            groupElId = this.instance.getId(groupEl);
        this.instance.proxyConnection(conn, index, groupEl, groupElId, function (conn, index) {
          return group.getEndpoint(conn, index);
        }, function (conn, index) {
          return group.getAnchor(conn, index);
        });
      }
    }, {
      key: "_expandConnection",
      value: function _expandConnection(c, index, group) {
        this.instance.unproxyConnection(c, index, this.instance.getId(group.el));
      }
    }, {
      key: "collapseGroup",
      value: function collapseGroup(group) {
        var _this3 = this;

        var actualGroup = this.getGroup(group);

        if (actualGroup == null || actualGroup.collapsed) {
          return;
        }

        var groupEl = actualGroup.el; // hide all connections

        this._setGroupVisible(actualGroup, false);

        if (actualGroup.proxied) {
          // collapses all connections in a group.
          var _collapseSet = function _collapseSet(conns, index) {
            for (var i = 0; i < conns.length; i++) {
              var c = conns[i];

              _this3._collapseConnection(c, index, actualGroup);
            }
          }; // setup proxies for sources and targets


          _collapseSet(actualGroup.connections.source, 0);

          _collapseSet(actualGroup.connections.target, 1);
        }

        actualGroup.collapsed = true;
        this.instance.removeClass(groupEl, GROUP_EXPANDED_CLASS);
        this.instance.addClass(groupEl, GROUP_COLLAPSED_CLASS);
        this.instance.revalidate(groupEl);
        this.instance.fire(EVENT_COLLAPSE, {
          group: actualGroup
        });
      }
    }, {
      key: "expandGroup",
      value: function expandGroup(group, doNotFireEvent) {
        var _this4 = this;

        var actualGroup = this.getGroup(group);

        if (actualGroup == null || !actualGroup.collapsed) {
          return;
        }

        var groupEl = actualGroup.el;

        this._setGroupVisible(actualGroup, true);

        if (actualGroup.proxied) {
          // collapses all connections in a group.
          var _expandSet = function _expandSet(conns, index) {
            for (var i = 0; i < conns.length; i++) {
              var c = conns[i];

              _this4._expandConnection(c, index, actualGroup);
            }
          }; // setup proxies for sources and targets


          _expandSet(actualGroup.connections.source, 0);

          _expandSet(actualGroup.connections.target, 1);
        }

        actualGroup.collapsed = false;
        this.instance.addClass(groupEl, GROUP_EXPANDED_CLASS);
        this.instance.removeClass(groupEl, GROUP_COLLAPSED_CLASS);
        this.instance.revalidate(groupEl);
        this.repaintGroup(actualGroup);

        if (!doNotFireEvent) {
          this.instance.fire(EVENT_EXPAND, {
            group: group
          });
        }
      }
    }, {
      key: "repaintGroup",
      value: function repaintGroup(group) {
        var actualGroup = this.getGroup(group);
        var m = actualGroup.children;

        for (var i = 0; i < m.length; i++) {
          this.instance.revalidate(m[i]);
        }
      }
    }, {
      key: "addToGroup",
      value: function addToGroup(group, el, doNotFireEvent) {
        var _this5 = this;

        var actualGroup = this.getGroup(group);

        if (actualGroup) {
          var groupEl = actualGroup.el;

          var _one = function _one(el) {
            if (el[IS_GROUP_KEY] != null) {
              console.log("the thing being added is a group! is it possible to support nested groups");
            }

            var currentGroup = el[GROUP_KEY]; // if already a member of this group, do nothing

            if (currentGroup !== actualGroup) {
              var elpos = _this5.instance.getOffset(el, true);

              var cpos = actualGroup.collapsed ? _this5.instance.getOffset(groupEl, true) : _this5.instance.getOffset(actualGroup.getDragArea(), true); // otherwise, transfer to this group.

              if (currentGroup != null) {
                currentGroup.remove(el, false, doNotFireEvent, false, actualGroup);

                _this5._updateConnectionsForGroup(currentGroup);
              }

              actualGroup.add(el, doNotFireEvent);

              var handleDroppedConnections = function handleDroppedConnections(list, index) {
                var oidx = index === 0 ? 1 : 0;
                list.each(function (c) {
                  c.setVisible(false);

                  if (c.endpoints[oidx].element[GROUP_KEY] === actualGroup) {
                    c.endpoints[oidx].setVisible(false);

                    _this5._expandConnection(c, oidx, actualGroup);
                  } else {
                    c.endpoints[index].setVisible(false);

                    _this5._collapseConnection(c, index, actualGroup);
                  }
                });
              };

              if (actualGroup.collapsed) {
                handleDroppedConnections(_this5.instance.select({
                  source: el
                }), 0);
                handleDroppedConnections(_this5.instance.select({
                  target: el
                }), 1);
              }

              var elId = _this5.instance.getId(el);

              var newPosition = {
                left: elpos.left - cpos.left,
                top: elpos.top - cpos.top
              };

              _this5.instance.setPosition(el, newPosition);

              _this5._updateConnectionsForGroup(actualGroup);

              _this5.instance.revalidate(elId);

              if (!doNotFireEvent) {
                var p = {
                  group: actualGroup,
                  el: el,
                  pos: newPosition
                };

                if (currentGroup) {
                  p.sourceGroup = currentGroup;
                }

                _this5.instance.fire(EVENT_CHILD_ADDED, p);
              }
            }
          };

          this.instance.each(el, _one);
        }
      }
    }, {
      key: "removeFromGroup",
      value: function removeFromGroup(group, el, doNotFireEvent) {
        var actualGroup = this.getGroup(group);

        if (actualGroup) {
          actualGroup.remove(el, null, doNotFireEvent);
        }
      }
    }, {
      key: "reset",
      value: function reset() {
        this._connectionSourceMap = {};
        this._connectionTargetMap = {};
        this.groupMap = {};
      }
    }]);

    return GroupManager;
  }();

  function _scopeMatch(e1, e2) {
    var s1 = e1.scope.split(/\s/),
        s2 = e2.scope.split(/\s/);

    for (var i = 0; i < s1.length; i++) {
      for (var j = 0; j < s2.length; j++) {
        if (s2[j] === s1[i]) {
          return true;
        }
      }
    }

    return false;
  }

  function _setOperation(list, func, args, selector) {
    for (var i = 0, j = list.length; i < j; i++) {
      list[i][func].apply(list[i], args);
    }

    return selector(list);
  }

  function _getOperation(list, func, args) {
    var out = [];

    for (var i = 0, j = list.length; i < j; i++) {
      out.push([list[i][func].apply(list[i], args), list[i]]);
    }

    return out;
  }

  function setter(list, func, selector) {
    return function () {
      return _setOperation(list, func, arguments, selector);
    };
  }

  function getter(list, func) {
    return function () {
      return _getOperation(list, func, arguments);
    };
  }

  function prepareList(instance, input, doNotGetIds) {
    var r = [];

    if (input) {
      if (typeof input === 'string') {
        if (input === "*") {
          return input;
        }

        r.push(input);
      } else {
        if (doNotGetIds) {
          r = input;
        } else {
          if (input.length) {
            for (var i = 0, j = input.length; i < j; i++) {
              r.push(instance._info(input[i]).id);
            }
          } else {
            r.push(instance._info(input).id);
          }
        }
      }
    }

    return r;
  }

  function filterList(list, value, missingIsFalse) {
    if (list === "*") {
      return true;
    }

    return list.length > 0 ? list.indexOf(value) !== -1 : !missingIsFalse;
  }
  /**
   * creates a timestamp, using milliseconds since 1970, but as a string.
   */


  function _timestamp() {
    return "" + new Date().getTime();
  }
  function extend(o1, o2, keys) {
    var i;
    var _o1 = o1,
        _o2 = o2;

    if (keys) {
      for (i = 0; i < keys.length; i++) {
        _o1[keys[i]] = _o2[keys[i]];
      }
    } else {
      for (i in _o2) {
        _o1[i] = _o2[i];
      }
    }

    return o1;
  }

  function _curryEach(list, executor) {
    return function (f) {
      for (var i = 0, ii = list.length; i < ii; i++) {
        f(list[i]);
      }

      return executor(list);
    };
  }

  function _curryGet(list) {
    return function (idx) {
      return list[idx];
    };
  }
  var jsPlumbInstance =
  /*#__PURE__*/
  function (_EventGenerator) {
    _inherits(jsPlumbInstance, _EventGenerator);

    function jsPlumbInstance(_instanceIndex, renderer, defaults, helpers) {
      var _this;

      _classCallCheck(this, jsPlumbInstance);

      _this = _possibleConstructorReturn(this, _getPrototypeOf(jsPlumbInstance).call(this));
      _this._instanceIndex = _instanceIndex;
      _this.renderer = renderer;

      _defineProperty(_assertThisInitialized(_this), "Defaults", void 0);

      _defineProperty(_assertThisInitialized(_this), "_initialDefaults", {});

      _defineProperty(_assertThisInitialized(_this), "_containerDelegations", []);

      _defineProperty(_assertThisInitialized(_this), "eventManager", void 0);

      _defineProperty(_assertThisInitialized(_this), "isConnectionBeingDragged", false);

      _defineProperty(_assertThisInitialized(_this), "currentlyDragging", false);

      _defineProperty(_assertThisInitialized(_this), "hoverSuspended", false);

      _defineProperty(_assertThisInitialized(_this), "_suspendDrawing", false);

      _defineProperty(_assertThisInitialized(_this), "_suspendedAt", null);

      _defineProperty(_assertThisInitialized(_this), "connectorClass", "jtk-connector");

      _defineProperty(_assertThisInitialized(_this), "connectorOutlineClass", "jtk-connector-outline");

      _defineProperty(_assertThisInitialized(_this), "connectedClass", "jtk-connected");

      _defineProperty(_assertThisInitialized(_this), "hoverClass", "jtk-hover");

      _defineProperty(_assertThisInitialized(_this), "endpointClass", "jtk-endpoint");

      _defineProperty(_assertThisInitialized(_this), "endpointConnectedClass", "jtk-endpoint-connected");

      _defineProperty(_assertThisInitialized(_this), "endpointFullClass", "jtk-endpoint-full");

      _defineProperty(_assertThisInitialized(_this), "endpointDropAllowedClass", "jtk-endpoint-drop-allowed");

      _defineProperty(_assertThisInitialized(_this), "endpointDropForbiddenClass", "jtk-endpoint-drop-forbidden");

      _defineProperty(_assertThisInitialized(_this), "overlayClass", "jtk-overlay");

      _defineProperty(_assertThisInitialized(_this), "draggingClass", "jtk-dragging");

      _defineProperty(_assertThisInitialized(_this), "elementDraggingClass", "jtk-element-dragging");

      _defineProperty(_assertThisInitialized(_this), "sourceElementDraggingClass", "jtk-source-element-dragging");

      _defineProperty(_assertThisInitialized(_this), "endpointAnchorClassPrefix", "jtk-endpoint-anchor");

      _defineProperty(_assertThisInitialized(_this), "targetElementDraggingClass", "jtk-target-element-dragging");

      _defineProperty(_assertThisInitialized(_this), "hoverSourceClass", "jtk-source-hover");

      _defineProperty(_assertThisInitialized(_this), "hoverTargetClass", "jtk-target-hover");

      _defineProperty(_assertThisInitialized(_this), "dragSelectClass", "jtk-drag-select");

      _defineProperty(_assertThisInitialized(_this), "Anchors", {});

      _defineProperty(_assertThisInitialized(_this), "Connectors", {
        "svg": {}
      });

      _defineProperty(_assertThisInitialized(_this), "Endpoints", {
        "svg": {}
      });

      _defineProperty(_assertThisInitialized(_this), "Overlays", {
        "svg": {}
      });

      _defineProperty(_assertThisInitialized(_this), "ConnectorRenderers", {});

      _defineProperty(_assertThisInitialized(_this), "SVG", "svg");

      _defineProperty(_assertThisInitialized(_this), "connections", []);

      _defineProperty(_assertThisInitialized(_this), "endpointsByElement", {});

      _defineProperty(_assertThisInitialized(_this), "endpointsByUUID", {});

      _defineProperty(_assertThisInitialized(_this), "_curIdStamp", 1);

      _defineProperty(_assertThisInitialized(_this), "_offsetTimestamps", {});

      _defineProperty(_assertThisInitialized(_this), "_offsets", {});

      _defineProperty(_assertThisInitialized(_this), "_sizes", {});

      _defineProperty(_assertThisInitialized(_this), "anchorManager", void 0);

      _defineProperty(_assertThisInitialized(_this), "groupManager", void 0);

      _defineProperty(_assertThisInitialized(_this), "_connectionTypes", {});

      _defineProperty(_assertThisInitialized(_this), "_endpointTypes", {});

      _defineProperty(_assertThisInitialized(_this), "_container", void 0);

      _defineProperty(_assertThisInitialized(_this), "_managedElements", {});

      _defineProperty(_assertThisInitialized(_this), "_floatingConnections", {});

      _defineProperty(_assertThisInitialized(_this), "DEFAULT_SCOPE", void 0);

      _defineProperty(_assertThisInitialized(_this), "_helpers", void 0);

      _defineProperty(_assertThisInitialized(_this), "_zoom", 1);

      _this._helpers = helpers || {};
      _this.Defaults = {
        anchor: "Bottom",
        anchors: [null, null],
        connectionsDetachable: true,
        connectionOverlays: [],
        connector: "Bezier",
        container: null,
        endpoint: "Dot",
        endpointOverlays: [],
        endpoints: [null, null],
        endpointStyle: {
          fill: "#456"
        },
        endpointStyles: [null, null],
        endpointHoverStyle: null,
        endpointHoverStyles: [null, null],
        hoverPaintStyle: null,
        overlays: [],
        maxConnections: 1,
        paintStyle: {
          strokeWidth: 2,
          stroke: "#456"
        },
        reattachConnections: false,
        scope: "jsPlumb_DefaultScope"
      };

      if (defaults) {
        extend(_this.Defaults, defaults);
      }

      extend(_this._initialDefaults, _this.Defaults);
      _this.DEFAULT_SCOPE = _this.Defaults.scope;
      _this.anchorManager = new AnchorManager(_assertThisInitialized(_this));
      _this.groupManager = new GroupManager(_assertThisInitialized(_this));

      _this.setContainer(_this._initialDefaults.container);

      return _this;
    }

    _createClass(jsPlumbInstance, [{
      key: "getSize",
      value: function getSize(el) {
        return this._helpers.getSize ? this._helpers.getSize(el) : this._getSize(el);
      }
    }, {
      key: "getOffset",
      value: function getOffset(el, relativeToRoot, container) {
        return this._helpers.getOffset ? this._helpers.getOffset(el, relativeToRoot, container) : this._getOffset(el, relativeToRoot, container);
      }
    }, {
      key: "getContainer",
      value: function getContainer() {
        return this._container;
      }
    }, {
      key: "setZoom",
      value: function setZoom(z, repaintEverything) {
        this._zoom = z;
        this.fire("zoom", this._zoom);

        if (repaintEverything) {
          this.repaintEverything();
        }

        return true;
      }
    }, {
      key: "getZoom",
      value: function getZoom() {
        return this._zoom;
      }
    }, {
      key: "_info",
      value: function _info(el) {
        if (el == null) {
          return null;
        } else if (el.nodeType === 3 || el.nodeType === 8) {
          return {
            el: el,
            text: true
          };
        } else {
          var _el = this.getElement(el);

          return {
            el: _el,
            id: isString(el) && _el == null ? el : this.getId(_el)
          };
        }
      }
    }, {
      key: "_idstamp",
      value: function _idstamp() {
        return "" + this._curIdStamp++;
      }
    }, {
      key: "convertToFullOverlaySpec",
      value: function convertToFullOverlaySpec(spec) {
        var o = null;

        if (isString(spec)) {
          o = [spec, {}];
        } else {
          o = spec;
        }

        o[1].id = o[1].id || uuid();
        return o;
      }
    }, {
      key: "checkCondition",
      value: function checkCondition(conditionName, args) {
        var l = this.getListener(conditionName),
            r = true;

        if (l && l.length > 0) {
          var values = Array.prototype.slice.call(arguments, 1);

          try {
            for (var i = 0, j = l.length; i < j; i++) {
              r = r && l[i].apply(l[i], values);
            }
          } catch (e) {
            log("cannot check condition [" + conditionName + "]" + e);
          }
        }

        return r;
      }
    }, {
      key: "getId",
      value: function getId(element, uuid, doNotCreateIfNotFound) {
        if (isString(element)) {
          return element;
        }

        if (element == null) {
          return null;
        }

        var id = this.getAttribute(element, "id");

        if (!id || id === "undefined") {
          // check if fixed uuid parameter is given
          if (arguments.length === 2 && arguments[1] !== undefined) {
            id = uuid;
          } else if (arguments.length === 1 || arguments.length === 3 && !arguments[2]) {
            id = "jsPlumb_" + this._instanceIndex + "_" + this._idstamp();
          }

          if (!doNotCreateIfNotFound) {
            this.setAttribute(element, "id", id);
          }
        }

        return id;
      }
    }, {
      key: "setId",
      value: function setId(el, newId, doNotSetAttribute) {
        //
        var id, _el;

        if (isString(el)) {
          id = el;
        } else {
          _el = this.getElement(el);
          id = this.getId(_el);
        }

        var sConns = this.getConnections({
          source: id,
          scope: '*'
        }, true),
            tConns = this.getConnections({
          target: id,
          scope: '*'
        }, true);
        newId = "" + newId;

        if (!doNotSetAttribute) {
          _el = this.getElement(id);
          this.setAttribute(_el, "id", newId);
        } else {
          _el = this.getElement(newId);
        }

        this.endpointsByElement[newId] = this.endpointsByElement[id] || [];

        for (var i = 0, ii = this.endpointsByElement[newId].length; i < ii; i++) {
          this.endpointsByElement[newId][i].setElementId(newId);
          this.endpointsByElement[newId][i].setReferenceElement(_el);
        }

        delete this.endpointsByElement[id];
        this._managedElements[newId] = this._managedElements[id];
        delete this._managedElements[id];

        var _conns = function _conns(list, epIdx, type) {
          for (var _i = 0, _ii = list.length; _i < _ii; _i++) {
            list[_i].endpoints[epIdx].setElementId(newId);

            list[_i].endpoints[epIdx].setReferenceElement(_el);

            list[_i][type + "Id"] = newId;
            list[_i][type] = _el;
          }
        };

        _conns(sConns, 0, SOURCE);

        _conns(tConns, 1, TARGET);

        this.repaint(newId);
      }
    }, {
      key: "setIdChanged",
      value: function setIdChanged(oldId, newId) {
        this.setId(oldId, newId, true);
      }
    }, {
      key: "getCachedData",
      value: function getCachedData(elId) {
        var o = this._offsets[elId];

        if (!o) {
          return this.updateOffset({
            elId: elId
          });
        } else {
          return {
            o: o,
            s: this._sizes[elId]
          };
        }
      } // ------------------  element selection ------------------------

    }, {
      key: "getConnections",
      value: function getConnections(options, flat) {
        if (!options) {
          options = {};
        } else if (options.constructor === String) {
          options = {
            "scope": options
          };
        }

        var scope = options.scope || this.getDefaultScope(),
            scopes = prepareList(this, scope, true),
            sources = prepareList(this, options.source),
            targets = prepareList(this, options.target),
            results = !flat && scopes.length > 1 ? {} : [],
            _addOne = function _addOne(scope, obj) {
          if (!flat && scopes.length > 1) {
            var ss = results[scope];

            if (ss == null) {
              ss = results[scope] = [];
            }

            ss.push(obj);
          } else {
            results.push(obj);
          }
        };

        for (var j = 0, jj = this.connections.length; j < jj; j++) {
          var _c2 = this.connections[j],
              sourceId = _c2.proxies && _c2.proxies[0] ? _c2.proxies[0].originalEp.elementId : _c2.sourceId,
              targetId = _c2.proxies && _c2.proxies[1] ? _c2.proxies[1].originalEp.elementId : _c2.targetId;

          if (filterList(scopes, _c2.scope) && filterList(sources, sourceId) && filterList(targets, targetId)) {
            _addOne(_c2.scope, _c2);
          }
        }

        return results;
      }
    }, {
      key: "_makeCommonSelectHandler",
      value: function _makeCommonSelectHandler(list, executor) {
        var out = {
          length: list.length,
          each: _curryEach(list, executor),
          get: _curryGet(list)
        },
            setters = ["setHover", "removeAllOverlays", "setLabel", "addClass", "addOverlay", "removeOverlay", "removeOverlays", "showOverlay", "hideOverlay", "showOverlays", "hideOverlays", "setPaintStyle", "setHoverPaintStyle", "setSuspendEvents", "setParameter", "setParameters", "setVisible", "repaint", "addType", "toggleType", "removeType", "removeClass", "setType", "bind", "unbind"],
            getters = ["getLabel", "getOverlay", "isHover", "getParameter", "getParameters", "getPaintStyle", "getHoverPaintStyle", "isVisible", "hasType", "getType", "isSuspendEvents"],
            i,
            ii;

        for (i = 0, ii = setters.length; i < ii; i++) {
          out[setters[i]] = setter(list, setters[i], executor);
        }

        for (i = 0, ii = getters.length; i < ii; i++) {
          out[getters[i]] = getter(list, getters[i]);
        }

        return out;
      }
    }, {
      key: "_makeConnectionSelectHandler",
      value: function _makeConnectionSelectHandler(list) {
        var _this2 = this;

        var common = this._makeCommonSelectHandler(list, this._makeConnectionSelectHandler.bind(this));

        var connectionFunctions = {
          // setters
          setDetachable: setter(list, "setDetachable", this._makeConnectionSelectHandler.bind(this)),
          setReattach: setter(list, "setReattach", this._makeConnectionSelectHandler.bind(this)),
          setConnector: setter(list, "setConnector", this._makeConnectionSelectHandler.bind(this)),
          "delete": function _delete() {
            for (var i = 0, ii = list.length; i < ii; i++) {
              _this2.deleteConnection(list[i]);
            }
          },
          // getters
          isDetachable: getter(list, "isDetachable"),
          isReattach: getter(list, "isReattach")
        };
        return extend(common, connectionFunctions);
      }
    }, {
      key: "_makeEndpointSelectHandler",
      value: function _makeEndpointSelectHandler(list) {
        var _this3 = this;

        var common = this._makeCommonSelectHandler(list, this._makeEndpointSelectHandler.bind(this));

        var endpointFunctions = {
          setEnabled: setter(list, "setEnabled", this._makeEndpointSelectHandler.bind(this)),
          setAnchor: setter(list, "setAnchor", this._makeEndpointSelectHandler.bind(this)),
          isEnabled: getter(list, "isEnabled"),
          deleteEveryConnection: function deleteEveryConnection() {
            for (var i = 0, ii = list.length; i < ii; i++) {
              list[i].deleteEveryConnection();
            }
          },
          "delete": function _delete() {
            for (var i = 0, ii = list.length; i < ii; i++) {
              _this3.deleteEndpoint(list[i]);
            }
          }
        };
        return extend(common, endpointFunctions);
      }
    }, {
      key: "select",
      value: function select(params) {
        params = params || {};
        params.scope = params.scope || "*";
        return this._makeConnectionSelectHandler(params.connections || this.getConnections(params, true));
      }
    }, {
      key: "selectEndpoints",
      value: function selectEndpoints(params) {
        params = params || {};
        params.scope = params.scope || "*";
        var noElementFilters = !params.element && !params.source && !params.target,
            elements = noElementFilters ? "*" : prepareList(this, params.element),
            sources = noElementFilters ? "*" : prepareList(this, params.source),
            targets = noElementFilters ? "*" : prepareList(this, params.target),
            scopes = prepareList(this, params.scope, true);
        var ep = [];

        for (var _el2 in this.endpointsByElement) {
          var either = filterList(elements, _el2, true),
              source = filterList(sources, _el2, true),
              sourceMatchExact = sources !== "*",
              target = filterList(targets, _el2, true),
              targetMatchExact = targets !== "*"; // if they requested 'either' then just match scope. otherwise if they requested 'source' (not as a wildcard) then we have to match only endpoints that have isSource set to to true, and the same thing with isTarget.

          if (either || source || target) {
            inner: for (var i = 0, ii = this.endpointsByElement[_el2].length; i < ii; i++) {
              var _ep = this.endpointsByElement[_el2][i];

              if (filterList(scopes, _ep.scope, true)) {
                var noMatchSource = sourceMatchExact && sources.length > 0 && !_ep.isSource,
                    noMatchTarget = targetMatchExact && targets.length > 0 && !_ep.isTarget;

                if (noMatchSource || noMatchTarget) {
                  continue inner;
                }

                ep.push(_ep);
              }
            }
          }
        }

        return this._makeEndpointSelectHandler(ep);
      } //
      // TODO this knows about the DOM. refactor
      //

    }, {
      key: "setContainer",
      value: function setContainer(c) {
        // get container as dom element.
        var _c = this.getElement(c); // set container.


        var previousContainer = this._container;
        this._container = _c; // move existing connections and endpoints, if any.

        this.select().each(function (conn) {
          conn.moveParent(_c);
        });
        this.selectEndpoints().each(function (ep) {
          ep.moveParent(_c);
        }); // managed elements

        for (var elId in this._managedElements) {
          var _el3 = this._managedElements[elId].el;

          if (_el3.parentNode === previousContainer) {
            previousContainer.removeChild(_el3);

            this._container.appendChild(_el3);
          }
        }

        this.setAttribute(this._container, ATTRIBUTE_CONTAINER, uuid().replace("-", ""));
        this.fire(EVENT_CONTAINER_CHANGE, this._container);
      }
    }, {
      key: "_set",
      value: function _set(c, el, idx, doNotRepaint) {
        var stTypes = [{
          el: "source",
          elId: "sourceId",
          epDefs: SOURCE_DEFINITION_LIST
        }, {
          el: "target",
          elId: "targetId",
          epDefs: TARGET_DEFINITION_LIST
        }];
        var ep,
            _st = stTypes[idx],
            cId = c[_st.elId],
            cEl = c[_st.el],
            sid,
            sep,
            oldEndpoint = c.endpoints[idx];
        var evtParams = {
          index: idx,
          originalSourceId: idx === 0 ? cId : c.sourceId,
          newSourceId: c.sourceId,
          originalTargetId: idx === 1 ? cId : c.targetId,
          newTargetId: c.targetId,
          connection: c
        };

        if (el instanceof Endpoint) {
          ep = el;
          ep.addConnection(c);
          el = ep.element;
        } else {
          sid = this.getId(el);
          sep = el[_st.epDefs] ? el[_st.epDefs][0] : null;

          if (sid === c[_st.elId]) {
            ep = null; // dont change source/target if the element is already the one given.
          } else if (sep) {
            if (!sep.enabled) {
              return;
            }

            ep = sep.endpoint != null && sep.endpoint._jsPlumb ? sep.endpoint : this.addEndpoint(el, sep.def);

            if (sep.uniqueEndpoint) {
              sep.endpoint = ep;
            }

            ep.addConnection(c);
          } else {
            ep = c.makeEndpoint(idx === 0, el, sid);
          }
        }

        if (ep != null) {
          oldEndpoint.detachFromConnection(c);
          c.endpoints[idx] = ep;
          c[_st.el] = ep.element;
          c[_st.elId] = ep.elementId;
          evtParams[idx === 0 ? "newSourceId" : "newTargetId"] = ep.elementId;
          this.fireMoveEvent(evtParams);

          if (!doNotRepaint) {
            c.repaint();
          }
        }

        evtParams.element = el;
        return evtParams;
      }
    }, {
      key: "setSource",
      value: function setSource(connection, el, doNotRepaint) {
        var p = this._set(connection, el, 0, doNotRepaint);

        this.anchorManager.sourceChanged(p.originalSourceId, p.newSourceId, connection, p.el);
      }
    }, {
      key: "setTarget",
      value: function setTarget(connection, el, doNotRepaint) {
        var p = this._set(connection, el, 1, doNotRepaint);

        this.anchorManager.updateOtherEndpoint(p.originalSourceId, p.originalTargetId, p.newTargetId, connection);
      }
    }, {
      key: "isHoverSuspended",
      value: function isHoverSuspended() {
        return this.hoverSuspended;
      }
    }, {
      key: "setSuspendDrawing",
      value: function setSuspendDrawing(val, repaintAfterwards) {
        var curVal = this._suspendDrawing;
        this._suspendDrawing = val;

        if (val) {
          this._suspendedAt = "" + new Date().getTime();
        } else {
          this._suspendedAt = null;
        }

        if (repaintAfterwards) {
          this.repaintEverything();
        }

        return curVal;
      } // returns whether or not drawing is currently suspended.

    }, {
      key: "isSuspendDrawing",
      value: function isSuspendDrawing() {
        return this._suspendDrawing;
      } // return time for when drawing was suspended.

    }, {
      key: "getSuspendedAt",
      value: function getSuspendedAt() {
        return this._suspendedAt;
      }
    }, {
      key: "batch",
      value: function batch(fn, doNotRepaintAfterwards) {
        var _wasSuspended = this.isSuspendDrawing();

        if (!_wasSuspended) {
          this.setSuspendDrawing(true);
        }

        try {
          fn();
        } catch (e) {
          log("Function run while suspended failed", e);
        }

        if (!_wasSuspended) {
          this.setSuspendDrawing(false, !doNotRepaintAfterwards);
        }
      }
    }, {
      key: "getDefaultScope",
      value: function getDefaultScope() {
        return this.DEFAULT_SCOPE;
      }
      /**
       * Execute the given function for each of the given elements.
       * @param spec An Element, or an element id, or an array of elements/element ids.
       * @param fn
       */

    }, {
      key: "each",
      value: function each(spec, fn) {
        if (spec == null) {
          return;
        }

        if (typeof spec === "string") {
          fn(this.getElement(spec));
        } else if (spec.length != null) {
          for (var i = 0; i < spec.length; i++) {
            fn(this.getElement(spec[i]));
          }
        } else {
          fn(spec);
        } // assume it's an element.


        return this;
      }
    }, {
      key: "updateOffset",
      value: function updateOffset(params) {
        var timestamp = params.timestamp,
            recalc = params.recalc,
            offset = params.offset,
            elId = params.elId,
            s;

        if (this._suspendDrawing && !timestamp) {
          timestamp = this._suspendedAt;
        }

        if (!recalc) {
          if (timestamp && timestamp === this._offsetTimestamps[elId]) {
            return {
              o: params.offset || this._offsets[elId],
              s: this._sizes[elId]
            };
          }
        }

        if (recalc || !offset && this._offsets[elId] == null) {
          // if forced repaint or no offset available, we recalculate.
          // get the current size and offset, and store them
          s = this._managedElements[elId] ? this._managedElements[elId].el : null;

          if (s != null) {
            this._sizes[elId] = this.getSize(s);
            this._offsets[elId] = this.getOffset(s);
            this._offsetTimestamps[elId] = timestamp;
          }
        } else {
          this._offsets[elId] = offset || this._offsets[elId];

          if (this._sizes[elId] == null) {
            s = this._managedElements[elId].el;

            if (s != null) {
              this._sizes[elId] = this.getSize(s);
            }
          }

          this._offsetTimestamps[elId] = timestamp;
        }

        if (this._offsets[elId] && !this._offsets[elId].right) {
          this._offsets[elId].right = this._offsets[elId].left + this._sizes[elId][0];
          this._offsets[elId].bottom = this._offsets[elId].top + this._sizes[elId][1];
          this._offsets[elId].width = this._sizes[elId][0];
          this._offsets[elId].height = this._sizes[elId][1];
          this._offsets[elId].centerx = this._offsets[elId].left + this._offsets[elId].width / 2;
          this._offsets[elId].centery = this._offsets[elId].top + this._offsets[elId].height / 2;
        }

        return {
          o: this._offsets[elId],
          s: this._sizes[elId]
        };
      }
    }, {
      key: "deleteConnection",
      value: function deleteConnection(connection, params) {
        if (connection != null) {
          params = params || {};

          if (params.force || functionChain(true, false, [[connection.endpoints[0], IS_DETACH_ALLOWED, [connection]], [connection.endpoints[1], IS_DETACH_ALLOWED, [connection]], [connection, IS_DETACH_ALLOWED, [connection]], [this, CHECK_CONDITION, [BEFORE_DETACH, connection]]])) {
            connection.setHover(false);
            this.fireDetachEvent(connection, !connection.pending && params.fireEvent !== false, params.originalEvent);
            connection.endpoints[0].detachFromConnection(connection);
            connection.endpoints[1].detachFromConnection(connection);
            removeWithFunction(this.connections, function (_c) {
              return connection.id === _c.id;
            });
            connection.cleanup();
            connection.destroy();
            return true;
          }
        }

        return false;
      }
    }, {
      key: "deleteEveryConnection",
      value: function deleteEveryConnection(params) {
        var _this4 = this;

        params = params || {};
        var count = this.connections.length,
            deletedCount = 0;
        this.batch(function () {
          for (var i = 0; i < count; i++) {
            deletedCount += _this4.deleteConnection(_this4.connections[0], params) ? 1 : 0;
          }
        });
        return deletedCount;
      }
    }, {
      key: "deleteConnectionsForElement",
      value: function deleteConnectionsForElement(el, params) {
        params = params || {};

        var _el = this.getElement(el);

        var id = this.getId(_el),
            endpoints = this.endpointsByElement[id];

        if (endpoints && endpoints.length) {
          for (var i = 0, j = endpoints.length; i < j; i++) {
            endpoints[i].deleteEveryConnection(params);
          }
        }

        return this;
      }
    }, {
      key: "fireDetachEvent",
      value: function fireDetachEvent(jpc, doFireEvent, originalEvent) {
        // may have been given a connection, or in special cases, an object
        var argIsConnection = jpc.id != null,
            params = argIsConnection ? {
          connection: jpc,
          source: jpc.source,
          target: jpc.target,
          sourceId: jpc.sourceId,
          targetId: jpc.targetId,
          sourceEndpoint: jpc.endpoints[0],
          targetEndpoint: jpc.endpoints[1]
        } : jpc;

        if (doFireEvent) {
          this.fire(EVENT_CONNECTION_DETACHED, params, originalEvent);
        } // always fire this. used by internal jsplumb stuff.


        this.fire(EVENT_INTERNAL_CONNECTION_DETACHED, params, originalEvent);
        this.anchorManager.connectionDetached(params);
      }
    }, {
      key: "fireMoveEvent",
      value: function fireMoveEvent(params, evt) {
        this.fire(EVENT_CONNECTION_MOVED, params, evt);
      }
    }, {
      key: "manage",
      value: function manage(id, element) {
        var _this5 = this;

        var _one = function _one(id, element) {
          var _id, _element;

          if (!isString(id)) {
            _id = _this5.getId(id);
            _element = id;
          } else {
            _id = id;
            _element = element;
          }

          if (!_this5._managedElements[_id]) {
            _this5._managedElements[_id] = {
              el: _element,
              endpoints: [],
              connections: []
            }; // dont compute size now if drawing suspend (to avoid any reflows)

            if (_this5.isSuspendDrawing()) {
              _this5._sizes[_id] = [0, 0];
              _this5._offsets[_id] = {
                left: 0,
                top: 0
              };
              _this5._managedElements[_id].info = {
                o: _this5._offsets[_id],
                s: _this5._sizes[_id]
              };
            } else {
              _this5._managedElements[_id].info = _this5.updateOffset({
                elId: _id,
                timestamp: _this5._suspendedAt
              });
            }

            _this5.setAttribute(_element, ATTRIBUTE_MANAGED, "");
          }
        };

        if (id.length != null && !IS.aString(id)) {
          for (var i = 0; i < id.length; i++) {
            _one(id[i]);
          }
        } else {
          _one(id, element);
        }
      }
    }, {
      key: "unmanage",
      value: function unmanage(id) {
        if (this._managedElements[id]) {
          this.removeAttribute(this._managedElements[id].el, ATTRIBUTE_MANAGED);
          delete this._managedElements[id];
        }
      }
    }, {
      key: "newEndpoint",
      value: function newEndpoint(params, id) {
        var _p = extend({}, params);

        _p._jsPlumb = this;
        _p.elementId = id || this.getId(_p.source);
        var ep = new Endpoint(this, _p);
        ep.id = "ep_" + this._idstamp();
        this.manage(_p.elementId, _p.source);
        return ep;
      }
    }, {
      key: "deriveEndpointAndAnchorSpec",
      value: function deriveEndpointAndAnchorSpec(type, dontPrependDefault) {
        var bits = ((dontPrependDefault ? "" : "default ") + type).split(/[\s]/),
            eps = null,
            ep = null,
            a = null,
            as = null;

        for (var i = 0; i < bits.length; i++) {
          var _t = this.getType(bits[i], "connection");

          if (_t) {
            if (_t.endpoints) {
              eps = _t.endpoints;
            }

            if (_t.endpoint) {
              ep = _t.endpoint;
            }

            if (_t.anchors) {
              as = _t.anchors;
            }

            if (_t.anchor) {
              a = _t.anchor;
            }
          }
        }

        return {
          endpoints: eps ? eps : [ep, ep],
          anchors: as ? as : [a, a]
        };
      }
    }, {
      key: "getAllConnections",
      value: function getAllConnections() {
        return this.connections;
      } // repaint some element's endpoints and connections

    }, {
      key: "repaint",
      value: function repaint(el, ui, timestamp) {
        var _this6 = this;

        return this.each(el, function (_el) {
          _this6._draw(_el, ui, timestamp);
        });
      }
    }, {
      key: "revalidate",
      value: function revalidate(el, timestamp, isIdAlready) {
        var _this7 = this;

        return this.each(el, function (_el) {
          var elId = isIdAlready ? _el : _this7.getId(_el);

          _this7.updateOffset({
            elId: elId,
            recalc: true,
            timestamp: timestamp
          });

          _this7.repaint(_el);
        });
      } // repaint every endpoint and connection.

    }, {
      key: "repaintEverything",
      value: function repaintEverything() {
        // TODO this timestamp causes continuous anchors to not repaint properly.
        // fix this. do not just take out the timestamp. it runs a lot faster with
        // the timestamp included.
        var timestamp = _timestamp(),
            elId;

        for (elId in this.endpointsByElement) {
          this.updateOffset({
            elId: elId,
            recalc: true,
            timestamp: timestamp
          });
        }

        for (elId in this.endpointsByElement) {
          this._draw(elId, null, timestamp);
        }

        return this;
      }
      /**
       * for some given element, find any other elements we want to draw whenever that element
       * is being drawn. for groups, for example, this means any child elements of the group.
       * @param el
       * @private
       */

    }, {
      key: "_draw",
      value: function _draw(element, ui, timestamp) {
        if (!this._suspendDrawing) {
          var _id2 = this.getId(element),
              _el4 = this.getElement(element),
              repaintEls = this._getAssociatedElements(_el4),
              repaintOffsets = [];

          if (timestamp == null) {
            timestamp = _timestamp();
          } // update the offset of everything _before_ we try to draw anything.


          this.updateOffset({
            elId: _id2,
            offset: ui,
            recalc: false,
            timestamp: timestamp
          });

          for (var i = 0; i < repaintEls.length; i++) {
            repaintOffsets.push(this.updateOffset({
              elId: this.getId(repaintEls[i]),
              recalc: true,
              timestamp: timestamp
            }).o);
          }

          this.anchorManager.redraw(_id2, ui, timestamp, null);

          if (repaintEls.length > 0) {
            for (var j = 0; j < repaintEls.length; j++) {
              this.anchorManager.redraw(this.getId(repaintEls[j]), repaintOffsets[j], timestamp, null, true);
            }
          }
        }
      }
    }, {
      key: "deleteObject",
      value: function deleteObject(params) {
        var _this8 = this;

        var result = {
          endpoints: {},
          connections: {},
          endpointCount: 0,
          connectionCount: 0
        },
            deleteAttachedObjects = params.deleteAttachedObjects !== false;

        var unravelConnection = function unravelConnection(connection) {
          if (connection != null && result.connections[connection.id] == null) {
            if (!params.dontUpdateHover && connection._jsPlumb != null) {
              connection.setHover(false);
            }

            result.connections[connection.id] = connection;
            result.connectionCount++;
          }
        };

        var unravelEndpoint = function unravelEndpoint(endpoint) {
          if (endpoint != null && result.endpoints[endpoint.id] == null) {
            if (!params.dontUpdateHover && endpoint._jsPlumb != null) {
              endpoint.setHover(false);
            }

            result.endpoints[endpoint.id] = endpoint;
            result.endpointCount++;

            if (deleteAttachedObjects) {
              for (var i = 0; i < endpoint.connections.length; i++) {
                var _c3 = endpoint.connections[i];
                unravelConnection(_c3);
              }
            }
          }
        };

        if (params.connection) {
          unravelConnection(params.connection);
        } else {
          unravelEndpoint(params.endpoint);
        } // loop through connections


        var _loop = function _loop(i) {
          var c = result.connections[i];

          if (c._jsPlumb) {
            removeWithFunction(_this8.connections, function (_c) {
              return c.id === _c.id;
            });

            _this8.fireDetachEvent(c, params.fireEvent === false ? false : !c.pending, params.originalEvent);

            var doNotCleanup = params.deleteAttachedObjects == null ? null : !params.deleteAttachedObjects;
            c.endpoints[0].detachFromConnection(c, null, doNotCleanup);
            c.endpoints[1].detachFromConnection(c, null, doNotCleanup);
            c.cleanup(true);
            c.destroy(true);
          }
        };

        for (var i in result.connections) {
          _loop(i);
        } // loop through endpoints


        for (var j in result.endpoints) {
          var _e = result.endpoints[j];

          if (_e._jsPlumb) {
            this.unregisterEndpoint(_e); // FIRE some endpoint deleted event?

            _e.cleanup(true);

            _e.destroy(true);
          }
        }

        return result;
      }
    }, {
      key: "unregisterEndpoint",
      value: function unregisterEndpoint(endpoint) {
        if (endpoint._jsPlumb.uuid) {
          delete this.endpointsByUUID[endpoint._jsPlumb.uuid];
        }

        this.anchorManager.deleteEndpoint(endpoint); // TODO at least replace this with a removeWithFunction call.

        for (var _e2 in this.endpointsByElement) {
          var endpoints = this.endpointsByElement[_e2];

          if (endpoints) {
            var newEndpoints = [];

            for (var i = 0, j = endpoints.length; i < j; i++) {
              if (endpoints[i] !== endpoint) {
                newEndpoints.push(endpoints[i]);
              }
            }

            this.endpointsByElement[_e2] = newEndpoints;
          }

          if (this.endpointsByElement[_e2].length < 1) {
            delete this.endpointsByElement[_e2];
          }
        }
      }
    }, {
      key: "deleteEndpoint",
      value: function deleteEndpoint(object, dontUpdateHover, deleteAttachedObjects) {
        var endpoint = typeof object === "string" ? this.endpointsByUUID[object] : object;

        if (endpoint) {
          this.deleteObject({
            endpoint: endpoint,
            dontUpdateHover: dontUpdateHover,
            deleteAttachedObjects: deleteAttachedObjects
          });
        }

        return this;
      }
    }, {
      key: "deleteEveryEndpoint",
      value: function deleteEveryEndpoint() {
        var _is = this.setSuspendDrawing(true);

        for (var _id3 in this.endpointsByElement) {
          var endpoints = this.endpointsByElement[_id3];

          if (endpoints && endpoints.length) {
            for (var i = 0, j = endpoints.length; i < j; i++) {
              this.deleteEndpoint(endpoints[i], true);
            }
          }
        }

        this.endpointsByElement = {};
        this._managedElements = {};
        this.endpointsByUUID = {};
        this._offsets = {};
        this._offsetTimestamps = {};
        this.anchorManager.reset();

        if (!_is) {
          this.setSuspendDrawing(false);
        }

        return this;
      }
    }, {
      key: "addEndpoint",
      value: function addEndpoint(el, params, referenceParams) {
        var _this9 = this;

        referenceParams = referenceParams || {};
        var p = extend({}, referenceParams);
        extend(p, params);
        p.endpoint = p.endpoint || this.Defaults.endpoint;
        p.paintStyle = p.paintStyle || this.Defaults.endpointStyle; //delete p.label; // not supported on endpoint

        var ep = [];
        this.each(el, function (_el) {
          var _p = extend({
            source: _el
          }, p);

          var id = _this9.getId(_p.source);

          _this9.manage(id, _el);

          var e = _this9.newEndpoint(_p, id);

          addToList(_this9.endpointsByElement, id, e);

          if (!_this9._suspendDrawing) {
            var myOffset = _this9._managedElements[id].info.o;
            e.paint({
              anchorLoc: e.anchor.compute({
                xy: [myOffset.left, myOffset.top],
                wh: _this9._sizes[id],
                element: e,
                timestamp: _this9._suspendedAt
              }),
              timestamp: _this9._suspendedAt
            });
          }

          ep.push(e);
        });
        return ep[0];
      }
    }, {
      key: "addEndpoints",
      value: function addEndpoints(el, endpoints, referenceParams) {
        var results = [];

        for (var i = 0, j = endpoints.length; i < j; i++) {
          results.push(this.addEndpoint(el, endpoints[i], referenceParams));
        }

        return results;
      } // clears all endpoints and connections from the instance of jsplumb, optionally without firing any events
      // subclasses should take care of cleaning up the rendering.

    }, {
      key: "reset",
      value: function reset(silently) {
        var _this10 = this;

        this.silently(function () {
          if (!silently) {
            _this10.deleteEveryEndpoint();
          }

          _this10.endpointsByElement = {};
          _this10._managedElements = {};
          _this10.endpointsByUUID = {};
          _this10._offsets = {};
          _this10._offsetTimestamps = {};

          _this10.anchorManager.reset();

          _this10.groupManager.reset();

          _this10._connectionTypes = {};
          _this10._endpointTypes = {};
          _this10.connections.length = 0;
        });
      } // clears the instance (without firing any events) and unbinds any listeners on the instance.

    }, {
      key: "destroy",
      value: function destroy() {
        this.reset(true);
        this.unbind();
      }
    }, {
      key: "getEndpoints",
      value: function getEndpoints(el) {
        return this.endpointsByElement[this._info(el).id] || [];
      }
    }, {
      key: "getEndpoint",
      value: function getEndpoint(id) {
        return this.endpointsByUUID[id];
      }
    }, {
      key: "connect",
      value: function connect(params, referenceParams) {
        // prepare a final set of parameters to create connection with
        var _p = this._prepareConnectionParams(params, referenceParams),
            jpc; // TODO probably a nicer return value if the connection was not made.  _prepareConnectionParams
        // will return null (and log something) if either endpoint was full.  what would be nicer is to
        // create a dedicated 'error' object.


        if (_p) {
          if (_p.source == null && _p.sourceEndpoint == null) {
            log("Cannot establish connection - source does not exist");
            return;
          }

          if (_p.target == null && _p.targetEndpoint == null) {
            log("Cannot establish connection - target does not exist");
            return;
          } // create the connection.  it is not yet registered


          jpc = this._newConnection(_p); // now add it the model, fire an event, and redraw

          this._finaliseConnection(jpc, _p);
        }

        return jpc;
      }
    }, {
      key: "_prepareConnectionParams",
      value: function _prepareConnectionParams(params, referenceParams) {
        var _this11 = this;

        var _p = extend({}, params);

        if (referenceParams) {
          extend(_p, referenceParams);
        } // hotwire endpoints passed as source or target to sourceEndpoint/targetEndpoint, respectively.


        if (_p.source) {
          if (_p.source.endpoint) {
            _p.sourceEndpoint = _p.source;
          } else {
            _p.source = this.getElement(_p.source);
          }
        }

        if (_p.target) {
          if (_p.target.endpoint) {
            _p.targetEndpoint = _p.target;
          } else {
            _p.target = this.getElement(_p.target);
          }
        } // test for endpoint uuids to connect


        if (params.uuids) {
          _p.sourceEndpoint = this.getEndpoint(params.uuids[0]);
          _p.targetEndpoint = this.getEndpoint(params.uuids[1]);
        } // now ensure that if we do have Endpoints already, they're not full.
        // source:


        if (_p.sourceEndpoint && _p.sourceEndpoint.isFull()) {
          log("could not add connection; source endpoint is full");
          return;
        } // target:


        if (_p.targetEndpoint && _p.targetEndpoint.isFull()) {
          log("could not add connection; target endpoint is full");
          return;
        } // if source endpoint mandates connection type and nothing specified in our params, use it.


        if (!_p.type && _p.sourceEndpoint) {
          _p.type = _p.sourceEndpoint.connectionType;
        } // copy in any connectorOverlays that were specified on the source endpoint.
        // it doesnt copy target endpoint overlays.  i'm not sure if we want it to or not.


        if (_p.sourceEndpoint && _p.sourceEndpoint.connectorOverlays) {
          _p.overlays = _p.overlays || [];

          for (var i = 0, j = _p.sourceEndpoint.connectorOverlays.length; i < j; i++) {
            _p.overlays.push(_p.sourceEndpoint.connectorOverlays[i]);
          }
        } // scope


        if (_p.sourceEndpoint && _p.sourceEndpoint.scope) {
          _p.scope = _p.sourceEndpoint.scope;
        } // pointer events


        if (!_p["pointer-events"] && _p.sourceEndpoint && _p.sourceEndpoint.connectorPointerEvents) {
          _p["pointer-events"] = _p.sourceEndpoint.connectorPointerEvents;
        }

        var _addEndpoint = function _addEndpoint(el, def, idx) {
          var params = _mergeOverrides(def, {
            anchor: _p.anchors ? _p.anchors[idx] : _p.anchor,
            endpoint: _p.endpoints ? _p.endpoints[idx] : _p.endpoint,
            paintStyle: _p.endpointStyles ? _p.endpointStyles[idx] : _p.endpointStyle,
            hoverPaintStyle: _p.endpointHoverStyles ? _p.endpointHoverStyles[idx] : _p.endpointHoverStyle
          });

          return _this11.addEndpoint(el, params);
        }; // check for makeSource/makeTarget specs.


        var _oneElementDef = function _oneElementDef(type, idx, matchType) {
          // `type` is "source" or "target". Check that it exists, and is not already an Endpoint.
          if (_p[type] && !_p[type].endpoint && !_p[type + "Endpoint"] && !_p.newConnection) {
            var elDefs = _p[type][type === SOURCE ? SOURCE_DEFINITION_LIST : TARGET_DEFINITION_LIST];

            if (elDefs) {
              var defIdx = findWithFunction(elDefs, function (d) {
                return d.def.connectionType == null || d.def.connectionType === matchType;
              });

              if (defIdx >= 0) {
                var tep = elDefs[defIdx];

                if (tep) {
                  // if not enabled, return.
                  if (!tep.enabled) {
                    return false;
                  }

                  var epDef = extend({}, tep.def);
                  delete epDef.label;
                  var newEndpoint = tep.endpoint != null && tep.endpoint._jsPlumb ? tep.endpoint : _addEndpoint(_p[type], epDef, idx);

                  if (newEndpoint.isFull()) {
                    return false;
                  }

                  _p[type + "Endpoint"] = newEndpoint;

                  if (!_p.scope && epDef.scope) {
                    _p.scope = epDef.scope;
                  } // provide scope if not already provided and endpoint def has one.


                  if (tep.uniqueEndpoint) {
                    if (!tep.endpoint) {
                      tep.endpoint = newEndpoint;
                      newEndpoint.deleteOnEmpty = false;
                    } else {
                      newEndpoint.finalEndpoint = tep.endpoint;
                    }
                  } else {
                    newEndpoint.deleteOnEmpty = true;
                  } //
                  // copy in connector overlays if present on the source definition.
                  //


                  if (idx === 0 && epDef.connectorOverlays) {
                    _p.overlays = _p.overlays || [];
                    Array.prototype.push.apply(_p.overlays, epDef.connectorOverlays);
                  }
                }
              }
            }
          }
        };

        if (_oneElementDef(SOURCE, 0, _p.type || DEFAULT) === false) {
          return;
        }

        if (_oneElementDef(TARGET, 1, _p.type || DEFAULT) === false) {
          return;
        } // last, ensure scopes match


        if (_p.sourceEndpoint && _p.targetEndpoint) {
          if (!_scopeMatch(_p.sourceEndpoint, _p.targetEndpoint)) {
            _p = null;
          }
        }

        return _p;
      }
    }, {
      key: "_newConnection",
      value: function _newConnection(params) {
        params.id = "con_" + this._idstamp();
        return new Connection(this, params);
      } //
      // adds the connection to the backing model, fires an event if necessary and then redraws
      //

    }, {
      key: "_finaliseConnection",
      value: function _finaliseConnection(jpc, params, originalEvent, doInformAnchorManager) {
        params = params || {}; // add to list of connections (by scope).

        if (!jpc.suspendedEndpoint) {
          this.connections.push(jpc);
        }

        jpc.pending = null; // turn off isTemporarySource on the source endpoint (only viable on first draw)

        jpc.endpoints[0].isTemporarySource = false; // always inform the anchor manager
        // except that if jpc has a suspended endpoint it's not true to say the
        // connection is new; it has just (possibly) moved. the question is whether
        // to make that call here or in the anchor manager.  i think perhaps here.

        if (doInformAnchorManager !== false) {
          this.anchorManager.newConnection(jpc);
        } // force a paint


        this._draw(jpc.source); // fire an event


        if (!params.doNotFireConnectionEvent && params.fireEvent !== false) {
          var _eventArgs = {
            connection: jpc,
            source: jpc.source,
            target: jpc.target,
            sourceId: jpc.sourceId,
            targetId: jpc.targetId,
            sourceEndpoint: jpc.endpoints[0],
            targetEndpoint: jpc.endpoints[1]
          };
          this.fire(EVENT_CONNECTION, _eventArgs, originalEvent);
        }
      }
    }, {
      key: "_doRemove",
      value: function _doRemove(info, affectedElements) {
        var _this12 = this;

        this.removeAllEndpoints(info.id, true, affectedElements);

        var _one = function _one(_info) {
          if (info.el != null) {
            _this12.anchorManager.clearFor(_info.id);

            _this12.anchorManager.removeFloatingConnection(_info.id);

            if (_this12.isSource(_info.el)) {
              _this12.unmakeSource(_info.el);
            }

            if (_this12.isTarget(_info.el)) {
              _this12.unmakeTarget(_info.el);
            }

            delete _this12._floatingConnections[_info.id];
            delete _this12._managedElements[_info.id];
            delete _this12._offsets[_info.id];

            if (_info.el) {
              _this12.removeElement(_info.el);
            }
          }
        }; // remove all affected child elements


        for (var ae = 1; ae < affectedElements.length; ae++) {
          _one(affectedElements[ae]);
        } // and always remove the requested one from the dom.


        _one(info);
      }
    }, {
      key: "remove",
      value: function remove(el, doNotRepaint) {
        var _this13 = this;

        var info = this._info(el),
            affectedElements = [];

        if (info.text && info.el.parentNode) {
          info.el.parentNode.removeChild(info.el);
        } else if (info.id) {
          this.batch(function () {
            _this13._doRemove(info, affectedElements);
          }, doNotRepaint === true);
        }

        return this;
      }
    }, {
      key: "removeAllEndpoints",
      value: function removeAllEndpoints(el, recurse, affectedElements) {
        var _this14 = this;

        affectedElements = affectedElements || [];

        var _one = function _one(_el) {
          var info = _this14._info(_el),
              ebe = _this14.endpointsByElement[info.id],
              i,
              ii;

          if (ebe) {
            affectedElements.push(info);

            for (i = 0, ii = ebe.length; i < ii; i++) {
              _this14.deleteEndpoint(ebe[i], false);
            }
          }

          delete _this14.endpointsByElement[info.id]; // TODO DOM specific

          if (recurse) {
            if (info.el && info.el.nodeType !== 3 && info.el.nodeType !== 8) {
              for (i = 0, ii = info.el.childNodes.length; i < ii; i++) {
                _one(info.el.childNodes[i]);
              }
            }
          }
        };

        _one(el);

        return this;
      }
    }, {
      key: "_setEnabled",
      value: function _setEnabled(type, el, state, toggle, connectionType) {
        var _this15 = this;

        var originalState = [],
            newState,
            os;
        connectionType = connectionType || DEFAULT;
        this.each(el, function (_el) {
          var defs = _el[type === SOURCE ? SOURCE_DEFINITION_LIST : TARGET_DEFINITION_LIST];

          if (defs) {
            _this15.each(defs, function (def) {
              if (def.def.connectionType == null || def.def.connectionType === connectionType) {
                os = def.enabled;
                originalState.push(os);
                newState = toggle ? !os : state;
                def.enabled = newState;

                _this15[newState ? "removeClass" : "addClass"](_el, "jtk-" + type + "-disabled");
              }
            });
          }
        });
        return originalState.length > 1 ? originalState : originalState[0];
      }
    }, {
      key: "toggleSourceEnabled",
      value: function toggleSourceEnabled(el, connectionType) {
        this._setEnabled(SOURCE, el, null, true, connectionType);

        return this.isSourceEnabled(el, connectionType);
      }
    }, {
      key: "setSourceEnabled",
      value: function setSourceEnabled(el, state, connectionType) {
        return this._setEnabled(SOURCE, el, state, null, connectionType);
      }
    }, {
      key: "findFirstSourceDefinition",
      value: function findFirstSourceDefinition(el, connectionType) {
        return this.findFirstDefinition(SOURCE_DEFINITION_LIST, el, connectionType);
      }
    }, {
      key: "findFirstTargetDefinition",
      value: function findFirstTargetDefinition(el, connectionType) {
        return this.findFirstDefinition(TARGET_DEFINITION_LIST, el, connectionType);
      }
    }, {
      key: "findFirstDefinition",
      value: function findFirstDefinition(key, el, connectionType) {
        var eldefs = el[key];

        if (eldefs && eldefs.length > 0) {
          var idx = connectionType == null ? 0 : findWithFunction(eldefs, function (d) {
            return d.def.connectionType === connectionType;
          });

          if (idx >= 0) {
            return eldefs[0];
          }
        }
      }
    }, {
      key: "isSource",
      value: function isSource(el, connectionType) {
        return this.findFirstSourceDefinition(el, connectionType) != null;
      }
    }, {
      key: "isSourceEnabled",
      value: function isSourceEnabled(el, connectionType) {
        var def = this.findFirstSourceDefinition(el, connectionType);
        return def != null && def.enabled !== false;
      }
    }, {
      key: "toggleTargetEnabled",
      value: function toggleTargetEnabled(el, connectionType) {
        this._setEnabled(TARGET, el, null, true, connectionType);

        return this.isTargetEnabled(el, connectionType);
      }
    }, {
      key: "isTarget",
      value: function isTarget(el, connectionType) {
        return this.findFirstTargetDefinition(el, connectionType) != null;
      }
    }, {
      key: "isTargetEnabled",
      value: function isTargetEnabled(el, connectionType) {
        var def = this.findFirstTargetDefinition(el, connectionType);
        return def != null && def.enabled !== false;
      }
    }, {
      key: "setTargetEnabled",
      value: function setTargetEnabled(el, state, connectionType) {
        return this._setEnabled(TARGET, el, state, null, connectionType);
      } // really just exposed for testing

    }, {
      key: "makeAnchor",
      value: function makeAnchor(spec, elementId) {
        return makeAnchorFromSpec(this, spec, elementId);
      }
    }, {
      key: "_unmake",
      value: function _unmake(type, key, el, connectionType) {
        var _this16 = this;

        connectionType = connectionType || DEFAULT;
        this.each(el, function (_el) {
          if (_el[key]) {
            if (connectionType === "*") {
              delete _el[key];

              _this16.removeAttribute(_el, "jtk-" + type);
            } else {
              var t = [];

              _el[key].forEach(function (def) {
                if (connectionType !== def.def.connectionType) {
                  t.push(def);
                }
              });

              if (t.length > 0) {
                _el[key] = t;
              } else {
                delete _el[key];

                _this16.removeAttribute(_el, "jtk-" + type);
              }
            }
          }
        });
      }
    }, {
      key: "_unmakeEvery",
      value: function _unmakeEvery(type, key, connectionType) {
        var els = this.getSelector("[jtk-" + type + "]");

        for (var i = 0; i < els.length; i++) {
          this._unmake(type, key, els[i], connectionType);
        }
      } // see api docs

    }, {
      key: "unmakeTarget",
      value: function unmakeTarget(el, connectionType) {
        return this._unmake(TARGET, TARGET_DEFINITION_LIST, el, connectionType);
      } // see api docs

    }, {
      key: "unmakeSource",
      value: function unmakeSource(el, connectionType) {
        return this._unmake(SOURCE, SOURCE_DEFINITION_LIST, el, connectionType);
      } // see api docs

    }, {
      key: "unmakeEverySource",
      value: function unmakeEverySource(connectionType) {
        this._unmakeEvery(SOURCE, SOURCE_DEFINITION_LIST, connectionType || "*");
      } // see api docs

    }, {
      key: "unmakeEveryTarget",
      value: function unmakeEveryTarget(connectionType) {
        this._unmakeEvery(TARGET, TARGET_DEFINITION_LIST, connectionType || "*");
      }
    }, {
      key: "_writeScopeAttribute",
      value: function _writeScopeAttribute(el, scope) {
        var scopes = scope.split(/\s/);

        for (var i = 0; i < scopes.length; i++) {
          this.setAttribute(el, "jtk-scope-" + scopes[i], "");
        }
      } // TODO knows about the DOM

    }, {
      key: "makeSource",
      value: function makeSource(el, params, referenceParams) {
        var _this17 = this;

        var p = extend({
          _jsPlumb: this
        }, referenceParams);
        extend(p, params);
        p.connectionType = p.connectionType || DEFAULT;
        var aae = this.deriveEndpointAndAnchorSpec(p.connectionType);
        p.endpoint = p.endpoint || aae.endpoints[0];
        p.anchor = p.anchor || aae.anchors[0];
        var maxConnections = p.maxConnections || -1;

        var _one = function _one(_el) {
          var elInfo = _this17._info(_el); // get the element's id and store the endpoint definition for it.  jsPlumb.connect calls will look for one of these,
          // and use the endpoint definition if found.


          var elid = elInfo.id,
              _del = elInfo.el;

          _this17.manage(_del);

          _this17.setAttribute(_del, ATTRIBUTE_SOURCE, "");

          _this17._writeScopeAttribute(elInfo.el, p.scope || _this17.Defaults.scope);

          _this17.setAttribute(_del, [ATTRIBUTE_SOURCE, p.connectionType].join("-"), "");

          elInfo.el[SOURCE_DEFINITION_LIST] = elInfo.el[SOURCE_DEFINITION_LIST] || []; // TODO find the interface that pertains to this

          var _def = {
            def: extend({}, p),
            uniqueEndpoint: p.uniqueEndpoint,
            maxConnections: maxConnections,
            enabled: true,
            endpoint: null
          };

          if (p.createEndpoint) {
            _def.uniqueEndpoint = true;
            _def.endpoint = _this17.addEndpoint(_del, _def.def);
            _def.endpoint.deleteOnEmpty = false;
          }

          elInfo.def = _def;
          elInfo.el[SOURCE_DEFINITION_LIST].push(_def);
        };

        this.each(el, _one);
        return this;
      }
    }, {
      key: "_getScope",
      value: function _getScope(el, defKey) {
        var elInfo = this._info(el);

        if (elInfo.el && elInfo.el[defKey] && elInfo.el[defKey].length > 0) {
          return elInfo.el[defKey][0].def.scope;
        } else {
          return null;
        }
      }
    }, {
      key: "getSourceScope",
      value: function getSourceScope(el) {
        return this._getScope(el, SOURCE_DEFINITION_LIST);
      }
    }, {
      key: "getTargetScope",
      value: function getTargetScope(el) {
        return this._getScope(el, TARGET_DEFINITION_LIST);
      }
    }, {
      key: "getScope",
      value: function getScope(el) {
        return this.getSourceScope(el) || this.getTargetScope(el);
      }
    }, {
      key: "_setScope",
      value: function _setScope(el, scope, defKey) {
        var elInfo = this._info(el);

        if (elInfo.el && elInfo.el[defKey]) {
          elInfo.el[defKey].forEach(function (def) {
            return def.def.scope = scope;
          });
        }
      }
    }, {
      key: "setSourceScope",
      value: function setSourceScope(el, scope) {
        this._setScope(el, scope, SOURCE_DEFINITION_LIST);
      }
    }, {
      key: "setTargetScope",
      value: function setTargetScope(el, scope) {
        this._setScope(el, scope, TARGET_DEFINITION_LIST);
      }
    }, {
      key: "setScope",
      value: function setScope(el, scope) {
        this._setScope(el, scope, SOURCE_DEFINITION_LIST);

        this._setScope(el, scope, TARGET_DEFINITION_LIST);
      }
    }, {
      key: "makeTarget",
      value: function makeTarget(el, params, referenceParams) {
        var _this18 = this;

        // put jsplumb ref into params without altering the params passed in
        var p = extend({
          _jsPlumb: this
        }, referenceParams);
        extend(p, params);
        p.connectionType = p.connectionType || DEFAULT;
        var maxConnections = p.maxConnections || -1; //,

        var _one = function _one(_el) {
          // get the element's id and store the endpoint definition for it.  jsPlumb.connect calls will look for one of these,
          // and use the endpoint definition if found.
          // decode the info for this element (id and element)
          var elInfo = _this18._info(_el),
              dropOptions = extend({}, p.dropOptions || {});

          _this18.manage(elInfo.el);

          _this18.setAttribute(elInfo.el, ATTRIBUTE_TARGET, "");

          _this18._writeScopeAttribute(elInfo.el, p.scope || _this18.Defaults.scope);

          _this18.setAttribute(elInfo.el, [ATTRIBUTE_TARGET, p.connectionType].join("-"), "");

          elInfo.el[TARGET_DEFINITION_LIST] = elInfo.el[TARGET_DEFINITION_LIST] || []; // if this is a group and the user has not mandated a rank, set to -1 so that Nodes takes
          // precedence.

          if (elInfo.el._isJsPlumbGroup && dropOptions.rank == null) {
            dropOptions.rank = -1;
          } // store the definition


          var _def = {
            def: extend({}, p),
            uniqueEndpoint: p.uniqueEndpoint,
            maxConnections: maxConnections,
            enabled: true,
            endpoint: null
          };

          if (p.createEndpoint) {
            _def.uniqueEndpoint = true;
            _def.endpoint = _this18.addEndpoint(elInfo.el, _def.def);
            _def.endpoint.deleteOnEmpty = false;
          }

          elInfo.el[TARGET_DEFINITION_LIST].push(_def);
        };

        this.each(el, _one);
        return this;
      }
    }, {
      key: "show",
      value: function show(el, changeEndpoints) {
        this._setVisible(el, BLOCK, changeEndpoints);

        return this;
      }
    }, {
      key: "hide",
      value: function hide(el, changeEndpoints) {
        this._setVisible(el, NONE, changeEndpoints);

        return this;
      }
    }, {
      key: "_setVisible",
      value: function _setVisible(el, state, alsoChangeEndpoints) {
        var visible = state === BLOCK;
        var endpointFunc = null;

        if (alsoChangeEndpoints) {
          endpointFunc = function endpointFunc(ep) {
            ep.setVisible(visible, true, true);
          };
        }

        var info = this._info(el);

        this._operation(info.id, function (jpc) {
          if (visible && alsoChangeEndpoints) {
            // this test is necessary because this functionality is new, and i wanted to maintain backwards compatibility.
            // this block will only set a connection to be visible if the other endpoint in the connection is also visible.
            var oidx = jpc.sourceId === info.id ? 1 : 0;

            if (jpc.endpoints[oidx].isVisible()) {
              jpc.setVisible(true);
            }
          } else {
            // the default behaviour for show, and what always happens for hide, is to just set the visibility without getting clever.
            jpc.setVisible(visible);
          }
        }, endpointFunc);
      }
      /**
       * private method to do the business of toggling hiding/showing.
       */

    }, {
      key: "toggleVisible",
      value: function toggleVisible(elId, changeEndpoints) {
        var endpointFunc = null;

        if (changeEndpoints) {
          endpointFunc = function endpointFunc(ep) {
            var state = ep.isVisible();
            ep.setVisible(!state);
          };
        }

        this._operation(elId, function (jpc) {
          var state = jpc.isVisible();
          jpc.setVisible(!state);
        }, endpointFunc);
      }
    }, {
      key: "_operation",
      value: function _operation(elId, func, endpointFunc) {
        var endpoints = this.endpointsByElement[elId];

        if (endpoints && endpoints.length) {
          for (var i = 0, ii = endpoints.length; i < ii; i++) {
            for (var j = 0, jj = endpoints[i].connections.length; j < jj; j++) {
              var retVal = func(endpoints[i].connections[j]); // if the function passed in returns true, we exit.
              // most functions return false.

              if (retVal) {
                return;
              }
            }

            if (endpointFunc) {
              endpointFunc(endpoints[i]);
            }
          }
        }
      }
    }, {
      key: "registerConnectionType",
      value: function registerConnectionType(id, type) {
        this._connectionTypes[id] = extend({}, type);

        if (type.overlays) {
          var to = {};

          for (var i = 0; i < type.overlays.length; i++) {
            // if a string, convert to object representation so that we can store the typeid on it.
            // also assign an id.
            var fo = this.convertToFullOverlaySpec(type.overlays[i]);
            to[fo[1].id] = fo;
          }

          this._connectionTypes[id].overlayMap = to;
        }
      }
    }, {
      key: "registerConnectionTypes",
      value: function registerConnectionTypes(types) {
        for (var i in types) {
          this.registerConnectionType(i, types[i]);
        }
      }
    }, {
      key: "registerEndpointType",
      value: function registerEndpointType(id, type) {
        this._endpointTypes[id] = extend({}, type);

        if (type.overlays) {
          var to = {};

          for (var i = 0; i < type.overlays.length; i++) {
            // if a string, convert to object representation so that we can store the typeid on it.
            // also assign an id.
            var fo = this.convertToFullOverlaySpec(type.overlays[i]);
            to[fo[1].id] = fo;
          }

          this._endpointTypes[id].overlayMap = to;
        }
      }
    }, {
      key: "registerEndpointTypes",
      value: function registerEndpointTypes(types) {
        for (var i in types) {
          this.registerEndpointType(i, types[i]);
        }
      }
    }, {
      key: "getType",
      value: function getType(id, typeDescriptor) {
        return typeDescriptor === "connection" ? this._connectionTypes[id] : this._endpointTypes[id];
      }
    }, {
      key: "importDefaults",
      value: function importDefaults(d) {
        for (var i in d) {
          this.Defaults[i] = d[i];
        }

        if (d.container) {
          this.setContainer(d.container);
        }

        return this;
      }
    }, {
      key: "restoreDefaults",
      value: function restoreDefaults() {
        this.Defaults = extend({}, this._initialDefaults);
        return this;
      }
    }, {
      key: "getManagedElements",
      value: function getManagedElements() {
        return this._managedElements;
      } // ----------------------------- proxy connections -----------------------

    }, {
      key: "proxyConnection",
      value: function proxyConnection(connection, index, proxyEl, proxyElId, endpointGenerator, anchorGenerator) {
        var proxyEp,
            originalElementId = connection.endpoints[index].elementId,
            originalEndpoint = connection.endpoints[index];
        connection.proxies = connection.proxies || [];

        if (connection.proxies[index]) {
          proxyEp = connection.proxies[index].ep;
        } else {
          proxyEp = this.addEndpoint(proxyEl, {
            endpoint: endpointGenerator(connection, index),
            anchor: anchorGenerator(connection, index),
            parameters: {
              isProxyEndpoint: true
            }
          });
        }

        proxyEp.deleteOnEmpty = true; // for this index, stash proxy info: the new EP, the original EP.

        connection.proxies[index] = {
          ep: proxyEp,
          originalEp: originalEndpoint
        }; // and advise the anchor manager

        if (index === 0) {
          // TODO why are there two differently named methods? Why is there not one method that says "some end of this
          // connection changed (you give the index), and here's the new element and element id."
          this.anchorManager.sourceChanged(originalElementId, proxyElId, connection, proxyEl);
        } else {
          this.anchorManager.updateOtherEndpoint(connection.endpoints[0].elementId, originalElementId, proxyElId, connection);
          connection.target = proxyEl;
          connection.targetId = proxyElId;
        } // detach the original EP from the connection.


        originalEndpoint.detachFromConnection(connection, null, true); // set the proxy as the new ep

        proxyEp.connections = [connection];
        connection.endpoints[index] = proxyEp;
        originalEndpoint.setVisible(false);
        connection.setVisible(true);
        this.revalidate(proxyEl);
      }
    }, {
      key: "unproxyConnection",
      value: function unproxyConnection(connection, index, proxyElId) {
        // if connection cleaned up, no proxies, or none for this end of the connection, abort.
        if (connection.proxies == null || connection.proxies[index] == null) {
          return;
        }

        var originalElement = connection.proxies[index].originalEp.element,
            originalElementId = connection.proxies[index].originalEp.elementId;
        connection.endpoints[index] = connection.proxies[index].originalEp; // and advise the anchor manager

        if (index === 0) {
          // TODO why are there two differently named methods? Why is there not one method that says "some end of this
          // connection changed (you give the index), and here's the new element and element id."
          this.anchorManager.sourceChanged(proxyElId, originalElementId, connection, originalElement);
        } else {
          this.anchorManager.updateOtherEndpoint(connection.endpoints[0].elementId, proxyElId, originalElementId, connection);
          connection.target = originalElement;
          connection.targetId = originalElementId;
        } // detach the proxy EP from the connection (which will cause it to be removed as we no longer need it)


        connection.proxies[index].ep.detachFromConnection(connection, null);
        connection.proxies[index].originalEp.addConnection(connection);

        if (connection.isVisible()) {
          connection.proxies[index].originalEp.setVisible(true);
        } // cleanup


        connection.proxies.length = 0;
      } // ------------------------ GROUPS --------------

    }, {
      key: "getGroup",
      value: function getGroup(id) {
        return this.groupManager.getGroup(id);
      }
    }, {
      key: "getGroupFor",
      value: function getGroupFor(el) {
        return this.groupManager.getGroupFor(el);
      }
    }, {
      key: "addGroup",
      value: function addGroup(params) {
        return this.groupManager.addGroup(params);
      }
    }, {
      key: "addToGroup",
      value: function addToGroup(group, el, doNotFireEvent) {
        return this.groupManager.addToGroup(group, el, doNotFireEvent);
      }
    }, {
      key: "collapseGroup",
      value: function collapseGroup(group) {
        this.groupManager.collapseGroup(group);
      }
    }, {
      key: "expandGroup",
      value: function expandGroup(group) {
        this.groupManager.expandGroup(group);
      }
    }, {
      key: "removeGroup",
      value: function removeGroup(group, deleteMembers, manipulateDOM, doNotFireEvent) {
        this.groupManager.removeGroup(group, deleteMembers, manipulateDOM, doNotFireEvent);
      }
    }, {
      key: "removeAllGroups",
      value: function removeAllGroups(deleteMembers, manipulateDOM, doNotFireEvent) {
        this.groupManager.removeAllGroups(deleteMembers, manipulateDOM, doNotFireEvent);
      } // ------------ posses (not ported yet, may not be...)

      /*
       addToPosse:function(el, spec) {
              var specs = Array.prototype.slice.call(arguments, 1);
              var dm = _getDragManager(this);
              _jp.each(el, function(_el) {
                  _el = [ _jp.getElement(_el) ];
                  _el.push.apply(_el, specs );
                  dm.addToPosse.apply(dm, _el);
              });
          },
          setPosse:function(el, spec) {
              var specs = Array.prototype.slice.call(arguments, 1);
              var dm = _getDragManager(this);
              _jp.each(el, function(_el) {
                  _el = [ _jp.getElement(_el) ];
                  _el.push.apply(_el, specs );
                  dm.setPosse.apply(dm, _el);
              });
          },
          removeFromPosse:function(el, posseId) {
              var specs = Array.prototype.slice.call(arguments, 1);
              var dm = _getDragManager(this);
              _jp.each(el, function(_el) {
                  _el = [ _jp.getElement(_el) ];
                  _el.push.apply(_el, specs );
                  dm.removeFromPosse.apply(dm, _el);
              });
          },
          removeFromAllPosses:function(el) {
              var dm = _getDragManager(this);
              _jp.each(el, function(_el) { dm.removeFromAllPosses(_jp.getElement(_el)); });
          },
          setPosseState:function(el, posseId, state) {
              var dm = _getDragManager(this);
              _jp.each(el, function(_el) { dm.setPosseState(_jp.getElement(_el), posseId, state); });
          },
        */

    }]);

    return jsPlumbInstance;
  }(EventGenerator);

  var HTMLElementOverlay =
  /*#__PURE__*/
  function () {
    function HTMLElementOverlay(instance, overlay) {
      _classCallCheck(this, HTMLElementOverlay);

      this.instance = instance;
      this.overlay = overlay;

      _defineProperty(this, "canvas", void 0);

      _defineProperty(this, "cachedDimensions", void 0);
    }

    _createClass(HTMLElementOverlay, [{
      key: "_createElement",
      value: function _createElement(component) {
        return this.instance.createElement("div", {}, this.instance.overlayClass + " " + (this.overlay.cssClass ? this.overlay.cssClass : ""));
      }
    }, {
      key: "getElement",
      value: function getElement(component) {
        if (this.canvas == null) {
          this.canvas = this._createElement(component);
          this.canvas.style.position = "absolute";
          this.instance.appendElement(this.canvas);
          this.instance.getId(this.canvas); // in IE the top left corner is what it placed at the desired location.  This will not
          // be fixed. IE8 is not going to be supported for much longer.

          var ts = "translate(-50%, -50%)";
          this.canvas.style.webkitTransform = ts;
          this.canvas.style.mozTransform = ts;
          this.canvas.style.msTransform = ts;
          this.canvas.style.oTransform = ts;
          this.canvas.style.transform = ts; // write the related component into the created element
          //div._jsPlumb = this;

          if (!this.overlay.isVisible()) {
            this.canvas.style.display = "none";
          }

          this.canvas.jtk = {
            overlay: this.overlay
          };
        }

        return this.canvas;
      }
    }, {
      key: "_getDimensions",
      value: function _getDimensions(forceRefresh) {
        if (this.cachedDimensions == null || forceRefresh) {
          this.cachedDimensions = this.getDimensions();
        }

        return this.cachedDimensions;
      }
    }, {
      key: "draw",
      value: function draw(component, currentConnectionPaintStyle, absolutePosition) {
        var td = this._getDimensions();

        if (td != null && td.length === 2) {
          var cxy = {
            x: 0,
            y: 0
          }; // absolutePosition would have been set by a call to connection.setAbsoluteOverlayPosition.

          if (absolutePosition) {
            cxy = {
              x: absolutePosition[0],
              y: absolutePosition[1]
            };
          } else if (component.pointOnPath != null) {
            var loc = this.overlay.location,
                absolute = false;

            if (IS.aString(this.overlay.location) || this.overlay.location < 0 || this.overlay.location > 1) {
              loc = parseInt("" + this.overlay.location, 10);
              absolute = true;
            }

            cxy = component.pointOnPath(loc, absolute); // a connection
          } else {
            var locToUse = this.overlay.location.constructor === Array ? this.overlay.location : this.overlay.endpointLocation;
            cxy = {
              x: locToUse[0] * component.w,
              y: locToUse[1] * component.h
            };
          }

          var minx = cxy.x - td[0] / 2,
              miny = cxy.y - td[1] / 2;
          return {
            component: this.overlay,
            d: {
              minx: minx,
              miny: miny,
              td: td,
              cxy: cxy
            },
            minX: minx,
            maxX: minx + td[0],
            minY: miny,
            maxY: miny + td[1]
          };
        } else {
          return {
            minX: 0,
            maxX: 0,
            minY: 0,
            maxY: 0
          };
        }
      }
    }, {
      key: "setVisible",
      value: function setVisible(v) {
        this.getElement(this.overlay.component).style.display = v ? "block" : "none";
      }
    }, {
      key: "destroy",
      value: function destroy(force) {
        var el = this.getElement(this.overlay.component);

        if (el) {
          el.parentNode.removeChild(el);
        }
      }
    }, {
      key: "setHover",
      value: function setHover(h) {
        var el = this.getElement(this.overlay.component);
        this.instance[h ? "addClass" : "removeClass"](el, this.instance.hoverClass);
      }
    }, {
      key: "getDimensions",
      value: function getDimensions() {
        return [1, 1];
      }
    }, {
      key: "paint",
      value: function paint(params, extents) {
        //console.log("PAINT on HTML overlay called")
        var el = this.getElement(this.overlay.component); //params.component.appendDisplayElement(this.canvas);   probably need this - it helps to know which elements should be hiddne/shown on visibility change
        // if (this.detached) {
        //     this._jsPlumb.div.parentNode.removeChild(this._jsPlumb.div);
        // }
        // this.canvas.style.left = (params.component.x + params.d.minx) + "px";
        // this.canvas.style.top = (params.component.y + params.d.miny) + "px";

        var XY = this.overlay.component.getXY();
        this.canvas.style.left = XY.x + params.d.minx + "px"; // wont work for endpoint. abstracts

        this.canvas.style.top = XY.y + params.d.miny + "px";
      }
    }, {
      key: "addClass",
      value: function addClass(clazz) {
        this.instance.addClass(this.canvas, clazz);
      }
    }, {
      key: "removeClass",
      value: function removeClass(clazz) {
        this.instance.removeClass(this.canvas, clazz);
      }
    }, {
      key: "moveParent",
      value: function moveParent(newParent) {
        this.instance.appendElement(this.canvas);
      }
    }]);

    return HTMLElementOverlay;
  }();
  var HTMLLabelElementOverlay =
  /*#__PURE__*/
  function (_HTMLElementOverlay) {
    _inherits(HTMLLabelElementOverlay, _HTMLElementOverlay);

    function HTMLLabelElementOverlay(instance, overlay) {
      var _this;

      _classCallCheck(this, HTMLLabelElementOverlay);

      _this = _possibleConstructorReturn(this, _getPrototypeOf(HTMLLabelElementOverlay).call(this, instance, overlay));
      _this.instance = instance;
      _this.overlay = overlay;

      _this.setText(overlay.getLabel());

      return _this;
    }

    _createClass(HTMLLabelElementOverlay, [{
      key: "setText",
      value: function setText(t) {
        this.getElement(this.overlay.component).innerHTML = t;
      }
    }]);

    return HTMLLabelElementOverlay;
  }(HTMLElementOverlay);
  var HTMLCustomElementOverlay =
  /*#__PURE__*/
  function (_HTMLElementOverlay2) {
    _inherits(HTMLCustomElementOverlay, _HTMLElementOverlay2);

    function HTMLCustomElementOverlay(instance, overlay) {
      var _this2;

      _classCallCheck(this, HTMLCustomElementOverlay);

      _this2 = _possibleConstructorReturn(this, _getPrototypeOf(HTMLCustomElementOverlay).call(this, instance, overlay));
      _this2.instance = instance;
      _this2.overlay = overlay;
      return _this2;
    }

    _createClass(HTMLCustomElementOverlay, [{
      key: "_createElement",
      value: function _createElement(component) {
        var el = this.overlay.create(component);
        el.classList.add("jtk-overlay");
        return el;
      }
    }]);

    return HTMLCustomElementOverlay;
  }(HTMLElementOverlay);

  var SVGElementOverlay =
  /*#__PURE__*/
  function () {
    function SVGElementOverlay(instance, overlay) {
      _classCallCheck(this, SVGElementOverlay);

      this.instance = instance;
      this.overlay = overlay;

      _defineProperty(this, "bgPath", void 0);

      _defineProperty(this, "path", void 0);

      this.path = _node(this.instance, "path", {});
      var parent = null;

      if (this.overlay.component instanceof Connection) {
        var connector = this.overlay.component.getConnector().renderer;
        parent = connector.svg;
      } else if (this.overlay.component instanceof Endpoint) {
        var endpoint = this.overlay.component.endpoint.renderer;
        parent = endpoint.svg;
      }

      if (parent != null) {
        _appendAtIndex(parent, this.path, 1); //params.paintStyle.outlineStroke ? 1 : 0);

      }

      this.instance.addClass(this.path, this.instance.overlayClass);
      this.path.jtk = {
        overlay: overlay
      };
    }

    _createClass(SVGElementOverlay, [{
      key: "setHover",
      value: function setHover(h) {}
    }, {
      key: "destroy",
      value: function destroy(force) {
        if (this.path != null) {
          this.path.parentNode.removeChild(this.path);
        }

        if (this.bgPath != null) {
          this.bgPath.parentNode.removeChild(this.bgPath);
        }

        this.path = null;
        this.bgPath = null;
      }
    }, {
      key: "setVisible",
      value: function setVisible(v) {} // setText(t: string): void {
      // }

    }, {
      key: "draw",
      value: function draw(component, currentConnectionPaintStyle, absolutePosition) {//    return this.renderer.draw(component, currentConnectionPaintStyle, absolutePosition);
      }
    }, {
      key: "paint",
      value: function paint(params, extents) {
        //return this.renderer.paint(params, extents);
        console.log("PAINt!"); // let a = {
        //     d: "",
        //     //transform: "translate(" + offset[0] + "," + offset[1] + ")",
        //     "pointer-events": "visibleStroke"
        // };

        var offset = [0, 0];

        if (extents.xmin < 0) {
          offset[0] = -extents.xmin;
        }

        if (extents.ymin < 0) {
          offset[1] = -extents.ymin;
        }

        var a = {
          "d": this.makePath(params.d),
          stroke: params.stroke ? params.stroke : null,
          fill: params.fill ? params.fill : null,
          transform: "translate(" + offset[0] + "," + offset[1] + ")",
          "pointer-events": "visibleStroke"
        }; // if (this.path == null) {
        //     this.path = _node(this.instance, "path", a);
        //     // here we're going to assume the overlay's component is a connection, rendered by this renderer.
        //     let connector = (this.overlay.component as Connection<HTMLElement>).getConnector().renderer as SvgElementConnector;
        //     _appendAtIndex(connector.svg, this.path, 1);//params.paintStyle.outlineStroke ? 1 : 0);
        // }
        // else {

        _attr(this.path, a); //}

      }
    }, {
      key: "addClass",
      value: function addClass(clazz) {}
    }, {
      key: "removeClass",
      value: function removeClass(clazz) {}
    }, {
      key: "getElement",
      value: function getElement(component) {
        return this.path;
      }
    }, {
      key: "moveParent",
      value: function moveParent(newParent) {// does nothing, as the DOM elements for this overlay type are children of the connector's dom element.
      }
    }]);

    return SVGElementOverlay;
  }();
  var ArrowSVGElementOverlay =
  /*#__PURE__*/
  function (_SVGElementOverlay) {
    _inherits(ArrowSVGElementOverlay, _SVGElementOverlay);

    function ArrowSVGElementOverlay() {
      _classCallCheck(this, ArrowSVGElementOverlay);

      return _possibleConstructorReturn(this, _getPrototypeOf(ArrowSVGElementOverlay).apply(this, arguments));
    }

    _createClass(ArrowSVGElementOverlay, [{
      key: "makePath",
      value: function makePath(d) {
        return isNaN(d.cxy.x) || isNaN(d.cxy.y) ? "" : "M" + d.hxy.x + "," + d.hxy.y + " L" + d.tail[0].x + "," + d.tail[0].y + " L" + d.cxy.x + "," + d.cxy.y + " L" + d.tail[1].x + "," + d.tail[1].y + " L" + d.hxy.x + "," + d.hxy.y;
      }
    }]);

    return ArrowSVGElementOverlay;
  }(SVGElementOverlay);

  var svgAttributeMap = {
    "stroke-linejoin": "stroke-linejoin",
    "stroke-dashoffset": "stroke-dashoffset",
    "stroke-linecap": "stroke-linecap"
  };
  var STROKE_DASHARRAY = "stroke-dasharray";
  var DASHSTYLE = "dashstyle";
  var LINEAR_GRADIENT = "linearGradient";
  var RADIAL_GRADIENT = "radialGradient";
  var DEFS = "defs";
  var FILL = "fill";
  var STOP = "stop";
  var STROKE = "stroke";
  var STROKE_WIDTH = "stroke-width";
  var STYLE = "style";
  var JSPLUMB_GRADIENT = "jsplumb_gradient_";
  var LINE_WIDTH = "strokeWidth";
  var ns = {
    svg: "http://www.w3.org/2000/svg"
  };
  function _attr(node, attributes) {
    for (var i in attributes) {
      node.setAttribute(i, "" + attributes[i]);
    }
  }
  function _node(instance, name, attributes) {
    attributes = attributes || {};
    attributes.version = "1.1";
    attributes.xmlns = ns.svg;
    return instance.createElementNS(ns.svg, name, null, null, attributes);
  }
  function _pos(d) {
    return "position:absolute;left:" + d[0] + "px;top:" + d[1] + "px";
  }
  function _clearGradient(parent) {
    var els = parent.querySelectorAll(" defs,linearGradient,radialGradient");

    for (var i = 0; i < els.length; i++) {
      els[i].parentNode.removeChild(els[i]);
    }
  }
  function _updateGradient(parent, node, style, dimensions, uiComponent) {
    var id = JSPLUMB_GRADIENT + uiComponent.instance._idstamp(); // first clear out any existing gradient


    _clearGradient(parent); // this checks for an 'offset' property in the gradient, and in the absence of it, assumes
    // we want a linear gradient. if it's there, we create a radial gradient.
    // it is possible that a more explicit means of defining the gradient type would be
    // better. relying on 'offset' means that we can never have a radial gradient that uses
    // some default offset, for instance.
    // issue 244 suggested the 'gradientUnits' attribute; without this, straight/flowchart connectors with gradients would
    // not show gradients when the line was perfectly horizontal or vertical.


    var g;

    if (!style.gradient.offset) {
      g = _node(uiComponent.instance, LINEAR_GRADIENT, {
        id: id,
        gradientUnits: "userSpaceOnUse"
      });
    } else {
      g = _node(uiComponent.instance, RADIAL_GRADIENT, {
        id: id
      });
    }

    var defs = _node(uiComponent.instance, DEFS);

    parent.appendChild(defs);
    defs.appendChild(g); // the svg radial gradient seems to treat stops in the reverse
    // order to how canvas does it.  so we want to keep all the maths the same, but
    // iterate the actual style declarations in reverse order, if the x indexes are not in order.

    for (var i = 0; i < style.gradient.stops.length; i++) {
      var styleToUse = uiComponent.segment === 1 || uiComponent.segment === 2 ? i : style.gradient.stops.length - 1 - i,
          stopColor = style.gradient.stops[styleToUse][1],
          s = _node(uiComponent.instance, STOP, {
        "offset": Math.floor(style.gradient.stops[i][0] * 100) + "%",
        "stop-color": stopColor
      });

      g.appendChild(s);
    }

    var applyGradientTo = style.stroke ? STROKE : FILL;
    node.setAttribute(applyGradientTo, "url(#" + id + ")");
  }
  function _applyStyles(parent, node, style, dimensions, uiComponent) {
    node.setAttribute(FILL, style.fill ? style.fill : NONE);
    node.setAttribute(STROKE, style.stroke ? style.stroke : NONE);

    if (style.gradient) {
      _updateGradient(parent, node, style, dimensions, uiComponent);
    } else {
      // make sure we clear any existing gradient
      _clearGradient(parent);

      node.setAttribute(STYLE, "");
    }

    if (style.strokeWidth) {
      node.setAttribute(STROKE_WIDTH, style.strokeWidth);
    } // in SVG there is a stroke-dasharray attribute we can set, and its syntax looks like
    // the syntax in VML but is actually kind of nasty: values are given in the pixel
    // coordinate space, whereas in VML they are multiples of the width of the stroked
    // line, which makes a lot more sense.  for that reason, jsPlumb is supporting both
    // the native svg 'stroke-dasharray' attribute, and also the 'dashstyle' concept from
    // VML, which will be the preferred method.  the code below this converts a dashstyle
    // attribute given in terms of stroke width into a pixel representation, by using the
    // stroke's lineWidth.


    if (style[DASHSTYLE] && style[LINE_WIDTH] && !style[STROKE_DASHARRAY]) {
      var sep = style[DASHSTYLE].indexOf(",") === -1 ? " " : ",",
          parts = style[DASHSTYLE].split(sep),
          styleToUse = "";
      parts.forEach(function (p) {
        styleToUse += Math.floor(p * style.strokeWidth) + sep;
      });
      node.setAttribute(STROKE_DASHARRAY, styleToUse);
    } else if (style[STROKE_DASHARRAY]) {
      node.setAttribute(STROKE_DASHARRAY, style[STROKE_DASHARRAY]);
    } // extra attributes such as join type, dash offset.


    for (var i in svgAttributeMap) {
      if (style[i]) {
        node.setAttribute(svgAttributeMap[i], style[i]);
      }
    }
  }
  function _appendAtIndex(svg, path, idx) {
    if (svg.childNodes.length > idx) {
      svg.insertBefore(path, svg.childNodes[idx]);
    } else {
      svg.appendChild(path);
    }
  }

  function matchesSelector(el, selector, ctx) {
    ctx = ctx || el.parentNode;
    var possibles = ctx.querySelectorAll(selector);

    for (var i = 0; i < possibles.length; i++) {
      if (possibles[i] === el) {
        return true;
      }
    }

    return false;
  }
  function consume(e, doNotPreventDefault) {
    if (e.stopPropagation) {
      e.stopPropagation();
    } else {
      e.returnValue = false;
    }

    if (!doNotPreventDefault && e.preventDefault) {
      e.preventDefault();
    }
  }
  /*
   * Function: sizeElement
   * Helper to size and position an element. You would typically use
   * this when writing your own Connector or Endpoint implementation.
   *
   * Parameters:
   *  x - [int] x position for the element origin
   *  y - [int] y position for the element origin
   *  w - [int] width of the element
   *  h - [int] height of the element
   *
   */

  function sizeElement(el, x, y, w, h) {
    if (el) {
      el.style.height = h + "px";
      el.height = h;
      el.style.width = w + "px";
      el.width = w;
      el.style.left = x + "px";
      el.style.top = y + "px";
    }
  }
  function findParent(el, selector, container) {
    var pn = el;

    while (pn != null && pn !== container) {
      if (matchesSelector(pn, selector)) {
        return pn;
      } else {
        pn = pn.parentNode;
      }
    }
  }

  var SvgComponent =
  /*#__PURE__*/
  function () {
    //typeId:string;
    function SvgComponent(instance, refComponent, params) {
      _classCallCheck(this, SvgComponent);

      this.instance = instance;
      this.refComponent = refComponent;

      _defineProperty(this, "pointerEventsSpec", void 0);

      _defineProperty(this, "svg", void 0);

      _defineProperty(this, "renderer", {});

      _defineProperty(this, "clazz", void 0);

      _defineProperty(this, "useDivWrapper", void 0);

      _defineProperty(this, "canvas", void 0);

      _defineProperty(this, "bgCanvas", void 0);

      params = params || {};
      this.pointerEventsSpec = params.pointerEventsSpec || "all";
      this.useDivWrapper = params.useDivWrapper === true;
      this.svg = _node(this.instance, "svg", {
        "style": "",
        "width": "0",
        "height": "0",
        "pointer-events": "none",
        "position": "absolute"
      });
      this.clazz = params.cssClass;

      if (params.useDivWrapper) {
        this.canvas = this.instance.createElement("div", {
          position: "absolute"
        }); // if (!params._jsPlumb.isSuspendDrawing()) {

        sizeElement(this.canvas, 0, 0, 1, 1); //}

        this.canvas.className = this.clazz;
      } else {
        _attr(this.svg, {
          "class": this.clazz
        });

        this.canvas = this.svg;
      }

      this.instance.appendElement(this.canvas, this.instance.getContainer());

      if (params.useDivWrapper) {
        this.canvas.appendChild(this.svg);
      } // this.displayElements = [ this.canvas ];

    } //    _jp.jsPlumbUIComponent.apply(this, params.originalArgs);


    _createClass(SvgComponent, [{
      key: "paint",
      value: function paint(style, extents) {
        if (style != null) {
          var xy = [this.refComponent.x, this.refComponent.y],
              wh = [this.refComponent.w, this.refComponent.h],
              p;

          if (extents != null) {
            if (extents.xmin < 0) {
              xy[0] += extents.xmin;
            }

            if (extents.ymin < 0) {
              xy[1] += extents.ymin;
            }

            wh[0] = extents.xmax + (extents.xmin < 0 ? -extents.xmin : 0);
            wh[1] = extents.ymax + (extents.ymin < 0 ? -extents.ymin : 0);
          }

          if (this.useDivWrapper) {
            sizeElement(this.canvas, xy[0], xy[1], wh[0], wh[1]);
            xy[0] = 0;
            xy[1] = 0;
            p = _pos([0, 0]);
          } else {
            p = _pos([xy[0], xy[1]]);
          } //renderer.paint.apply(this, arguments);


          _attr(this.svg, {
            "style": p,
            "width": "" + (wh[0] || 0),
            "height": "" + (wh[1] || 0)
          });
        }
      }
    }, {
      key: "cleanup",
      value: function cleanup(force) {
        //super.cleanup(force);
        if (force) {
          if (this.canvas) {
            this.canvas._jsPlumb = null;
          }

          if (this.svg) {
            this.svg._jsPlumb = null;
          }

          if (this.bgCanvas) {
            this.bgCanvas._jsPlumb = null;
          }

          if (this.canvas && this.canvas.parentNode) {
            this.canvas.parentNode.removeChild(this.canvas);
          }

          if (this.bgCanvas && this.bgCanvas.parentNode) {
            this.canvas.parentNode.removeChild(this.canvas);
          }

          this.svg = null;
          this.canvas = null;
          this.bgCanvas = null; //this.path = null;
          //this.group = null;
        } else {
          // if not a forced cleanup, just detach from DOM for now.
          if (this.canvas && this.canvas.parentNode) {
            this.canvas.parentNode.removeChild(this.canvas);
          }

          if (this.bgCanvas && this.bgCanvas.parentNode) {
            this.bgCanvas.parentNode.removeChild(this.bgCanvas);
          }
        }
      }
    }, {
      key: "reattach",
      value: function reattach(instance) {
        var c = instance.getContainer();

        if (this.canvas && this.canvas.parentNode == null) {
          c.appendChild(this.canvas);
        }

        if (this.bgCanvas && this.bgCanvas.parentNode == null) {
          c.appendChild(this.bgCanvas);
        }
      }
    }, {
      key: "setVisible",
      value: function setVisible(v) {
        if (this.canvas) {
          this.canvas.style.display = v ? "block" : "none";
        }

        if (this.bgCanvas) {
          this.bgCanvas.style.display = v ? "block" : "none";
        }
      }
    }, {
      key: "setHover",
      value: function setHover(b) {
        this.instance[b ? "addClass" : "removeClass"](this.canvas, this.instance.hoverClass);
      }
    }, {
      key: "destroy",
      value: function destroy(force) {
        //console.log("destroy svg component");
        if (this.canvas != null) {
          this.instance.removeElement(this.canvas);
        }

        if (this.bgCanvas != null) {
          this.instance.removeElement(this.bgCanvas);
        }
      }
    }, {
      key: "addClass",
      value: function addClass(clazz) {
        this.instance.addClass(this.canvas, clazz);
      }
    }, {
      key: "removeClass",
      value: function removeClass(clazz) {
        this.instance.removeClass(this.canvas, clazz);
      }
    }, {
      key: "getClass",
      value: function getClass() {
        return this.instance.getClass(this.canvas);
      }
    }, {
      key: "moveParent",
      value: function moveParent(newParent) {
        this.instance.appendElement(this.canvas);
      }
    }]);

    return SvgComponent;
  }();

  /**
   * Renderer for a connector that uses an `svg` element in the DOM.
   */

  var SvgElementConnector =
  /*#__PURE__*/
  function (_SvgComponent) {
    _inherits(SvgElementConnector, _SvgComponent);

    function SvgElementConnector(instance, connector) {
      var _this;

      _classCallCheck(this, SvgElementConnector);

      _this = _possibleConstructorReturn(this, _getPrototypeOf(SvgElementConnector).call(this, instance, connector, null));
      _this.instance = instance;
      _this.connector = connector;

      _defineProperty(_assertThisInitialized(_this), "bgPath", void 0);

      _defineProperty(_assertThisInitialized(_this), "path", void 0);

      if (connector.cssClass != null) {
        instance.addClass(_this.canvas, connector.cssClass);
      }

      instance.addClass(_this.canvas, instance.connectorClass);
      _this.canvas.jtk = _this.canvas.jtk || {};
      _this.canvas.jtk.connector = connector;
      return _this;
    }

    _createClass(SvgElementConnector, [{
      key: "paint",
      value: function paint(paintStyle, extents) {
        _get(_getPrototypeOf(SvgElementConnector.prototype), "paint", this).call(this, paintStyle, extents);

        var segments = this.connector.segments;
        var p = "",
            offset = [0, 0];

        if (extents.xmin < 0) {
          offset[0] = -extents.xmin;
        }

        if (extents.ymin < 0) {
          offset[1] = -extents.ymin;
        }

        if (segments.length > 0) {
          p = this.connector.getPathData();
          var a = {
            d: p,
            transform: "translate(" + offset[0] + "," + offset[1] + ")",
            "pointer-events": "visibleStroke"
          },
              outlineStyle = null,
              d = [this.connector.x, this.connector.y, this.connector.w, this.connector.h]; // outline style.  actually means drawing an svg object underneath the main one.

          if (paintStyle.outlineStroke) {
            var outlineWidth = paintStyle.outlineWidth || 1,
                outlineStrokeWidth = paintStyle.strokeWidth + 2 * outlineWidth;
            outlineStyle = extend({}, paintStyle);
            delete outlineStyle.gradient;
            outlineStyle.stroke = paintStyle.outlineStroke;
            outlineStyle.strokeWidth = outlineStrokeWidth;

            if (this.bgPath == null) {
              this.bgPath = _node(this.instance, "path", a);
              this.instance.addClass(this.bgPath, this.instance.connectorOutlineClass);

              _appendAtIndex(this.svg, this.bgPath, 0);
            } else {
              _attr(this.bgPath, a);
            }

            _applyStyles(this.svg, this.bgPath, outlineStyle, d, null);
          }

          if (this.path == null) {
            this.path = _node(this.instance, "path", a);

            _appendAtIndex(this.svg, this.path, paintStyle.outlineStroke ? 1 : 0);
          } else {
            _attr(this.path, a);
          }

          _applyStyles(this.svg, this.path, paintStyle, d, this);
        }
      }
    }, {
      key: "applyType",
      value: function applyType(t) {
        if (t.cssClass != null && this.svg) {
          this.instance.addClass(this.svg, t.cssClass);
        }
      }
    }]);

    return SvgElementConnector;
  }(SvgComponent);

  var DOMImageEndpointRenderer =
  /*#__PURE__*/
  function () {
    function DOMImageEndpointRenderer(endpoint, ep, options) {
      var _this = this;

      _classCallCheck(this, DOMImageEndpointRenderer);

      this.endpoint = endpoint;
      this.ep = ep;

      _defineProperty(this, "canvas", void 0);

      _defineProperty(this, "instance", void 0);

      _defineProperty(this, "_initialized", false);

      _defineProperty(this, "img", void 0);

      this.instance = endpoint.instance;
      this.canvas = endpoint.instance.createElement("img", {
        position: "absolute",
        margin: 0,
        padding: 0,
        outline: 0
      }, this.instance.endpointClass + " " + ep.cssClass);
      this.instance.appendElement(this.canvas);
      this.img = new Image();

      this.img.onload = function () {
        this.ep._imageLoaded = true;
        this.ep._imageWidth = this.ep._imageWidth || this.img.width;
        this.ep._imageHeight = this.ep._imageHeight || this.img.height;

        if (this.ep.onload) {
          this.ep.onload(this);
        }
      }.bind(this);

      this.endpoint.setImage = function (_img) {
        var s = _img.constructor === String ? _img : _img.src;
        _this.img.src = s;

        if (_this.canvas != null) {
          _this.canvas.setAttribute("src", _this.img.src);
        }
      };

      setTimeout(function () {
        this.endpoint.setImage(this.ep.src);
      }.bind(this), 0);
    }

    _createClass(DOMImageEndpointRenderer, [{
      key: "addClass",
      value: function addClass(c) {
        this.instance.addClass(this.canvas, c);
      }
    }, {
      key: "removeClass",
      value: function removeClass(c) {
        this.instance.removeClass(this.canvas, c);
      }
    }, {
      key: "moveParent",
      value: function moveParent(newParent) {
        this.instance.appendElement(this.canvas);
      }
    }, {
      key: "applyType",
      value: function applyType(t) {}
    }, {
      key: "cleanup",
      value: function cleanup(force) {}
    }, {
      key: "destroy",
      value: function destroy(force) {
        this.instance.removeElement(this.canvas);
      }
    }, {
      key: "getElement",
      value: function getElement() {
        return this.canvas;
      }
    }, {
      key: "actuallyPaint",
      value: function actuallyPaint(paintStyle) {
        if (this.ep._imageLoaded) {
          if (!this._initialized) {
            this.canvas.setAttribute("src", this.img.src);
            this.instance.appendElement(this.canvas);
            this._initialized = true;
          }

          var x = this.ep.anchorPoint[0] - this.ep._imageWidth / 2,
              y = this.ep.anchorPoint[1] - this.ep._imageHeight / 2;
          this.canvas.style.left = x + "px";
          this.canvas.style.top = y + "px";
          this.canvas.style.width = this.ep._imageWidth + "px";
          this.canvas.style.height = this.ep._imageHeight + "px";
        }
      }
    }, {
      key: "paint",
      value: function paint(paintStyle) {
        if (this.ep._imageLoaded) {
          this.actuallyPaint(paintStyle);
        } else {
          setTimeout(function () {
            this.paint(paintStyle);
          }.bind(this), 200);
        }
      }
    }, {
      key: "setHover",
      value: function setHover(h) {
        this.instance[h ? "addClass" : "removeClass"](this.canvas, this.instance.hoverClass);
      }
    }, {
      key: "setVisible",
      value: function setVisible(v) {
        this.canvas.style.display = v ? "block" : "none";
      }
    }]);

    return DOMImageEndpointRenderer;
  }();

  var endpointMap$1 = {};
  function registerEndpointRenderer(name, ep) {
    endpointMap$1[name] = ep;
  }
  var BrowserRenderer =
  /*#__PURE__*/
  function () {
    function BrowserRenderer() {
      _classCallCheck(this, BrowserRenderer);
    }

    _createClass(BrowserRenderer, [{
      key: "getPath",
      value: function getPath(segment, isFirstSegment) {
        return {
          "Straight": function Straight(isFirstSegment) {
            return (isFirstSegment ? "M " + segment.x1 + " " + segment.y1 + " " : "") + "L " + segment.x2 + " " + segment.y2;
          },
          "Bezier": function Bezier(isFirstSegment) {
            var b = segment;
            return (isFirstSegment ? "M " + b.x2 + " " + b.y2 + " " : "") + "C " + b.cp2x + " " + b.cp2y + " " + b.cp1x + " " + b.cp1y + " " + b.x1 + " " + b.y1;
          },
          "Arc": function Arc(isFirstSegment) {
            var a = segment;
            var laf = a.sweep > Math.PI ? 1 : 0,
                sf = a.anticlockwise ? 0 : 1;
            return (isFirstSegment ? "M" + a.x1 + " " + a.y1 + " " : "") + "A " + a.radius + " " + a.radius + " 0 " + laf + "," + sf + " " + a.x2 + " " + a.y2;
          }
        }[segment.type](isFirstSegment);
      }
    }, {
      key: "repaint",
      value: function repaint(component, typeDescriptor, options) {
        console.log("doing a repaint of " + typeDescriptor);
      }
    }, {
      key: "assignRenderer",
      value: function assignRenderer(endpoint, ep, options) {
        var t = ep.getType();

        if (t === "Image") {
          return new DOMImageEndpointRenderer(endpoint, ep, options);
        }

        var c = endpointMap$1[t];

        if (!c) {
          throw {
            message: "jsPlumb: no render for endpoint of type '" + t + "'"
          };
        } else {
          return new c(endpoint, ep, options);
        }
      }
    }, {
      key: "assignOverlayRenderer",
      value: function assignOverlayRenderer(instance, o) {
        if (o.type === "Label") {
          return new HTMLLabelElementOverlay(instance, o);
        } else if (o.type === "Arrow") {
          return new ArrowSVGElementOverlay(instance, o);
        } else if (o.type === "Custom") {
          return new HTMLCustomElementOverlay(instance, o);
        } else {
          throw "Could not assign renderer for overlay of type [" + o.type + "]";
        }
      }
    }, {
      key: "assignConnectorRenderer",
      value: function assignConnectorRenderer(instance, c) {
        return new SvgElementConnector(instance, c);
      }
    }]);

    return BrowserRenderer;
  }();

  function _isInsideParent(instance, _el, pos) {
    var p = _el.parentNode,
        s = instance.getSize(p),
        ss = instance.getSize(_el),
        leftEdge = pos[0],
        rightEdge = leftEdge + ss[0],
        topEdge = pos[1],
        bottomEdge = topEdge + ss[1];
    return rightEdge > 0 && leftEdge < s[0] && bottomEdge > 0 && topEdge < s[1];
  }

  var CLASS_DRAG_ACTIVE = "jtk-drag-active";
  var CLASS_DRAGGED = "jtk-dragged";
  var CLASS_DRAG_HOVER = "jtk-drag-hover";
  var ATTR_NOT_DRAGGABLE = "jtk-not-draggable";
  var EVT_DRAG_MOVE = "drag:move";
  var EVT_DRAG_STOP = "drag:stop";
  var EVT_DRAG_START = "drag:start";
  var EVT_MOUSEDOWN = "mousedown";
  var EVT_MOUSEUP = "mouseup";
  var EVT_REVERT = "revert";
  var DragManager =
  /*#__PURE__*/
  function () {
    // elementids mapped to the draggable to which they belong.
    function DragManager(instance) {
      var _this = this;

      _classCallCheck(this, DragManager);

      this.instance = instance;

      _defineProperty(this, "katavorio", void 0);

      _defineProperty(this, "katavorioDraggable", void 0);

      _defineProperty(this, "_draggables", {});

      _defineProperty(this, "_dlist", []);

      _defineProperty(this, "_elementsWithEndpoints", {});

      _defineProperty(this, "_draggablesForElements", {});

      _defineProperty(this, "handlers", []);

      var e = instance.eventManager; // create a delegated drag handler

      this.katavorio = new Katavorio({
        bind: e.on,
        unbind: e.off,
        getSize: this.instance.getSize.bind(instance),
        getConstrainingRectangle: function getConstrainingRectangle(el) {
          return [el.parentNode.scrollWidth, el.parentNode.scrollHeight];
        },
        getPosition: function getPosition(el, relativeToRoot) {
          // if this is a nested draggable then compute the offset against its own offsetParent, otherwise
          // compute against the Container's origin. see also the getUIPosition method below.
          //var o = _currentInstance.getOffset(el, relativeToRoot, el._katavorioDrag ? el.offsetParent : null);
          //var o = _currentInstance.getOffset(el, relativeToRoot, el._jsPlumbGroup ? el.offsetParent : null);
          var o = _this.instance.getOffset(el, relativeToRoot, el.offsetParent); //console.log("get position ", el.id, o.left, o.top);


          return [o.left, o.top];
        },
        setPosition: function setPosition(el, xy) {
          el.style.left = xy[0] + "px";
          el.style.top = xy[1] + "px";
        },
        addClass: this.instance.addClass.bind(instance),
        removeClass: this.instance.removeClass.bind(instance),
        intersects: Biltong.intersects,
        indexOf: function indexOf(l, i) {
          return l.indexOf(i);
        },
        scope: this.instance.getDefaultScope(),
        css: {
          noSelect: this.instance.dragSelectClass,
          delegatedDraggable: "jtk-delegated-draggable",
          droppable: "jtk-droppable",
          draggable: "jtk-draggable",
          drag: "jtk-drag",
          selected: "jtk-drag-selected",
          active: "jtk-drag-active",
          hover: "jtk-drag-hover",
          ghostProxy: "jtk-ghost-proxy"
        },
        zoom: this.instance.getZoom(),
        constrain: function constrain(desiredLoc, dragEl, constrainRect, size) {
          var x = desiredLoc[0],
              y = desiredLoc[1];

          if (dragEl._jsPlumbGroup && dragEl._jsPlumbGroup.constrain) {
            x = Math.max(desiredLoc[0], 0);
            y = Math.max(desiredLoc[1], 0);
            x = Math.min(x, constrainRect.w - size[0]);
            y = Math.min(y, constrainRect.h - size[1]);
          }

          return [x, y];
        },
        revert: function revert(dragEl, pos) {
          var _el = dragEl; // if drag el not removed from DOM (pruned by a group), and it has a group which has revert:true, then revert.

          return _el.parentNode != null && _el._jsPlumbGroup && _el._jsPlumbGroup.revert ? !_isInsideParent(_this.instance, _el, pos) : false;
        }
      }); //(<any>this._katavorio_main = katavorio;

      this.instance.bind("zoom", function (z) {
        _this.katavorio.setZoom(z);
      }); //
      // ------------ drag handler for elements (and elements inside groups). this is added as a selector on the endpoint drag handler below ------------------
      //
      //const elementDragOptions = extend({selector:"> [jtk-managed]"}, this.instance.Defaults.dragOptions || {});
      // const elementDragOptions:any = extend({selector:"> [jtk-managed]"}, {});  // we dont have dragOptions in the defaults for the time being
      //
      // elementDragOptions.start = wrap(elementDragOptions.start, (p:any) => { return this.instance._dragStart(p); });
      // elementDragOptions.drag = wrap(elementDragOptions.drag, (p:any) => { return this.instance._dragMove(p); });
      // elementDragOptions.stop = wrap(elementDragOptions.stop, (p:any) => { return this.instance._dragStop(p); });
      //
      // this.katavorio.draggable(this.instance.getContainer(), elementDragOptions);
    }

    _createClass(DragManager, [{
      key: "addHandler",
      value: function addHandler(handler, dragOptions) {
        var o = extend({
          selector: handler.selector
        }, dragOptions || {});
        this.handlers.push(handler);
        o.start = wrap(o.start, function (p) {
          return handler.onStart(p);
        });
        o.drag = wrap(o.drag, function (p) {
          return handler.onDrag(p);
        });
        o.stop = wrap(o.stop, function (p) {
          return handler.onStop(p);
        });

        o.beforeStart = (handler.onBeforeStart || function (p) {}).bind(handler);

        if (handler.useGhostProxy) {
          o.useGhostProxy = handler.useGhostProxy;
          o.makeGhostProxy = handler.makeGhostProxy;
        }

        if (this.katavorioDraggable == null) {
          this.katavorioDraggable = this.katavorio.draggable(this.instance.getContainer(), o)[0];
        } else {
          this.katavorioDraggable.addSelector(o);
        }

        handler.init(this.katavorioDraggable);
      }
    }, {
      key: "reset",
      value: function reset() {
        this.handlers.forEach(function (handler) {
          handler.reset();
        });

        if (this.katavorioDraggable != null) {
          this.katavorio.destroyDraggable(this.instance.getContainer());
        }
      }
    }]);

    return DragManager;
  }();

  var ElementDragHandler =
  /*#__PURE__*/
  function () {
    function ElementDragHandler(instance) {
      _classCallCheck(this, ElementDragHandler);

      this.instance = instance;

      _defineProperty(this, "selector", "> [jtk-managed]");

      _defineProperty(this, "_dragOffset", null);

      _defineProperty(this, "_groupLocations", []);

      _defineProperty(this, "_intersectingGroups", []);
    }

    _createClass(ElementDragHandler, [{
      key: "onStop",
      value: function onStop(params) {
        var _this = this;

        var elements = params.selection,
            uip;

        if (elements.length === 0) {
          elements = [[params.el, {
            left: params.finalPos[0],
            top: params.finalPos[1]
          }, params.drag]];
        }

        var _one = function _one(_e) {
          var dragElement = _e[2].getDragElement();

          if (_e[1] != null) {
            // run the reported offset through the code that takes parent containers
            // into account, to adjust if necessary (issue 554)
            uip = _this.instance.getUIPosition([{
              el: dragElement,
              pos: [_e[1].left, _e[1].top]
            }]);

            if (_this._dragOffset) {
              uip.left += _this._dragOffset.left;
              uip.top += _this._dragOffset.top;
            }

            _this.instance._draw(dragElement, uip);

            _this.instance.fire(EVT_DRAG_STOP, {
              el: dragElement,
              e: params.e,
              pos: uip
            });
          }

          _this.instance.removeClass(_e[0], CLASS_DRAGGED);

          _this.instance.select({
            source: dragElement
          }).removeClass(_this.instance.elementDraggingClass + " " + _this.instance.sourceElementDraggingClass, true);

          _this.instance.select({
            target: dragElement
          }).removeClass(_this.instance.elementDraggingClass + " " + _this.instance.targetElementDraggingClass, true);
        };

        for (var i = 0; i < elements.length; i++) {
          _one(elements[i]);
        }

        if (this._intersectingGroups.length > 0) {
          // we only support one for the time being
          var targetGroup = this._intersectingGroups[0].group;
          var currentGroup = params.el._jsPlumbGroup;

          if (currentGroup !== targetGroup) {
            if (currentGroup != null) {
              if (currentGroup.overrideDrop(params.el, targetGroup)) {
                return;
              }
            }

            this.instance.groupManager.addToGroup(targetGroup, params.el, false);
          }
        }

        this._groupLocations.forEach(function (groupLoc) {
          _this.instance.removeClass(groupLoc.el, CLASS_DRAG_ACTIVE);

          _this.instance.removeClass(groupLoc.el, CLASS_DRAG_HOVER);
        });

        this._groupLocations.length = 0;
        this.instance.hoverSuspended = false;
        this.instance.isConnectionBeingDragged = false;
        this._dragOffset = null;
      }
    }, {
      key: "reset",
      value: function reset() {}
    }, {
      key: "init",
      value: function init(katavorioDraggable) {}
    }, {
      key: "onDrag",
      value: function onDrag(params) {
        var _this2 = this;

        var el = params.drag.getDragElement();
        var finalPos = params.finalPos || params.pos;
        var elSize = this.instance.getSize(el);
        var ui = {
          left: finalPos[0],
          top: finalPos[1]
        };
        this._intersectingGroups.length = 0;

        if (this._dragOffset != null) {
          ui.left += this._dragOffset.left;
          ui.top += this._dragOffset.top;
        }

        var bounds = {
          x: ui.left,
          y: ui.top,
          w: elSize[0],
          h: elSize[1]
        }; // TODO  calculate if there is a target group

        this._groupLocations.forEach(function (groupLoc) {
          if (Biltong.intersects(bounds, groupLoc.r)) {
            _this2.instance.addClass(groupLoc.el, CLASS_DRAG_HOVER);

            _this2._intersectingGroups.push(groupLoc);
          } else {
            _this2.instance.removeClass(groupLoc.el, CLASS_DRAG_HOVER);
          }
        });

        this.instance._draw(el, ui, null);

        this.instance.fire(EVT_DRAG_MOVE, {
          el: el,
          e: params.e,
          pos: ui
        });
      }
    }, {
      key: "onStart",
      value: function onStart(params) {
        var _this3 = this;

        var el = params.drag.getDragElement();

        if (el._jsPlumbGroup) {
          this._dragOffset = this.instance.getOffset(el.offsetParent);
        }

        var cont = true;
        var nd = el.getAttribute(ATTR_NOT_DRAGGABLE);

        if (nd != null && nd !== "false") {
          cont = false;
        }

        if (cont) {
          this._groupLocations.length = 0;
          this._intersectingGroups.length = 0; // if drag el not a group

          if (!el._isJsPlumbGroup) {
            var isNotInAGroup = !el._jsPlumbGroup;
            var membersAreDroppable = isNotInAGroup || el._jsPlumbGroup.dropOverride !== true;
            var isGhostOrNotConstrained = !isNotInAGroup && (el._jsPlumbGroup.ghost || el._jsPlumbGroup.constrain !== true); // in order that there could be other groups this element can be dragged to, it must satisfy these conditions:
            // it's not in a group, OR
            // it hasnt mandated its element can't be dropped on other groups
            // it hasn't mandated its elements are constrained to the group, unless ghost proxying is turned on.

            if (isNotInAGroup || membersAreDroppable && isGhostOrNotConstrained) {
              this.instance.groupManager.forEach(function (group) {
                // prepare a list of potential droppable groups.
                if (group.droppable !== false && group.enabled !== false && group !== el._jsPlumbGroup) {
                  var groupEl = group.el,
                      s = _this3.instance.getSize(groupEl),
                      o = _this3.instance.getOffset(groupEl),
                      boundingRect = {
                    x: o.left,
                    y: o.top,
                    w: s[0],
                    h: s[1]
                  };

                  _this3._groupLocations.push({
                    el: groupEl,
                    r: boundingRect,
                    group: group
                  });

                  _this3.instance.addClass(groupEl, CLASS_DRAG_ACTIVE);
                }
              });
            }
          }

          this.instance.hoverSuspended = true;
          this.instance.select({
            source: el
          }).addClass(this.instance.elementDraggingClass + " " + this.instance.sourceElementDraggingClass, true);
          this.instance.select({
            target: el
          }).addClass(this.instance.elementDraggingClass + " " + this.instance.targetElementDraggingClass, true);
          this.instance.isConnectionBeingDragged = true;
          this.instance.fire(EVT_DRAG_START, {
            el: el,
            e: params.e
          });
        }

        return cont;
      }
    }]);

    return ElementDragHandler;
  }();

  var FloatingAnchor =
  /*#__PURE__*/
  function (_Anchor) {
    _inherits(FloatingAnchor, _Anchor);

    function FloatingAnchor(instance, params) {
      var _this;

      _classCallCheck(this, FloatingAnchor);

      _this = _possibleConstructorReturn(this, _getPrototypeOf(FloatingAnchor).call(this, instance, params)); // this is the anchor that this floating anchor is referenced to for
      // purposes of calculating the orientation.

      _this.instance = instance;

      _defineProperty(_assertThisInitialized(_this), "ref", void 0);

      _defineProperty(_assertThisInitialized(_this), "refCanvas", void 0);

      _defineProperty(_assertThisInitialized(_this), "size", void 0);

      _defineProperty(_assertThisInitialized(_this), "xDir", void 0);

      _defineProperty(_assertThisInitialized(_this), "yDir", void 0);

      _defineProperty(_assertThisInitialized(_this), "_lastResult", void 0);

      _this.ref = params.reference; // the canvas this refers to.

      _this.refCanvas = params.referenceCanvas;
      _this.size = instance.getSize(_this.refCanvas); // these are used to store the current relative position of our
      // anchor wrt the reference anchor. they only indicate
      // direction, so have a value of 1 or -1 (or, very rarely, 0). these
      // values are written by the compute method, and read
      // by the getOrientation method.

      _this.xDir = 0;
      _this.yDir = 0; // temporary member used to store an orientation when the floating
      // anchor is hovering over another anchor.
      // clear from parent. we want floating anchor orientation to always be computed.

      _this.orientation = null;
      _this._lastResult = null; // set these to 0 each; they are used by certain types of connectors in the loopback case,
      // when the connector is trying to clear the element it is on. but for floating anchor it's not
      // very important.

      _this.x = 0;
      _this.y = 0;
      _this.isFloating = true;
      return _this;
    }

    _createClass(FloatingAnchor, [{
      key: "compute",
      value: function compute(params) {
        var xy = params.xy,
            result = [xy[0] + this.size[0] / 2, xy[1] + this.size[1] / 2, 0, 0]; // return origin of the element. we may wish to improve this so that any object can be the drag proxy.

        this._lastResult = result;
        return this._lastResult;
      }
    }, {
      key: "getOrientation",
      value: function getOrientation(_endpoint) {
        if (this.orientation) {
          return this.orientation;
        } else {
          var o = this.ref.getOrientation(_endpoint); // here we take into account the orientation of the other
          // anchor: if it declares zero for some direction, we declare zero too. this might not be the most awesome. perhaps we can come
          // up with a better way. it's just so that the line we draw looks like it makes sense. maybe this wont make sense.

          return [Math.abs(o[0]) * this.xDir * -1, Math.abs(o[1]) * this.yDir * -1];
        }
      }
      /**
       * notification the endpoint associated with this anchor is hovering
       * over another anchor; we want to assume that anchor's orientation
       * for the duration of the hover.
       */

    }, {
      key: "over",
      value: function over(anchor, endpoint) {
        this.orientation = anchor.getOrientation(endpoint);
      }
      /**
       * notification the endpoint associated with this anchor is no
       * longer hovering over another anchor; we should resume calculating
       * orientation as we normally do.
       */

    }, {
      key: "out",
      value: function out() {
        this.orientation = null;
      }
    }, {
      key: "getCurrentLocation",
      value: function getCurrentLocation(params) {
        return this._lastResult == null ? this.compute(params) : this._lastResult;
      }
    }]);

    return FloatingAnchor;
  }(Anchor);

  function _makeFloatingEndpoint(paintStyle, referenceAnchor, endpoint, referenceCanvas, sourceElement, instance, scope) {
    var floatingAnchor = new FloatingAnchor(instance, {
      reference: referenceAnchor,
      referenceCanvas: referenceCanvas
    }); //setting the scope here should not be the way to fix that mootools issue.  it should be fixed by not
    // adding the floating endpoint as a droppable.  that makes more sense anyway!
    // TRANSIENT MANAGE

    var ep = instance.newEndpoint({
      paintStyle: paintStyle,
      endpoint: endpoint,
      anchor: floatingAnchor,
      source: sourceElement,
      scope: scope
    });
    ep.paint({});
    return ep;
  }

  function selectorFilter(evt, _el, selector, _instance, negate) {
    var t = evt.target || evt.srcElement,
        ok = false,
        sel = _instance.getSelector(_el, selector);

    for (var j = 0; j < sel.length; j++) {
      if (sel[j] === t) {
        ok = true;
        break;
      }
    }

    return negate ? !ok : ok;
  }

  var EndpointDragHandler =
  /*#__PURE__*/
  function () {
    function EndpointDragHandler(instance) {
      _classCallCheck(this, EndpointDragHandler);

      this.instance = instance;

      _defineProperty(this, "jpc", void 0);

      _defineProperty(this, "existingJpc", void 0);

      _defineProperty(this, "ep", void 0);

      _defineProperty(this, "endpointRepresentation", void 0);

      _defineProperty(this, "existingJpcParams", void 0);

      _defineProperty(this, "placeholderInfo", {
        id: null,
        element: null
      });

      _defineProperty(this, "floatingElement", void 0);

      _defineProperty(this, "floatingEndpoint", void 0);

      _defineProperty(this, "_stopped", void 0);

      _defineProperty(this, "inPlaceCopy", void 0);

      _defineProperty(this, "endpointDropTargets", []);

      _defineProperty(this, "currentDropTarget", null);

      _defineProperty(this, "payload", void 0);

      _defineProperty(this, "floatingConnections", {});

      _defineProperty(this, "_forceReattach", void 0);

      _defineProperty(this, "_forceDetach", void 0);

      _defineProperty(this, "_mousedownHandler", void 0);

      _defineProperty(this, "_mouseupHandler", void 0);

      _defineProperty(this, "selector", ".jtk-endpoint");

      var container = instance.getContainer();
      var self = this;

      this._mousedownHandler = function (e) {
        if (e.which === 3 || e.button === 2) {
          return;
        }

        var targetEl = findParent(e.target || e.srcElement, "[jtk-managed]", container);

        if (targetEl == null) {
          return;
        }

        var elid = instance.getId(targetEl),
            sourceDef = self._getSourceDefinition(targetEl, e),
            sourceElement = e.currentTarget,
            def;

        if (sourceDef) {
          consume(e);
          def = sourceDef.def; // if maxConnections reached

          var sourceCount = instance.select({
            source: elid
          }).length;

          if (sourceDef.maxConnections >= 0 && sourceCount >= sourceDef.maxConnections) {
            consume(e);

            if (def.onMaxConnections) {
              def.onMaxConnections({
                element: self,
                maxConnections: sourceDef.maxConnections
              }, e);
            }

            e.stopImmediatePropagation && e.stopImmediatePropagation();
            return false;
          } // find the position on the element at which the mouse was pressed; this is where the endpoint
          // will be located.


          var elxy = instance.getPositionOnElement(e, targetEl, instance.getZoom()); // we need to override the anchor in here, and force 'isSource', but we don't want to mess with
          // the params passed in, because after a connection is established we're going to reset the endpoint
          // to have the anchor we were given.

          var tempEndpointParams = {};
          extend(tempEndpointParams, def);
          tempEndpointParams.isTemporarySource = true;
          tempEndpointParams.anchor = [elxy[0], elxy[1], 0, 0];

          if (def.scope) {
            tempEndpointParams.scope = def.scope;
          }

          this.ep = instance.addEndpoint(elid, tempEndpointParams);
          this.ep.deleteOnEmpty = true; // keep a reference to the anchor we want to use if the connection is finalised.

          this.ep._originalAnchor = def.anchor || instance.Defaults.anchor; // if unique endpoint and it's already been created, push it onto the endpoint we create. at the end
          // of a successful connection we'll switch to that endpoint.
          // TODO this is the same code as the programmatic endpoints create on line 1050 ish

          if (def.uniqueEndpoint) {
            if (!def.endpoint) {
              def.endpoint = this.ep;
              this.ep.deleteOnEmpty = false;
            } else {
              this.ep.finalEndpoint = def.endpoint;
            }
          } // add to the list of endpoints that are a candidate for deletion if no activity has occurred on them.


          sourceElement._jsPlumbOrphanedEndpoints = sourceElement._jsPlumbOrphanedEndpoints || [];

          sourceElement._jsPlumbOrphanedEndpoints.push(this.ep); // optionally check for attributes to extract from the source element


          var payload = {};

          if (def.extract) {
            for (var att in def.extract) {
              var v = targetEl.getAttribute(att);

              if (v) {
                payload[def.extract[att]] = v;
              }
            }
          } // and then trigger its mousedown event, which will kick off a drag, which will start dragging
          // a new connection from this endpoint.


          instance.trigger(this.ep.endpoint.renderer.getElement(), EVT_MOUSEDOWN, e, payload);
          consume(e);
        }
      };

      instance.on(container, EVT_MOUSEDOWN, "[jtk-source]", this._mousedownHandler); //
      // cleans up any endpoints added from a mousedown on a source that did not result in a connection drag
      // replaces what in previous versions was a mousedown/mouseup handler per element.
      //

      this._mouseupHandler = function (e) {
        console.log("a mouse up event occurred on a source element");
        console.dir(e);
        var el = e.currentTarget || e.srcElement;

        if (el._jsPlumbOrphanedEndpoints) {
          each(el._jsPlumbOrphanedEndpoints, function (ep) {
            if (!ep.deleteOnEmpty && ep.connections.length === 0) {
              instance.deleteEndpoint(ep);
            }
          });
          el._jsPlumbOrphanedEndpoints.length = 0;
        }
      };

      instance.on(container, "mouseup", "[jtk-source]", this._mouseupHandler);
    }

    _createClass(EndpointDragHandler, [{
      key: "_makeDraggablePlaceholder",
      value: function _makeDraggablePlaceholder(ipco, ips) {
        this.placeholderInfo = this.placeholderInfo || {};
        var n = this.instance.createElement("div", {
          position: "absolute"
        });
        this.instance.appendElement(n);
        var id = this.instance.getId(n);
        this.instance.setPosition(n, ipco);
        n.style.width = ips[0] + "px";
        n.style.height = ips[1] + "px";
        this.instance.manage(id, n); // TRANSIENT MANAGE
        // create and assign an id, and initialize the offset.

        this.placeholderInfo.id = id;
        this.placeholderInfo.element = n;
        return n;
      }
    }, {
      key: "_cleanupDraggablePlaceholder",
      value: function _cleanupDraggablePlaceholder() {
        if (this.placeholderInfo.element) {
          this.instance.unmanage(this.placeholderInfo.id);
          this.instance.removeElement(this.placeholderInfo.element);
          delete this.placeholderInfo.element;
          delete this.placeholderInfo.id;
        }
      }
    }, {
      key: "reset",
      value: function reset() {
        this.instance.off(this.instance.getContainer(), EVT_MOUSEUP, this._mouseupHandler);
        this.instance.off(this.instance.getContainer(), EVT_MOUSEDOWN, this._mousedownHandler);
      }
    }, {
      key: "init",
      value: function init(katavorioDraggable) {}
    }, {
      key: "onStart",
      value: function onStart(p) {
        var _this = this;

        this.currentDropTarget = null;
        this._stopped = false;
        var dragEl = p.drag.getDragElement();
        this.ep = dragEl._jsPlumb.endpoint;
        this.endpointRepresentation = dragEl._jsPlumb.ep;

        if (!this.ep) {
          return false;
        }

        this.jpc = this.ep.connectorSelector(); // -------------------------------- now a bunch of tests about whether or not to proceed -------------------------

        var _continue = true; // if not enabled, return

        if (!this.ep.isEnabled()) {
          _continue = false;
        } // if no connection and we're not a source - or temporarily a source, as is the case with makeSource - return.


        if (this.jpc == null && !this.ep.isSource && !this.ep.isTemporarySource) {
          _continue = false;
        } // otherwise if we're full and not allowed to drag, also return false.


        if (this.ep.isSource && this.ep.isFull() && !(this.jpc != null && this.ep.dragAllowedWhenFull)) {
          _continue = false;
        } // if the connection was setup as not detachable or one of its endpoints
        // was setup as connectionsDetachable = false, or Defaults.connectionsDetachable
        // is set to false...


        if (this.jpc != null && !this.jpc.isDetachable(this.ep)) {
          // .. and the endpoint is full
          if (this.ep.isFull()) {
            _continue = false;
          } else {
            // otherwise, if not full, set the connection to null, and we will now proceed
            // to drag a new connection.
            this.jpc = null;
          }
        }

        var beforeDrag = this.instance.checkCondition(this.jpc == null ? "beforeDrag" : "beforeStartDetach", {
          endpoint: this.ep,
          source: this.ep.element,
          sourceId: this.ep.elementId,
          connection: this.jpc
        });

        if (beforeDrag === false) {
          _continue = false;
        } // else we might have been given some data. we'll pass it in to a new connection as 'data'.
        // here we also merge in the optional payload we were given on mousedown.
        else if (_typeof(beforeDrag) === "object") {
            extend(beforeDrag, this.payload || {});
          } else {
            // or if no beforeDrag data, maybe use the payload on its own.
            beforeDrag = this.payload || {};
          }

        if (_continue === false) {
          this._stopped = true;
          return false;
        } // ---------------------------------------------------------------------------------------------------------------------
        // ok to proceed.
        // clear hover for all connections for this endpoint before continuing.


        for (var i = 0; i < this.ep.connections.length; i++) {
          this.ep.connections[i].setHover(false);
        } // clear this list. we'll reconstruct it based on whether its an existing or new connection.s


        this.endpointDropTargets.length = 0;
        this.ep.addClass("endpointDrag");
        this.instance.isConnectionBeingDragged = true; // if we're not full but there was a connection, make it null. we'll create a new one.

        if (this.jpc && !this.ep.isFull() && this.ep.isSource) {
          this.jpc = null;
        }

        this.instance.updateOffset({
          elId: this.ep.elementId
        }); // ----------------    make the element we will drag around, and position it -----------------------------

        var canvasElement = this.endpointRepresentation.renderer.canvas,
            ipco = this.instance.getOffset(canvasElement),
            ips = this.instance.getSize(canvasElement);

        this._makeDraggablePlaceholder(ipco, ips); // store the id of the dragging div and the source element. the drop function will pick these up.


        this.instance.setAttributes(canvasElement, {
          "dragId": this.placeholderInfo.id,
          "elId": this.ep.elementId
        }); // ------------------- create an endpoint that will be our floating endpoint ------------------------------------

        var endpointToFloat = this.ep.dragProxy || this.ep.endpoint;

        if (this.ep.dragProxy == null && this.ep.connectionType != null) {
          var aae = this.instance.deriveEndpointAndAnchorSpec(this.ep.connectionType);

          if (aae.endpoints[1]) {
            endpointToFloat = aae.endpoints[1];
          }
        }

        var centerAnchor = this.instance.makeAnchor("Center");
        centerAnchor.isFloating = true;
        this.floatingEndpoint = _makeFloatingEndpoint(this.ep.getPaintStyle(), centerAnchor, endpointToFloat, canvasElement, this.placeholderInfo.element, this.instance, this.ep.scope);
        var _savedAnchor = this.floatingEndpoint.anchor;
        this.floatingElement = this.floatingEndpoint.endpoint.renderer.getElement();
        var scope = this.ep._jsPlumb.scope;
        var boundingRect; // get the list of potential drop targets for this endpoint, which excludes the source of the new connection.

        this.instance.getSelector(this.instance.getContainer(), ".jtk-endpoint[jtk-scope-" + this.ep.scope + "]").forEach(function (candidate) {
          //if (candidate !== this.ep.canvas && candidate !== _currentInstance.floatingEndpoint.canvas) {
          if ((_this.jpc != null || candidate !== canvasElement) && candidate !== _this.floatingElement) {
            var o = _this.instance.getOffset(candidate),
                s = _this.instance.getSize(candidate);

            boundingRect = {
              x: o.left,
              y: o.top,
              w: s[0],
              h: s[1]
            };

            _this.endpointDropTargets.push({
              el: candidate,
              r: boundingRect,
              endpoint: candidate._jsPlumb
            });

            _this.instance.addClass(candidate,
            /*this.instance.Defaults.dropOptions.activeClass ||*/
            "jtk-drag-active"); // TODO get from defaults.

          }
        }); // at this point we are in fact uncertain about whether or not the given endpoint is a source/target. it may not have been
        // specifically configured as one

        var selectors = []; //,
        // this.epIsSource = this.ep.isSource || (existingthis.jpc && this.jpc.endpoints[0] === this.ep),
        // this.epIsTarget = this.ep.isTarget || (existingthis.jpc && this.jpc.endpoints[1] === this.ep);
        // if (this.epIsSource) {

        selectors.push("[jtk-target][jtk-scope-" + this.ep.scope + "]"); //}
        //if (this.epIsTarget) {

        selectors.push("[jtk-source][jtk-scope-" + this.ep.scope + "]"); //}

        this.instance.getSelector(this.instance.getContainer(), selectors.join(",")).forEach(function (candidate) {
          //if (candidate !== this.ep.element) {
          var o = _this.instance.getOffset(candidate),
              s = _this.instance.getSize(candidate);

          boundingRect = {
            x: o.left,
            y: o.top,
            w: s[0],
            h: s[1]
          };
          var d = {
            el: candidate,
            r: boundingRect
          }; // targetDefinitionIdx = -1,
          // sourceDefinitionIdx = -1;
          //  if (this.epIsSource) {
          // look for at least one target definition that is not disabled on the given element.

          var targetDefinitionIdx = findWithFunction(candidate._jsPlumbTargetDefinitions, function (tdef) {
            return tdef.enabled !== false;
          }); //}
          //if (this.epIsTarget) {
          // look for at least one target definition that is not disabled on the given element.

          var sourceDefinitionIdx = findWithFunction(candidate._jsPlumbSourceDefinitions, function (tdef) {
            return tdef.enabled !== false;
          }); //}
          // if there is at least one enabled target definition (if appropriate), add this element to the drop targets

          if (targetDefinitionIdx !== -1) {
            if (candidate._jsPlumbTargetDefinitions[targetDefinitionIdx].def.rank != null) {
              d.rank = candidate._jsPlumbTargetDefinitions[targetDefinitionIdx].def.rank;
            }

            _this.endpointDropTargets.push(d);

            _this.instance.addClass(candidate,
            /*this.instance.Defaults.dropOptions.activeClass || */
            "jtk-drag-active"); // TODO get from defaults.

          } // if there is at least one enabled source definition (if appropriate), add this element to the drop targets


          if (sourceDefinitionIdx !== -1) {
            if (candidate._jsPlumbSourceDefinitions[sourceDefinitionIdx].def.rank != null) {
              d.rank = candidate._jsPlumbSourceDefinitions[sourceDefinitionIdx].def.rank;
            }

            _this.endpointDropTargets.push(d);

            _this.instance.addClass(candidate,
            /*this.instance.Defaults.dropOptions.activeClass ||*/
            "jtk-drag-active"); // TODO get from defaults.

          } //}

        });
        this.endpointDropTargets.sort(function (a, b) {
          if (a.el[IS_GROUP_KEY] && !b.el[IS_GROUP_KEY]) {
            return 1;
          } else if (!a.el[IS_GROUP_KEY] && b.el[IS_GROUP_KEY]) {
            return -1;
          } else {
            if (a.rank != null && b.rank != null) {
              if (a.rank > b.rank) {
                return -1;
              } else if (a.rank < b.rank) {
                return 1;
              }
            } else {
              return 0;
            }
          }
        });
        this.ep.setHover(false, false);

        if (this.jpc == null) {
          // create a connection. one end is this endpoint, the other is a floating endpoint.
          // TODO - get
          this.jpc = this.instance._newConnection({
            sourceEndpoint: this.ep,
            targetEndpoint: this.floatingEndpoint,
            source: this.ep.element,
            // for makeSource with parent option.  ensure source element is rthis.epresented correctly.
            target: this.placeholderInfo.element,
            anchors: [this.ep.anchor, this.floatingEndpoint.anchor],
            paintStyle: this.ep.connectorStyle,
            // this can be null. Connection will use the default.
            hoverPaintStyle: this.ep.connectorHoverStyle,
            connector: this.ep.connector,
            // this can also be null. Connection will use the default.
            overlays: this.ep.connectorOverlays,
            type: this.ep.connectionType,
            cssClass: this.ep.connectorClass,
            hoverClass: this.ep.connectorHoverClass,
            scope: scope,
            data: beforeDrag
          });
          this.jpc.pending = true;
          this.jpc.addClass(this.instance.draggingClass);
          this.floatingEndpoint.addClass(this.instance.draggingClass);
          this.floatingEndpoint.anchor = _savedAnchor; // fire an event that informs that a connection is being dragged

          this.instance.fire("connectionDrag", this.jpc); // register the new connection on the drag manager. This connection, at this point, is 'pending',
          // and has as its target a temporary element (the 'placeholder'). If the connection subsequently
          // becomes established, the anchor manager is informed that the target of the connection has
          // changed.
          // TODO is this still necessary.

          this.instance.anchorManager.newConnection(this.jpc);
        } else {
          // get the list of potential drop targets for this endpoint, which includes the this.ep from which the connection has been dragged?
          // TODO
          // Array.prototype.push.apply(endpointDropTargets, _currentInstance.getSelector(_currentInstance.getContainer(), ".jtk-endpoint[jtk-scope-" + this.ep.scope + "]"));
          // endpointDropTargets = endpointDropTargets.filter(function(candidate) { return candidate !== this.ep.canvas; });
          // console.log(endpointDropTargets);
          this.existingJpc = true;
          this.jpc.setHover(false); // new anchor idx

          var anchorIdx = this.jpc.endpoints[0].id === this.ep.id ? 0 : 1;
          this.ep.detachFromConnection(this.jpc, null, true); // detach from the connection while dragging is occurring. but dont cleanup automatically.
          // store the original scope (issue 57)

          var dragScope = this.instance.getDragScope(canvasElement);
          this.instance.setAttribute(this.ep.endpoint.renderer.getElement(), "originalScope", dragScope); // fire an event that informs that a connection is being dragged. we do this before
          // rthis.eplacing the original target with the floating element info.

          this.instance.fire("connectionDrag", this.jpc); // now we rthis.eplace ourselves with the temporary div we created above:

          if (anchorIdx === 0) {
            this.existingJpcParams = [this.jpc.source, this.jpc.sourceId, canvasElement, dragScope];
            this.instance.anchorManager.sourceChanged(this.jpc.endpoints[anchorIdx].elementId, this.placeholderInfo.id, this.jpc, this.placeholderInfo.element);
          } else {
            this.existingJpcParams = [this.jpc.target, this.jpc.targetId, canvasElement, dragScope];
            this.jpc.target = this.placeholderInfo.element;
            this.jpc.targetId = this.placeholderInfo.id;
            this.instance.anchorManager.updateOtherEndpoint(this.jpc.sourceId, this.jpc.endpoints[anchorIdx].elementId, this.jpc.targetId, this.jpc);
          } // store the original endpoint and assign the new floating endpoint for the drag.


          this.jpc.suspendedEndpoint = this.jpc.endpoints[anchorIdx]; // PROVIDE THE SUSPENDED ELEMENT, BE IT A SOURCE OR TARGET (ISSUE 39)

          this.jpc.suspendedElement = this.jpc.endpoints[anchorIdx].element;
          this.jpc.suspendedElementId = this.jpc.endpoints[anchorIdx].elementId;
          this.jpc.suspendedElementType = anchorIdx === 0 ? "source" : "target";
          this.jpc.suspendedEndpoint.setHover(false);
          this.floatingEndpoint.referenceEndpoint = this.jpc.suspendedEndpoint;
          this.jpc.endpoints[anchorIdx] = this.floatingEndpoint;
          this.jpc.addClass(this.instance.draggingClass);
          this.jpc.floatingIndex = anchorIdx;
          this.jpc.floatingEndpoint = this.floatingEndpoint;
          this.jpc.floatingId = this.placeholderInfo.id;
          this.jpc.floatingEndpoint.addClass(this.instance.draggingClass);
        }

        this._registerFloatingConnection(this.placeholderInfo, this.jpc, this.floatingEndpoint); // tell jsplumb about it


        this.instance.currentlyDragging = true;
      }
    }, {
      key: "onBeforeStart",
      value: function onBeforeStart(beforeStartParams) {
        this.payload = beforeStartParams.e.payload || {};
      }
    }, {
      key: "onDrag",
      value: function onDrag(params) {
        if (this._stopped) {
          return true;
        }

        if (this.placeholderInfo.element) {
          var floatingElementSize = this.instance.getSize(this.floatingElement);
          var _ui = {
            left: params.pos[0],
            top: params.pos[1]
          };
          this.instance.repaint(this.placeholderInfo.element, _ui);

          var boundingRect = {
            x: params.pos[0],
            y: params.pos[1],
            w: floatingElementSize[0],
            h: floatingElementSize[1]
          },
              newDropTarget,
              idx,
              _cont;

          for (var i = 0; i < this.endpointDropTargets.length; i++) {
            if (Biltong.intersects(boundingRect, this.endpointDropTargets[i].r)) {
              newDropTarget = this.endpointDropTargets[i];
              break;
            }
          }

          if (newDropTarget !== this.currentDropTarget && this.currentDropTarget != null) {
            idx = this.getFloatingAnchorIndex(this.jpc);
            this.instance.removeClass(this.currentDropTarget.el, CLASS_DRAG_HOVER);

            if (this.currentDropTarget.endpoint) {
              this.currentDropTarget.endpoint.endpoint.removeClass(this.instance.endpointDropAllowedClass);
              this.currentDropTarget.endpoint.endpoint.removeClass(this.instance.endpointDropForbiddenClass);
            }

            this.jpc.endpoints[idx].anchor.out();
          }

          if (newDropTarget != null) {
            this.instance.addClass(newDropTarget.el, CLASS_DRAG_HOVER);
            idx = this.getFloatingAnchorIndex(this.jpc);

            if (newDropTarget.endpoint != null) {
              _cont = newDropTarget.endpoint.endpoint.isTarget && idx !== 0 || this.jpc.suspendedEndpoint && newDropTarget.endpoint.endpoint.referenceEndpoint && newDropTarget.endpoint.endpoint.referenceEndpoint.id === this.jpc.suspendedEndpoint.id;

              if (_cont) {
                var bb = this.instance.checkCondition("checkDropAllowed", {
                  sourceEndpoint: this.jpc.endpoints[idx],
                  targetEndpoint: newDropTarget.endpoint.endpoint,
                  connection: this.jpc
                });
                newDropTarget.endpoint.endpoint[(bb ? "add" : "remove") + "Class"](this.instance.endpointDropAllowedClass);
                newDropTarget.endpoint.endpoint[(bb ? "remove" : "add") + "Class"](this.instance.endpointDropForbiddenClass);
                this.jpc.endpoints[idx].anchor.over(newDropTarget.endpoint.endpoint.anchor, newDropTarget.endpoint.endpoint);
              }
            }
          }

          this.currentDropTarget = newDropTarget; // always repaint the source endpoint, because only continuous/dynamic anchors cause the endpoint
          // to be repainted, so static anchors need to be told (or the endpoint gets dragged around)

          this.ep.paint({
            anchorLoc: this.ep.anchor.getCurrentLocation({
              element: this.ep
            })
          });
        }
      }
    }, {
      key: "maybeCleanup",
      value: function maybeCleanup(ep) {
        if (ep._mtNew && ep.connections.length === 0) {
          this.instance.deleteObject({
            endpoint: ep
          });
        } else {
          delete ep._mtNew;
        }
      }
    }, {
      key: "_reattachOrDiscard",
      value: function _reattachOrDiscard(originalEvent) {
        var existingConnection = this.jpc.suspendedEndpoint != null;
        var idx = this.getFloatingAnchorIndex(this.jpc); // if no drop target,

        if (existingConnection && this._shouldReattach(originalEvent)) {
          if (idx === 0) {
            this.jpc.source = this.jpc.suspendedElement;
            this.jpc.sourceId = this.jpc.suspendedElementId;
          } else {
            this.jpc.target = this.jpc.suspendedElement;
            this.jpc.targetId = this.jpc.suspendedElementId;
          } // is this an existing connection? try to reattach, if desired.
          //this._maybeReattach(idx, originalEvent);


          this._doForceReattach(idx, originalEvent);
        } else {
          // otherwise throw it away (and throw away any endpoints attached to it that should be thrown away when they are no longer
          // connected to any edges.
          this._discard(idx, originalEvent);
        }
      }
    }, {
      key: "onStop",
      value: function onStop(p) {
        var originalEvent = p.e;
        console.log("drag ended on endpoint");
        this.instance.isConnectionBeingDragged = false;

        if (this.jpc && this.jpc.endpoints != null) {
          var existingConnection = this.jpc.suspendedEndpoint != null;
          var idx = this.getFloatingAnchorIndex(this.jpc);
          var suspendedEndpoint = this.jpc.suspendedEndpoint;
          var dropEndpoint; // 1. is there a drop target?

          if (this.currentDropTarget != null) {
            // get the drop endpoint.
            dropEndpoint = this._getDropEndpoint(p, this.jpc);

            if (dropEndpoint == null) {
              // no drop endpoint resolved. either reattach, or discard.
              this._reattachOrDiscard(p.e);
            } else {
              // if we are dropping back on the original endpoint, force a reattach.
              if (suspendedEndpoint && suspendedEndpoint.id === dropEndpoint.id) {
                //this.jpc._forceReattach = true;
                //this._maybeReattach(idx, originalEvent);
                this._doForceReattach(idx, originalEvent);
              } else {
                if (!dropEndpoint.isEnabled()) {
                  // if endpoint disabled, either reattach or discard
                  this._reattachOrDiscard(p.e);
                } else if (dropEndpoint.isFull()) {
                  // if endpoint full, fire an event, then either reattach or discard
                  dropEndpoint.fire(EVENT_MAX_CONNECTIONS, {
                    endpoint: this,
                    connection: this.jpc,
                    maxConnections: this.instance.Defaults.maxConnections
                  }, originalEvent);

                  this._reattachOrDiscard(p.e);
                } else {
                  if (idx === 0) {
                    this.jpc.floatingElement = this.jpc.source;
                    this.jpc.floatingId = this.jpc.sourceId;
                    this.jpc.floatingEndpoint = this.jpc.endpoints[0];
                    this.jpc.floatingIndex = 0;
                    this.jpc.source = dropEndpoint.element;
                    this.jpc.sourceId = dropEndpoint.elementId;
                  } else {
                    this.jpc.floatingElement = this.jpc.target;
                    this.jpc.floatingId = this.jpc.targetId;
                    this.jpc.floatingEndpoint = this.jpc.endpoints[1];
                    this.jpc.floatingIndex = 1;
                    this.jpc.target = dropEndpoint.element;
                    this.jpc.targetId = dropEndpoint.elementId;
                  }

                  var _doContinue = true;
                  /*
                      if this is an existing connection and detach is not allowed we won't continue. The connection's
                      endpoints have been reinstated; everything is back to how it was.
                  */

                  if (existingConnection && this.jpc.suspendedEndpoint.id !== dropEndpoint.id) {
                    if (!this.jpc.isDetachAllowed(this.jpc) || !this.jpc.endpoints[idx].isDetachAllowed(this.jpc) || !this.jpc.suspendedEndpoint.isDetachAllowed(this.jpc) || !this.instance.checkCondition("beforeDetach", this.jpc)) {
                      _doContinue = false;
                    }
                  }
                  /*
                      now check beforeDrop.  this will be available only on Endpoints that are setup to
                      have a beforeDrop condition (although, secretly, under the hood all Endpoints and
                      the Connection have them, because they are on jsPlumbUIComponent.  shhh!), because
                      it only makes sense to have it on a target endpoint.
                  */


                  _doContinue = _doContinue && dropEndpoint.isDropAllowed(this.jpc.sourceId, this.jpc.targetId, this.jpc.scope, this.jpc, dropEndpoint);

                  if (_doContinue) {
                    this._drop(dropEndpoint, idx, originalEvent, _doContinue);
                  } else {
                    this._reattachOrDiscard(p.e);
                  }
                }
              }
            }
          } else {
            // no drop target: either reattach, or discard.
            this._reattachOrDiscard(p.e);
          } // common clean up


          this.instance.deleteObject({
            endpoint: this.floatingEndpoint
          });

          this._cleanupDraggablePlaceholder();

          delete this.jpc.suspendedEndpoint;
          delete this.jpc.suspendedElement;
          delete this.jpc.suspendedElementType;
          delete this.jpc.suspendedElementId;
          delete this.jpc.suspendedIndex;
          delete this.jpc.floatingElement;
          delete this.jpc.floatingEndpoint;
          delete this.jpc.floatingId;
          delete this.jpc.floatingIndex;

          if (dropEndpoint != null) {
            this.maybeCleanup(dropEndpoint);
            /* makeTarget sets this flag, to tell us we have been replaced and should delete this object. */

            if (dropEndpoint.deleteAfterDragStop) {
              this.instance.deleteObject({
                endpoint: dropEndpoint
              });
            } else {
              if (dropEndpoint._jsPlumb) {
                dropEndpoint.paint({
                  recalc: false
                });
              }
            }
          }
        }
      }
    }, {
      key: "_getSourceDefinition",
      value: function _getSourceDefinition(fromElement, evt) {
        var sourceDef;

        if (fromElement._jsPlumbSourceDefinitions) {
          for (var i = 0; i < fromElement._jsPlumbSourceDefinitions.length; i++) {
            sourceDef = fromElement._jsPlumbSourceDefinitions[i];

            if (sourceDef.enabled !== false) {
              if (sourceDef.def.filter) {
                var r = isString(sourceDef.def.filter) ? selectorFilter(evt, fromElement, sourceDef.def.filter, this.instance, sourceDef.def.filterExclude) : sourceDef.def.filter(evt, fromElement);

                if (r !== false) {
                  return sourceDef;
                }
              } else {
                return sourceDef;
              }
            }
          }
        }
      }
    }, {
      key: "_getTargetDefinition",
      value: function _getTargetDefinition(fromElement, evt) {
        var targetDef;

        if (fromElement._jsPlumbTargetDefinitions) {
          for (var i = 0; i < fromElement._jsPlumbTargetDefinitions.length; i++) {
            targetDef = fromElement._jsPlumbTargetDefinitions[i];

            if (targetDef.enabled !== false) {
              if (targetDef.def.filter) {
                var r = isString(targetDef.def.filter) ? selectorFilter(evt, fromElement, targetDef.def.filter, this.instance, targetDef.def.filterExclude) : targetDef.def.filter(evt, fromElement);

                if (r !== false) {
                  return targetDef;
                }
              } else {
                return targetDef;
              }
            }
          }
        }
      }
    }, {
      key: "_getDropEndpoint",
      value: function _getDropEndpoint(p, jpc) {
        var dropEndpoint;

        if (this.currentDropTarget.endpoint == null) {
          // find a suitable target definition, by matching the source of the drop element with the targets registered on the
          // drop target, and also the floating index (if set) of the connection
          var targetDefinition = jpc.floatingIndex == null || jpc.floatingIndex === 1 ? this._getTargetDefinition(this.currentDropTarget.el, p.e) : null; // need to figure the conditions under which each of these should be tested

          if (targetDefinition == null) {
            targetDefinition = jpc.floatingIndex == null || jpc.floatingIndex === 0 ? this._getSourceDefinition(this.currentDropTarget.el, p.e) : null;
          }

          if (targetDefinition == null) {
            return null;
          } // if no cached endpoint, or there was one but it has been cleaned up
          // (ie. detached), create a new one


          var eps = this.instance.deriveEndpointAndAnchorSpec(jpc.getType().join(" "), true);
          var pp = eps.endpoints ? extend(p, {
            endpoint: targetDefinition.def.endpoint || eps.endpoints[1]
          }) : p;

          if (eps.anchors) {
            pp = extend(pp, {
              anchor: targetDefinition.def.anchor || eps.anchors[1]
            });
          }

          dropEndpoint = this.instance.addEndpoint(this.currentDropTarget.el, pp);
          dropEndpoint._mtNew = true;
          dropEndpoint.deleteOnEmpty = true;

          if (dropEndpoint.anchor.positionFinder != null) {
            var dropPosition = this.instance.getUIPosition(arguments),
                elPosition = this.instance.getOffset(this.currentDropTarget.el),
                elSize = this.instance.getSize(this.currentDropTarget.el),
                ap = dropPosition == null ? [0, 0] : dropEndpoint.anchor.positionFinder(dropPosition, elPosition, elSize, dropEndpoint.anchor.constructorParams);
            dropEndpoint.anchor.x = ap[0];
            dropEndpoint.anchor.y = ap[1]; // now figure an orientation for it..kind of hard to know what to do actually. probably the best thing i can do is to
            // support specifying an orientation in the anchor's spec. if one is not supplied then i will make the orientation
            // be what will cause the most natural link to the source: it will be pointing at the source, but it needs to be
            // specified in one axis only, and so how to make that choice? i think i will use whichever axis is the one in which
            // the target is furthest away from the source.
          }
        } else {
          dropEndpoint = this.currentDropTarget.endpoint.endpoint;
        }

        if (dropEndpoint) {
          dropEndpoint.removeClass(this.instance.endpointDropAllowedClass);
          dropEndpoint.removeClass(this.instance.endpointDropForbiddenClass);
        }

        return dropEndpoint;
      }
    }, {
      key: "_doForceReattach",
      value: function _doForceReattach(idx, originalEvent) {
        this.jpc.endpoints[idx] = this.jpc.suspendedEndpoint;
        this.jpc.setHover(false);
        this.jpc._forceDetach = true;

        if (idx === 0) {
          this.jpc.source = this.jpc.suspendedEndpoint.element;
          this.jpc.sourceId = this.jpc.suspendedEndpoint.elementId;
        } else {
          this.jpc.target = this.jpc.suspendedEndpoint.element;
          this.jpc.targetId = this.jpc.suspendedEndpoint.elementId;
        }

        this.jpc.suspendedEndpoint.addConnection(this.jpc); // TODO checkSanity

        if (idx === 1) {
          this.instance.anchorManager.updateOtherEndpoint(this.jpc.sourceId, this.jpc.floatingId, this.jpc.targetId, this.jpc);
        } else {
          this.instance.anchorManager.sourceChanged(this.jpc.floatingId, this.jpc.sourceId, this.jpc, this.jpc.source);
        }

        this.instance.repaint(this.jpc.sourceId);
        delete this.jpc._forceDetach;
      }
    }, {
      key: "_shouldReattach",
      value: function _shouldReattach(originalEvent) {
        //return this.jpc.isReattach() || this.jpc._forceReattach || !this.instance.deleteConnection(this.jpc, {originalEvent: originalEvent});
        return this.jpc.isReattach() || this.jpc._forceReattach || !functionChain(true, false, [[this.jpc.endpoints[0], IS_DETACH_ALLOWED, [this.jpc]], [this.jpc.endpoints[1], IS_DETACH_ALLOWED, [this.jpc]], [this.jpc, IS_DETACH_ALLOWED, [this.jpc]], [this.instance, CHECK_CONDITION, [BEFORE_DETACH, this.jpc]]]);
      }
    }, {
      key: "_maybeReattach",
      value: function _maybeReattach(idx, originalEvent) {
        this.jpc.setHover(false);

        if (this.jpc.suspendedEndpoint) {
          // this.jpc._forceDetach ||  <-- why was this one of the tests in the line below?
          if (this.jpc.isReattach() || this.jpc._forceReattach || !this.instance.deleteConnection(this.jpc, {
            originalEvent: originalEvent
          })) {
            var floatingId;
            this.jpc.endpoints[idx] = this.jpc.suspendedEndpoint;
            this.jpc.setHover(false);
            this.jpc._forceDetach = true;

            if (idx === 0) {
              floatingId = this.jpc.sourceId;
              this.jpc.source = this.jpc.suspendedEndpoint.element;
              this.jpc.sourceId = this.jpc.suspendedEndpoint.elementId;
            } else {
              floatingId = this.jpc.targetId;
              this.jpc.target = this.jpc.suspendedEndpoint.element;
              this.jpc.targetId = this.jpc.suspendedEndpoint.elementId;
            }

            this.jpc.suspendedEndpoint.addConnection(this.jpc); // TODO checkSanity

            if (idx === 1) {
              this.instance.anchorManager.updateOtherEndpoint(this.jpc.sourceId, this.jpc.floatingId, this.jpc.targetId, this.jpc);
            } else {
              this.instance.anchorManager.sourceChanged(this.jpc.floatingId, this.jpc.sourceId, this.jpc, this.jpc.source);
            }

            this.instance.repaint(this.jpc.sourceId);
            this.jpc._forceDetach = false;
          }
        } else {
          this.instance.deleteObject({
            endpoint: this.jpc.endpoints[idx],
            originalEvent: originalEvent
          });

          if (this.jpc.pending) {
            // this.jpc.endpoints[idx === 1 ? 0 : 1].detachFromConnection(this.jpc);
            // this.instance.deleteObject({connection: this.jpc});
            this.instance.fire("connectionAborted", this.jpc, originalEvent);
          }
        }
      }
    }, {
      key: "_discard",
      value: function _discard(idx, originalEvent) {
        if (this.jpc.pending) {
          this.instance.fire("connectionAborted", this.jpc, originalEvent);
        } else {
          if (idx === 0) {
            this.jpc.source = this.jpc.suspendedEndpoint.element;
            this.jpc.sourceId = this.jpc.suspendedEndpoint.elementId;
          } else {
            this.jpc.target = this.jpc.suspendedEndpoint.element;
            this.jpc.targetId = this.jpc.suspendedEndpoint.elementId;
          }

          this.jpc.endpoints[idx] = this.jpc.suspendedEndpoint;
        } //this.instance.deleteObject({connection: this.jpc});


        if (this.jpc.floatingEndpoint) {
          this.jpc.floatingEndpoint.detachFromConnection(this.jpc); //delete this.jpc.floatingEndpoint;
        }

        this.instance.deleteObject({
          connection: this.jpc,
          originalEvent: originalEvent
        }); //console.log("placeholder..we're discarding the connection here");
      } //
      // drops the current connection on the given endpoint
      //

    }, {
      key: "_drop",
      value: function _drop(dropEndpoint, idx, originalEvent, optionalData) {
        // remove this jpc from the current endpoint, which is a floating endpoint that we will
        // subsequently discard.
        this.jpc.endpoints[idx].detachFromConnection(this.jpc); // if there's a suspended endpoint, detach it from the connection.

        if (this.jpc.suspendedEndpoint) {
          this.jpc.suspendedEndpoint.detachFromConnection(this.jpc);
        }

        this.jpc.endpoints[idx] = dropEndpoint;
        dropEndpoint.addConnection(this.jpc); // copy our parameters in to the connection:

        var params = dropEndpoint.getParameters();

        for (var aParam in params) {
          this.jpc.setParameter(aParam, params[aParam]);
        }

        if (this.jpc.suspendedEndpoint) {
          var suspendedElementId = this.jpc.suspendedEndpoint.elementId;
          this.instance.fireMoveEvent({
            index: idx,
            originalSourceId: idx === 0 ? suspendedElementId : this.jpc.sourceId,
            newSourceId: idx === 0 ? dropEndpoint.elementId : this.jpc.sourceId,
            originalTargetId: idx === 1 ? suspendedElementId : this.jpc.targetId,
            newTargetId: idx === 1 ? dropEndpoint.elementId : this.jpc.targetId,
            originalSourceEndpoint: idx === 0 ? this.jpc.suspendedEndpoint : this.jpc.endpoints[0],
            newSourceEndpoint: idx === 0 ? dropEndpoint : this.jpc.endpoints[0],
            originalTargetEndpoint: idx === 1 ? this.jpc.suspendedEndpoint : this.jpc.endpoints[1],
            newTargetEndpoint: idx === 1 ? dropEndpoint : this.jpc.endpoints[1],
            connection: this.jpc
          }, originalEvent);
        }

        if (idx === 1) {
          this.instance.anchorManager.updateOtherEndpoint(this.jpc.sourceId, this.jpc.floatingId, this.jpc.targetId, this.jpc);
        } else {
          this.instance.anchorManager.sourceChanged(this.jpc.floatingId, this.jpc.sourceId, this.jpc, this.jpc.source);
        } // when makeSource has uniqueEndpoint:true, we want to create connections with new endpoints
        // that are subsequently deleted. So makeSource sets `finalEndpoint`, which is the Endpoint to
        // which the connection should be attached. The `detachFromConnection` call below results in the
        // temporary endpoint being cleaned up.


        if (this.jpc.endpoints[0].finalEndpoint) {
          var _toDelete = this.jpc.endpoints[0];

          _toDelete.detachFromConnection(this.jpc);

          this.jpc.endpoints[0] = this.jpc.endpoints[0].finalEndpoint;
          this.jpc.endpoints[0].addConnection(this.jpc);
        } // if optionalData was given, merge it onto the connection's data.


        if (IS.anObject(optionalData)) {
          this.jpc.mergeData(optionalData);
        }

        if (this.jpc.endpoints[0]._originalAnchor) {
          var newSourceAnchor = this.instance.makeAnchor(this.jpc.endpoints[0]._originalAnchor, this.jpc.endpoints[0].elementId);
          this.jpc.endpoints[0].setAnchor(newSourceAnchor, true);
          delete this.jpc.endpoints[0]._originalAnchor;
        } // finalise will inform the anchor manager and also add to
        // connectionsByScope if necessary.


        this.instance._finaliseConnection(this.jpc, null, originalEvent, false);

        this.jpc.setHover(false); // SP continuous anchor flush

        this.instance.revalidate(this.jpc.endpoints[0].element);
      }
    }, {
      key: "_registerFloatingConnection",
      value: function _registerFloatingConnection(info, conn, ep) {
        this.floatingConnections[info.id] = conn; // only register for the target endpoint; we will not be dragging the source at any time
        // before this connection is either discarded or made into a permanent connection.

        addToList(this.instance.endpointsByElement, info.id, ep); // this.getFloatingConnectionFor = function(id) {
        //     return floatingConnections[id];
        // };
      }
    }, {
      key: "getFloatingAnchorIndex",
      value: function getFloatingAnchorIndex(jpc) {
        return jpc.endpoints[0].isFloating() ? 0 : jpc.endpoints[1].isFloating() ? 1 : -1;
      }
    }]);

    return EndpointDragHandler;
  }();

  var GroupDragHandler =
  /*#__PURE__*/
  function (_ElementDragHandler) {
    _inherits(GroupDragHandler, _ElementDragHandler);

    function GroupDragHandler(instance) {
      var _this;

      _classCallCheck(this, GroupDragHandler);

      _this = _possibleConstructorReturn(this, _getPrototypeOf(GroupDragHandler).call(this, instance));
      _this.instance = instance;

      _defineProperty(_assertThisInitialized(_this), "selector", "> [jtk-group] [jtk-managed]");

      _defineProperty(_assertThisInitialized(_this), "katavorioDraggable", void 0);

      _defineProperty(_assertThisInitialized(_this), "doRevalidate", void 0);

      _this.doRevalidate = _this._revalidate.bind(_assertThisInitialized(_this));
      return _this;
    }

    _createClass(GroupDragHandler, [{
      key: "reset",
      value: function reset() {
        this.katavorioDraggable.off(EVT_REVERT, this.doRevalidate);
      }
    }, {
      key: "_revalidate",
      value: function _revalidate(el) {
        this.instance.revalidate(el);
      }
    }, {
      key: "init",
      value: function init(katavorioDraggable) {
        this.katavorioDraggable = katavorioDraggable;
        katavorioDraggable.on(EVT_REVERT, this.doRevalidate);
      }
    }, {
      key: "useGhostProxy",
      value: function useGhostProxy(container, dragEl) {
        var group = dragEl[GROUP_KEY];
        return group == null ? false : group.ghost === true;
      }
    }, {
      key: "makeGhostProxy",
      value: function makeGhostProxy(el) {
        var newEl = el.cloneNode(true);
        newEl[GROUP_KEY] = el[GROUP_KEY];
        return newEl;
      }
    }, {
      key: "onDrag",
      value: function onDrag(params) {
        console.log("on drag, inside a group");

        _get(_getPrototypeOf(GroupDragHandler.prototype), "onDrag", this).call(this, params);
      }
    }, {
      key: "onStop",
      value: function onStop(params) {
        var originalGroup = params.el[GROUP_KEY],
            out = _get(_getPrototypeOf(GroupDragHandler.prototype), "onStop", this).call(this, params),
            currentGroup = params.el[GROUP_KEY];

        if (currentGroup === originalGroup) {
          this._pruneOrOrphan(params);
        } else {
          if (originalGroup.ghost) {
            var o1 = this.instance.getOffset(currentGroup.getDragArea());
            var o2 = this.instance.getOffset(originalGroup.getDragArea());
            var o = {
              left: o2.left + params.pos[0] - o1.left,
              top: o2.top + params.pos[1] - o1.top
            };
            var originalElement = params.drag.getDragElement(true);
            originalElement.style.left = o.left + "px";
            originalElement.style.top = o.top + "px";
            this.instance.revalidate(originalElement);
          }
        }

        return out;
      }
    }, {
      key: "_isInsideParent",
      value: function _isInsideParent(_el, pos) {
        var p = _el.offsetParent,
            s = this.instance.getSize(p),
            ss = this.instance.getSize(_el),
            leftEdge = pos[0],
            rightEdge = leftEdge + ss[0],
            topEdge = pos[1],
            bottomEdge = topEdge + ss[1];
        return rightEdge > 0 && leftEdge < s[0] && bottomEdge > 0 && topEdge < s[1];
      }
    }, {
      key: "_pruneOrOrphan",
      value: function _pruneOrOrphan(params) {
        var orphanedPosition = null;

        if (!this._isInsideParent(params.el, params.pos)) {
          var group = params.el[GROUP_KEY];

          if (group.prune) {
            this.instance.remove(params.el);
            group.remove(params.el);
          } else if (group.orphan) {
            orphanedPosition = this.instance.groupManager.orphan(params.el);
            group.remove(params.el);
          }
        }

        return orphanedPosition;
      }
    }]);

    return GroupDragHandler;
  }(ElementDragHandler);

  function _setClassName(el, cn, classList) {
    cn = fastTrim(cn);

    if (typeof el.className.baseVal !== "undefined") {
      el.className.baseVal = cn;
    } else {
      el.className = cn;
    } // recent (i currently have  61.0.3163.100) version of chrome do not update classList when you set the base val
    // of an svg element's className. in the long run we'd like to move to just using classList anyway


    try {
      var cl = el.classList;

      if (cl != null) {
        while (cl.length > 0) {
          cl.remove(cl.item(0));
        }

        for (var i = 0; i < classList.length; i++) {
          if (classList[i]) {
            cl.add(classList[i]);
          }
        }
      }
    } catch (e) {
      // not fatal
      log("JSPLUMB: cannot set class list", e);
    }
  } //
  // get the class name for either an html element or an svg element.


  function _getClassName(el) {
    return typeof el.className.baseVal === "undefined" ? el.className : el.className.baseVal;
  }

  function _classManip(el, classesToAdd, classesToRemove) {
    var cta = classesToAdd == null ? [] : isArray(classesToAdd) ? classesToAdd : classesToAdd.split(/\s+/);
    var ctr = classesToRemove == null ? [] : isArray(classesToRemove) ? classesToRemove : classesToRemove.split(/\s+/);

    var className = _getClassName(el),
        curClasses = className.split(/\s+/);

    var _oneSet = function _oneSet(add, classes) {
      for (var i = 0; i < classes.length; i++) {
        if (add) {
          if (curClasses.indexOf(classes[i]) === -1) {
            curClasses.push(classes[i]);
          }
        } else {
          var idx = curClasses.indexOf(classes[i]);

          if (idx !== -1) {
            curClasses.splice(idx, 1);
          }
        }
      }
    };

    _oneSet(true, cta);

    _oneSet(false, ctr);

    _setClassName(el, curClasses.join(" "), curClasses);
  }

  function _genLoc(prefix, e) {
    if (e == null) {
      return [0, 0];
    }

    var ts = _touches(e),
        t = _getTouch(ts, 0);

    return [t[prefix + "X"], t[prefix + "Y"]];
  }

  var _pageLocation = _genLoc.bind(null, "page");

  function _getTouch(touches, idx) {
    return touches.item ? touches.item(idx) : touches[idx];
  }

  function _touches(e) {
    var _e = e;
    return _e.touches && _e.touches.length > 0 ? _e.touches : _e.changedTouches && _e.changedTouches.length > 0 ? _e.changedTouches : _e.targetTouches && _e.targetTouches.length > 0 ? _e.targetTouches : [_e];
  } // ------------------------------------------------------------------------------------------------------------


  var BrowserJsPlumbInstance =
  /*#__PURE__*/
  function (_jsPlumbInstance) {
    _inherits(BrowserJsPlumbInstance, _jsPlumbInstance);

    function BrowserJsPlumbInstance(_instanceIndex, defaults, helpers) {
      var _this;

      _classCallCheck(this, BrowserJsPlumbInstance);

      _this = _possibleConstructorReturn(this, _getPrototypeOf(BrowserJsPlumbInstance).call(this, _instanceIndex, new BrowserRenderer(), defaults, helpers));
      _this._instanceIndex = _instanceIndex;

      _defineProperty(_assertThisInitialized(_this), "dragManager", void 0);

      _defineProperty(_assertThisInitialized(_this), "_connectorClick", void 0);

      _defineProperty(_assertThisInitialized(_this), "_connectorDblClick", void 0);

      _defineProperty(_assertThisInitialized(_this), "_endpointClick", void 0);

      _defineProperty(_assertThisInitialized(_this), "_endpointDblClick", void 0);

      _defineProperty(_assertThisInitialized(_this), "_overlayClick", void 0);

      _defineProperty(_assertThisInitialized(_this), "_overlayDblClick", void 0);

      _this.eventManager = new Mottle();
      _this.dragManager = new DragManager(_assertThisInitialized(_this));

      _this.dragManager.addHandler(new EndpointDragHandler(_assertThisInitialized(_this)));

      _this.dragManager.addHandler(new GroupDragHandler(_assertThisInitialized(_this)));

      _this.dragManager.addHandler(new ElementDragHandler(_assertThisInitialized(_this)));

      _this._connectorClick = function (e) {
        if (!e.defaultPrevented) {
          console.log("connector click " + e + " " + this._instanceIndex);
          var connectorElement = findParent(e.srcElement || e.target, SELECTOR_CONNECTOR, this.getContainer());
          console.log(connectorElement);
          this.fire(EVENT_CLICK, connectorElement.jtk.connector.connection, e);
        }
      }.bind(_assertThisInitialized(_this));

      _this._connectorDblClick = function (e) {
        if (!e.defaultPrevented) {
          console.log("connector dbl click " + e + " " + this._instanceIndex);
          var connectorElement = findParent(e.srcElement || e.target, SELECTOR_CONNECTOR, this.getContainer());
          console.log(connectorElement);
          this.fire(EVENT_DBL_CLICK, connectorElement.jtk.connector.connection, e);
        }
      }.bind(_assertThisInitialized(_this));

      _this._endpointClick = function (e) {
        if (!e.defaultPrevented) {
          console.log("endpoint click " + e + " " + this._instanceIndex);
          var endpointElement = findParent(e.srcElement || e.target, SELECTOR_ENDPOINT, this.getContainer());
          console.log(endpointElement);
          this.fire(EVENT_ENDPOINT_CLICK, endpointElement.jtk.endpoint, e);
        }
      }.bind(_assertThisInitialized(_this));

      _this._endpointDblClick = function (e) {
        if (!e.defaultPrevented) {
          console.log("endpoint dbl click " + e + " " + this._instanceIndex);
          var endpointElement = findParent(e.srcElement || e.target, SELECTOR_ENDPOINT, this.getContainer());
          console.log(endpointElement);
          this.fire(EVENT_ENDPOINT_DBL_CLICK, endpointElement.jtk.endpoint, e);
        }
      }.bind(_assertThisInitialized(_this));

      _this._overlayClick = function (e) {
        consume(e);
        console.log("overlay click " + e + " " + this._instanceIndex);
        var overlayElement = findParent(e.srcElement || e.target, SELECTOR_OVERLAY, this.getContainer());
        console.log(overlayElement);
        var overlay = overlayElement.jtk.overlay; //this.fire(Constants.EVENT_CLICK, overlay.component, e);
        //overlay.fire("click", e);

        overlay.click(e);
      }.bind(_assertThisInitialized(_this));

      _this._overlayDblClick = function (e) {
        consume(e);
        console.log("overlay dbl click " + e + " " + this._instanceIndex);
        var overlayElement = findParent(e.srcElement || e.target, SELECTOR_OVERLAY, this.getContainer());
        console.log(overlayElement);
        var overlay = overlayElement.jtk.overlay; //this.fire(Constants.EVENT_DBL_CLICK, overlay.component, e);
        //overlay.fire("dblclick", e);

        overlay.dblClick(e);
      }.bind(_assertThisInitialized(_this));

      _this._attachEventDelegates();

      return _this;
    }

    _createClass(BrowserJsPlumbInstance, [{
      key: "getElement",
      value: function getElement(el) {
        if (el == null) {
          return null;
        } // here we pluck the first entry if el was a list of entries.
        // this is not my favourite thing to do, but previous versions of
        // jsplumb supported jquery selectors, and it is possible a selector
        // will be passed in here.


        el = typeof el === "string" ? el : el.length != null && el.enctype == null ? el[0] : el;
        return typeof el === "string" ? document.getElementById(el) : el;
      }
    }, {
      key: "removeElement",
      value: function removeElement(element) {
        // seems to barf at the moment due to scoping. might need to produce a new
        // version of mottle.
        this.eventManager.remove(element);
      }
    }, {
      key: "appendElement",
      value: function appendElement(el, parent) {
        if (parent) {
          parent.appendChild(el);
        } else {
          var _container = this.getContainer();

          if (_container) {
            _container.appendChild(el);
          } else if (!parent) {
            this.appendToRoot(el);
          }
        }
      }
    }, {
      key: "_getAssociatedElements",
      value: function _getAssociatedElements(el) {
        var els = el.querySelectorAll("[jtk-managed]");
        var a = [];
        Array.prototype.push.apply(a, els);
        return a;
      }
    }, {
      key: "appendToRoot",
      value: function appendToRoot(node) {
        document.body.appendChild(node);
      }
    }, {
      key: "shouldFireEvent",
      value: function shouldFireEvent(event, value, originalEvent) {
        return true;
      }
    }, {
      key: "getClass",
      value: function getClass(el) {
        return _getClassName(el);
      }
    }, {
      key: "addClass",
      value: function addClass(el, clazz) {
        if (el != null && clazz != null && clazz.length > 0) {
          this.each(el, function (_el) {
            if (_el.classList) {
              var classes = Array.isArray(clazz) ? clazz : fastTrim(clazz).split(/\s+/);
              window.DOMTokenList.prototype.add.apply(_el.classList, classes);
            } else {
              _classManip(_el, clazz);
            }
          });
        }
      }
    }, {
      key: "hasClass",
      value: function hasClass(el, clazz) {
        if (el.classList) {
          return el.classList.contains(clazz);
        } else {
          return _getClassName(el).indexOf(clazz) !== -1;
        }
      }
    }, {
      key: "removeClass",
      value: function removeClass(el, clazz) {
        if (el != null && clazz != null && clazz.length > 0) {
          this.each(el, function (_el) {
            if (_el.classList) {
              window.DOMTokenList.prototype.remove.apply(_el.classList, clazz.split(/\s+/));
            } else {
              _classManip(_el, null, clazz);
            }
          });
        }
      }
    }, {
      key: "toggleClass",
      value: function toggleClass(el, clazz) {
        var _this2 = this;

        if (el != null && clazz != null && clazz.length > 0) {
          this.each(el, function (_el) {
            if (_el.classList) {
              _el.classList.toggle(clazz);
            } else {
              if (_this2.hasClass(_el, clazz)) {
                _this2.removeClass(_el, clazz);
              } else {
                _this2.addClass(_el, clazz);
              }
            }
          });
        }
      }
    }, {
      key: "setAttribute",
      value: function setAttribute(el, name, value) {
        el.setAttribute(name, value);
      }
    }, {
      key: "getAttribute",
      value: function getAttribute(el, name) {
        return el.getAttribute(name);
      }
    }, {
      key: "setAttributes",
      value: function setAttributes(el, atts) {
        for (var i in atts) {
          if (atts.hasOwnProperty(i)) {
            el.setAttribute(i, atts[i]);
          }
        }
      }
    }, {
      key: "removeAttribute",
      value: function removeAttribute(el, attName) {
        el.removeAttribute && el.removeAttribute(attName);
      }
    }, {
      key: "on",
      value: function on(el, event, callbackOrSelector, callback) {
        // TODO: here we would like to map the tap event if we know its
        // an internal bind to a click. we have to know its internal because only
        // then can we be sure that the UP event wont be consumed (tap is a synthesized
        // event from a mousedown followed by a mouseup).
        //event = { "click":"tap", "dblclick":"dbltap"}[event] || event;
        this.eventManager.on.apply(this, arguments);
        return this;
      }
    }, {
      key: "off",
      value: function off(el, event, callback) {
        this.eventManager.off.apply(this, arguments);
        return this;
      }
    }, {
      key: "trigger",
      value: function trigger(el, event, originalEvent, payload) {
        this.eventManager.trigger(el, event, originalEvent, payload);
      }
    }, {
      key: "_getOffset",
      value: function _getOffset(el, relativeToRoot, container) {
        //   window.jtime("get offset");
        //console.log("get offset arg was " + el);
        //el = jsPlumb.getElement(el);
        container = container || this.getContainer();

        var out = {
          left: el.offsetLeft,
          top: el.offsetTop
        },
            op = relativeToRoot || container != null && el !== container && el.offsetParent !== container ? el.offsetParent : null,
            _maybeAdjustScroll = function _maybeAdjustScroll(offsetParent) {
          if (offsetParent != null && offsetParent !== document.body && (offsetParent.scrollTop > 0 || offsetParent.scrollLeft > 0)) {
            out.left -= offsetParent.scrollLeft;
            out.top -= offsetParent.scrollTop;
          }
        };

        while (op != null) {
          out.left += op.offsetLeft;
          out.top += op.offsetTop;

          _maybeAdjustScroll(op);

          op = relativeToRoot ? op.offsetParent : op.offsetParent === container ? null : op.offsetParent;
        } // if container is scrolled and the element (or its offset parent) is not absolute or fixed, adjust accordingly.


        if (container != null && !relativeToRoot && (container.scrollTop > 0 || container.scrollLeft > 0)) {
          var pp = el.offsetParent != null ? this.getStyle(el.offsetParent, "position") : "static",
              p = this.getStyle(el, "position");

          if (p !== "absolute" && p !== "fixed" && pp !== "absolute" && pp !== "fixed") {
            out.left -= container.scrollLeft;
            out.top -= container.scrollTop;
          }
        } //window.jtimeEnd("get offset");


        return out;
      }
    }, {
      key: "_getSize",
      value: function _getSize(el) {
        return [el.offsetWidth, el.offsetHeight];
      }
    }, {
      key: "createElement",
      value: function createElement(tag, style, clazz, atts) {
        return this.createElementNS(null, tag, style, clazz, atts);
      }
    }, {
      key: "createElementNS",
      value: function createElementNS(ns, tag, style, clazz, atts) {
        var e = ns == null ? document.createElement(tag) : document.createElementNS(ns, tag);
        var i;
        style = style || {};

        for (i in style) {
          e.style[i] = style[i];
        }

        if (clazz) {
          e.className = clazz;
        }

        atts = atts || {};

        for (i in atts) {
          e.setAttribute(i, "" + atts[i]);
        }

        return e;
      }
    }, {
      key: "getStyle",
      value: function getStyle(el, prop) {
        if (typeof window.getComputedStyle !== 'undefined') {
          return getComputedStyle(el, null).getPropertyValue(prop);
        } else {
          return el.currentStyle[prop];
        }
      }
    }, {
      key: "getSelector",
      value: function getSelector(ctx, spec) {
        var sel = null;

        if (arguments.length === 1) {
          if (!isString(ctx)) {
            var nodeList = document.createDocumentFragment();
            nodeList.appendChild(ctx); //return ctx as [ HTMLElement ];

            return nodeList.childNodes;
          }

          sel = document.querySelectorAll(ctx);
        } else {
          sel = ctx.querySelectorAll(spec);
        }

        return sel;
      }
    }, {
      key: "setPosition",
      value: function setPosition(el, p) {
        el.style.left = p.left + "px";
        el.style.top = p.top + "px";
      } //
      // TODO investigate if this is still entirely necessary, since its only used by the drag stuff yet is declared as abstract on the jsPlumbInstance class.
      //

    }, {
      key: "getUIPosition",
      value: function getUIPosition(eventArgs) {
        // here the position reported to us by Katavorio is relative to the element's offsetParent. For top
        // level nodes that is fine, but if we have a nested draggable then its offsetParent is actually
        // not going to be the jsplumb container; it's going to be some child of that element. In that case
        // we want to adjust the UI position to account for the offsetParent's position relative to the Container
        // origin.
        var el = eventArgs[0].el;

        if (el.offsetParent == null) {
          return null;
        }

        var finalPos = eventArgs[0].finalPos || eventArgs[0].pos;
        var p = {
          left: finalPos[0],
          top: finalPos[1]
        };

        if (el._katavorioDrag && el.offsetParent !== this.getContainer()) {
          var oc = this.getOffset(el.offsetParent);
          p.left += oc.left;
          p.top += oc.top;
        }

        return p;
      }
    }, {
      key: "getDragScope",
      value: function getDragScope(el) {
        return el._katavorioDrag && el._katavorioDrag.scopes.join(" ") || "";
      }
    }, {
      key: "getPositionOnElement",
      value: function getPositionOnElement(evt, el, zoom) {
        var box = typeof el.getBoundingClientRect !== "undefined" ? el.getBoundingClientRect() : {
          left: 0,
          top: 0,
          width: 0,
          height: 0
        },
            body = document.body,
            docElem = document.documentElement,
            scrollTop = window.pageYOffset || docElem.scrollTop || body.scrollTop,
            scrollLeft = window.pageXOffset || docElem.scrollLeft || body.scrollLeft,
            clientTop = docElem.clientTop || body.clientTop || 0,
            clientLeft = docElem.clientLeft || body.clientLeft || 0,
            pst = 0,
            psl = 0,
            top = box.top + scrollTop - clientTop + pst * zoom,
            left = box.left + scrollLeft - clientLeft + psl * zoom,
            cl = _pageLocation(evt),
            w = box.width || el.offsetWidth * zoom,
            h = box.height || el.offsetHeight * zoom,
            x = (cl[0] - left) / w,
            y = (cl[1] - top) / h;

        return [x, y];
      }
    }, {
      key: "setDraggable",
      value: function setDraggable(element, draggable) {
        if (draggable) {
          this.removeAttribute(element, ATTRIBUTE_NOT_DRAGGABLE);
        } else {
          this.setAttribute(element, ATTRIBUTE_NOT_DRAGGABLE, "true");
        }
      }
    }, {
      key: "isDraggable",
      value: function isDraggable(el) {
        var d = this.getAttribute(el, ATTRIBUTE_NOT_DRAGGABLE);
        return d == null || d === "false";
      }
      /*
       * toggles the draggable state of the given element(s).
       * el is either an id, or an element object, or a list of ids/element objects.
       */

    }, {
      key: "toggleDraggable",
      value: function toggleDraggable(el) {
        var state = this.isDraggable(el);
        this.setDraggable(el, !state);
        return !state;
      }
    }, {
      key: "consume",
      value: function consume(e) {
        Mottle.consume(e);
      }
    }, {
      key: "_attachEventDelegates",
      value: function _attachEventDelegates() {
        var currentContainer = this.getContainer();
        this.eventManager.on(currentContainer, EVENT_CLICK, SELECTOR_OVERLAY, this._overlayClick);
        this.eventManager.on(currentContainer, EVENT_DBL_CLICK, SELECTOR_OVERLAY, this._overlayDblClick);
        this.eventManager.on(currentContainer, EVENT_CLICK, SELECTOR_CONNECTOR, this._connectorClick);
        this.eventManager.on(currentContainer, EVENT_DBL_CLICK, SELECTOR_CONNECTOR, this._connectorDblClick);
        this.eventManager.on(currentContainer, EVENT_CLICK, SELECTOR_ENDPOINT, this._endpointClick);
        this.eventManager.on(currentContainer, EVENT_DBL_CLICK, SELECTOR_ENDPOINT, this._endpointDblClick);
      }
    }, {
      key: "_detachEventDelegates",
      value: function _detachEventDelegates() {
        var currentContainer = this.getContainer();

        if (currentContainer) {
          this.eventManager.off(currentContainer, EVENT_CLICK, this._connectorClick);
          this.eventManager.off(currentContainer, EVENT_DBL_CLICK, this._connectorDblClick);
          this.eventManager.off(currentContainer, EVENT_CLICK, this._endpointClick);
          this.eventManager.off(currentContainer, EVENT_DBL_CLICK, this._endpointDblClick);
          this.eventManager.off(currentContainer, EVENT_CLICK, this._overlayClick);
          this.eventManager.off(currentContainer, EVENT_DBL_CLICK, this._overlayDblClick);
        }
      }
    }, {
      key: "setContainer",
      value: function setContainer(c) {
        this._detachEventDelegates();

        if (this.dragManager != null) {
          this.dragManager.reset();
        }

        _get(_getPrototypeOf(BrowserJsPlumbInstance.prototype), "setContainer", this).call(this, c);

        if (this.eventManager != null) {
          this._attachEventDelegates();
        }

        if (this.dragManager != null) {
<<<<<<< HEAD
          this.dragManager.reset();
=======
>>>>>>> ea08ed10
          this.dragManager.addHandler(new EndpointDragHandler(this));
          this.dragManager.addHandler(new GroupDragHandler(this));
          this.dragManager.addHandler(new ElementDragHandler(this));
        }
      }
    }, {
      key: "reset",
      value: function reset(silently) {
        _get(_getPrototypeOf(BrowserJsPlumbInstance.prototype), "reset", this).call(this, silently);

        if (silently) {
          var container = this.getContainer();
          var els = container.querySelectorAll("[jtk-managed], .jtk-endpoint, .jtk-connector, .jtk-overlay");
          els.forEach(function (el) {
            return el.parentNode && el.parentNode.removeChild(el);
          });
        }
      }
    }, {
      key: "destroy",
      value: function destroy() {
        this._detachEventDelegates();

        if (this.dragManager != null) {
          this.dragManager.reset();
        }

        _get(_getPrototypeOf(BrowserJsPlumbInstance.prototype), "destroy", this).call(this); //this.getContainer().innerHTML = ""; <--

      }
    }]);

    return BrowserJsPlumbInstance;
  }(jsPlumbInstance);

  var AbstractConnector =
  /*#__PURE__*/
  function () {
    function AbstractConnector(instance, connection, params) {
      _classCallCheck(this, AbstractConnector);

      this.instance = instance;
      this.connection = connection;

      _defineProperty(this, "type", void 0);

      _defineProperty(this, "renderer", void 0);

      _defineProperty(this, "stub", void 0);

      _defineProperty(this, "sourceStub", void 0);

      _defineProperty(this, "targetStub", void 0);

      _defineProperty(this, "maxStub", void 0);

      _defineProperty(this, "typeId", void 0);

      _defineProperty(this, "gap", void 0);

      _defineProperty(this, "sourceGap", void 0);

      _defineProperty(this, "targetGap", void 0);

      _defineProperty(this, "segments", []);

      _defineProperty(this, "totalLength", 0);

      _defineProperty(this, "segmentProportions", []);

      _defineProperty(this, "segmentProportionalLengths", []);

      _defineProperty(this, "paintInfo", null);

      _defineProperty(this, "strokeWidth", void 0);

      _defineProperty(this, "x", void 0);

      _defineProperty(this, "y", void 0);

      _defineProperty(this, "w", void 0);

      _defineProperty(this, "h", void 0);

      _defineProperty(this, "segment", void 0);

      _defineProperty(this, "bounds", EMPTY_BOUNDS());

      _defineProperty(this, "cssClass", void 0);

      this.stub = params.stub || 0;
      this.sourceStub = isArray(this.stub) ? this.stub[0] : this.stub;
      this.targetStub = isArray(this.stub) ? this.stub[1] : this.stub;
      this.gap = params.gap || 0;
      this.sourceGap = isArray(this.gap) ? this.gap[0] : this.gap;
      this.targetGap = isArray(this.gap) ? this.gap[1] : this.gap;
      this.maxStub = Math.max(this.sourceStub, this.targetStub);
      this.cssClass = params.cssClass || "";
      this.renderer = instance.renderer.assignConnectorRenderer(instance, this);
    }

    _createClass(AbstractConnector, [{
      key: "getTypeDescriptor",
      value: function getTypeDescriptor() {
        return "connector";
      }
    }, {
      key: "getIdPrefix",
      value: function getIdPrefix() {
        return "_jsplumb_connector";
      }
    }, {
      key: "resetBounds",
      value: function resetBounds() {
        this.bounds = EMPTY_BOUNDS();
      }
    }, {
      key: "getPathData",
      value: function getPathData() {
        var p = "";

        for (var i = 0; i < this.segments.length; i++) {
          p += this.instance.renderer.getPath(this.segments[i], i === 0);
          p += " ";
        }

        return p;
      }
      /**
       * Function: findSegmentForPoint
       * Returns the segment that is closest to the given [x,y],
       * null if nothing found.  This function returns a JS
       * object with:
       *
       *   d   -   distance from segment
       *   l   -   proportional location in segment
       *   x   -   x point on the segment
       *   y   -   y point on the segment
       *   s   -   the segment itself.
       */

    }, {
      key: "findSegmentForPoint",
      value: function findSegmentForPoint(x, y) {
        var out = {
          d: Infinity,
          s: null,
          x: null,
          y: null,
          l: null,
          x1: null,
          y1: null,
          x2: null,
          y2: null,
          index: null,
          connectorLocation: null
        };

        for (var i = 0; i < this.segments.length; i++) {
          var _s = this.segments[i].findClosestPointOnPath(x, y);

          if (_s.d < out.d) {
            out.d = _s.d;
            out.l = _s.l;
            out.x = _s.x;
            out.y = _s.y;
            out.s = this.segments[i];
            out.x1 = _s.x1;
            out.x2 = _s.x2;
            out.y1 = _s.y1;
            out.y2 = _s.y2;
            out.index = i;
            out.connectorLocation = this.segmentProportions[i][0] + _s.l * (this.segmentProportions[i][1] - this.segmentProportions[i][0]);
          }
        }

        return out;
      }
    }, {
      key: "lineIntersection",
      value: function lineIntersection(x1, y1, x2, y2) {
        var out = [];

        for (var i = 0; i < this.segments.length; i++) {
          out.push.apply(out, this.segments[i].lineIntersection(x1, y1, x2, y2));
        }

        return out;
      }
    }, {
      key: "boxIntersection",
      value: function boxIntersection(x, y, w, h) {
        var out = [];

        for (var i = 0; i < this.segments.length; i++) {
          out.push.apply(out, this.segments[i].boxIntersection(x, y, w, h));
        }

        return out;
      }
    }, {
      key: "boundingBoxIntersection",
      value: function boundingBoxIntersection(box) {
        var out = [];

        for (var i = 0; i < this.segments.length; i++) {
          out.push.apply(out, this.segments[i].boundingBoxIntersection(box));
        }

        return out;
      }
    }, {
      key: "_updateSegmentProportions",
      value: function _updateSegmentProportions() {
        var curLoc = 0;

        for (var i = 0; i < this.segments.length; i++) {
          var sl = this.segments[i].getLength();
          this.segmentProportionalLengths[i] = sl / this.totalLength;
          this.segmentProportions[i] = [curLoc, curLoc += sl / this.totalLength];
        }
      }
      /**
       * returns [segment, proportion of travel in segment, segment index] for the segment
       * that contains the point which is 'location' distance along the entire path, where
       * 'location' is a decimal between 0 and 1 inclusive. in this connector type, paths
       * are made up of a list of segments, each of which contributes some fraction to
       * the total length.
       * From 1.3.10 this also supports the 'absolute' property, which lets us specify a location
       * as the absolute distance in pixels, rather than a proportion of the total path.
       */

    }, {
      key: "_findSegmentForLocation",
      value: function _findSegmentForLocation(location, absolute) {
        if (absolute) {
          location = location > 0 ? location / this.totalLength : (this.totalLength + location) / this.totalLength;
        }

        var idx = this.segmentProportions.length - 1,
            inSegmentProportion = 1;

        for (var i = 0; i < this.segmentProportions.length; i++) {
          if (this.segmentProportions[i][1] >= location) {
            idx = i; // todo is this correct for all connector path types?

            inSegmentProportion = location === 1 ? 1 : location === 0 ? 0 : (location - this.segmentProportions[i][0]) / this.segmentProportionalLengths[i];
            break;
          }
        }

        return {
          segment: this.segments[idx],
          proportion: inSegmentProportion,
          index: idx
        };
      }
    }, {
      key: "_addSegment",
      value: function _addSegment(clazz, params) {
        if (params.x1 === params.x2 && params.y1 === params.y2) {
          return;
        }

        var s = new clazz(this.instance, params);
        this.segments.push(s);
        this.totalLength += s.getLength();
        this.updateBounds(s);
      }
    }, {
      key: "_clearSegments",
      value: function _clearSegments() {
        this.totalLength = 0;
        this.segments.length = 0;
        this.segmentProportions.length = 0;
        this.segmentProportionalLengths.length = 0;
      }
    }, {
      key: "getLength",
      value: function getLength() {
        return this.totalLength;
      }
    }, {
      key: "_prepareCompute",
      value: function _prepareCompute(params) {
        this.strokeWidth = params.strokeWidth;
        var segment = Biltong.quadrant(params.sourcePos, params.targetPos),
            swapX = params.targetPos[0] < params.sourcePos[0],
            swapY = params.targetPos[1] < params.sourcePos[1],
            lw = params.strokeWidth || 1,
            so = params.sourceEndpoint.anchor.getOrientation(params.sourceEndpoint),
            to = params.targetEndpoint.anchor.getOrientation(params.targetEndpoint),
            x = swapX ? params.targetPos[0] : params.sourcePos[0],
            y = swapY ? params.targetPos[1] : params.sourcePos[1],
            w = Math.abs(params.targetPos[0] - params.sourcePos[0]),
            h = Math.abs(params.targetPos[1] - params.sourcePos[1]); // if either anchor does not have an orientation set, we derive one from their relative
        // positions.  we fix the axis to be the one in which the two elements are further apart, and
        // point each anchor at the other element.  this is also used when dragging a new connection.

        if (so[0] === 0 && so[1] === 0 || to[0] === 0 && to[1] === 0) {
          var index = w > h ? 0 : 1,
              oIndex = [1, 0][index];
          so = [0, 0];
          to = [0, 0];
          so[index] = params.sourcePos[index] > params.targetPos[index] ? -1 : 1;
          to[index] = params.sourcePos[index] > params.targetPos[index] ? 1 : -1;
          so[oIndex] = 0;
          to[oIndex] = 0;
        }

        var sx = swapX ? w + this.sourceGap * so[0] : this.sourceGap * so[0],
            sy = swapY ? h + this.sourceGap * so[1] : this.sourceGap * so[1],
            tx = swapX ? this.targetGap * to[0] : w + this.targetGap * to[0],
            ty = swapY ? this.targetGap * to[1] : h + this.targetGap * to[1],
            oProduct = so[0] * to[0] + so[1] * to[1];
        var result = {
          sx: sx,
          sy: sy,
          tx: tx,
          ty: ty,
          lw: lw,
          xSpan: Math.abs(tx - sx),
          ySpan: Math.abs(ty - sy),
          mx: (sx + tx) / 2,
          my: (sy + ty) / 2,
          so: so,
          to: to,
          x: x,
          y: y,
          w: w,
          h: h,
          segment: segment,
          startStubX: sx + so[0] * this.sourceStub,
          startStubY: sy + so[1] * this.sourceStub,
          endStubX: tx + to[0] * this.targetStub,
          endStubY: ty + to[1] * this.targetStub,
          isXGreaterThanStubTimes2: Math.abs(sx - tx) > this.sourceStub + this.targetStub,
          isYGreaterThanStubTimes2: Math.abs(sy - ty) > this.sourceStub + this.targetStub,
          opposite: oProduct === -1,
          perpendicular: oProduct === 0,
          orthogonal: oProduct === 1,
          sourceAxis: so[0] === 0 ? "y" : "x",
          points: [x, y, w, h, sx, sy, tx, ty],
          stubs: [this.sourceStub, this.targetStub]
        };
        result.anchorOrientation = result.opposite ? "opposite" : result.orthogonal ? "orthogonal" : "perpendicular";
        return result;
      }
    }, {
      key: "getSegments",
      value: function getSegments() {
        return this.segments;
      }
    }, {
      key: "updateBounds",
      value: function updateBounds(segment) {
        var segBounds = segment.getBounds();
        this.bounds.minX = Math.min(this.bounds.minX, segBounds.minX);
        this.bounds.maxX = Math.max(this.bounds.maxX, segBounds.maxX);
        this.bounds.minY = Math.min(this.bounds.minY, segBounds.minY);
        this.bounds.maxY = Math.max(this.bounds.maxY, segBounds.maxY);
      }
    }, {
      key: "dumpSegmentsToConsole",
      value: function dumpSegmentsToConsole() {
        log("SEGMENTS:");

        for (var i = 0; i < this.segments.length; i++) {
          log(this.segments[i].type, "" + this.segments[i].getLength(), "" + this.segmentProportions[i]);
        }
      }
    }, {
      key: "pointOnPath",
      value: function pointOnPath(location, absolute) {
        var seg = this._findSegmentForLocation(location, absolute);

        return seg.segment && seg.segment.pointOnPath(seg.proportion, false) || {
          x: 0,
          y: 0
        };
      }
    }, {
      key: "gradientAtPoint",
      value: function gradientAtPoint(location, absolute) {
        var seg = this._findSegmentForLocation(location, absolute);

        return seg.segment && seg.segment.gradientAtPoint(seg.proportion, false) || 0;
      }
    }, {
      key: "pointAlongPathFrom",
      value: function pointAlongPathFrom(location, distance, absolute) {
        var seg = this._findSegmentForLocation(location, absolute); // TODO what happens if this crosses to the next segment?


        return seg.segment && seg.segment.pointAlongPathFrom(seg.proportion, distance, false) || {
          x: 0,
          y: 0
        };
      }
    }, {
      key: "compute",
      value: function compute(params) {
        this.paintInfo = this._prepareCompute(params);

        this._clearSegments();

        this._compute(this.paintInfo, params);

        this.x = this.paintInfo.points[0];
        this.y = this.paintInfo.points[1];
        this.w = this.paintInfo.points[2];
        this.h = this.paintInfo.points[3];
        this.segment = this.paintInfo.segment;

        this._updateSegmentProportions();
      }
    }, {
      key: "paint",
      value: function paint(paintStyle, extents) {
        this.renderer.paint(paintStyle, extents);
      }
    }, {
      key: "getAttachedElements",
      value: function getAttachedElements() {
        return [];
      }
    }, {
      key: "setHover",
      value: function setHover(hover, ignoreAttachedElements, timestamp) {
        this.renderer.setHover(hover);
      }
    }, {
      key: "setVisible",
      value: function setVisible(v) {
        return this.renderer.setVisible(v);
      }
    }, {
      key: "applyType",
      value: function applyType(t) {
        this.renderer.applyType(t);
      }
    }, {
      key: "addClass",
      value: function addClass(clazz) {
        this.renderer.addClass(clazz);
      }
    }, {
      key: "removeClass",
      value: function removeClass(clazz) {
        this.renderer.removeClass(clazz);
      }
    }, {
      key: "getClass",
      value: function getClass() {
        return this.renderer.getClass();
      }
    }, {
      key: "cleanup",
      value: function cleanup(force) {
        if (force || this.typeId == null) {
          this.renderer.cleanup(force);
        }
      }
    }, {
      key: "destroy",
      value: function destroy(force) {
        if (force || this.typeId == null) {
          this.renderer.destroy(force);
        }
      }
    }]);

    return AbstractConnector;
  }();

  var TWO_PI = 2 * Math.PI;
  var VERY_SMALL_VALUE = 0.0000000001;

  function gentleRound(n) {
    var f = Math.floor(n),
        r = Math.ceil(n);

    if (n - f < VERY_SMALL_VALUE) {
      return f;
    } else if (r - n < VERY_SMALL_VALUE) {
      return r;
    }

    return n;
  }

  var ArcSegment =
  /*#__PURE__*/
  function (_AbstractSegment) {
    _inherits(ArcSegment, _AbstractSegment);

    function ArcSegment(instance, params) {
      var _this;

      _classCallCheck(this, ArcSegment);

      _this = _possibleConstructorReturn(this, _getPrototypeOf(ArcSegment).call(this, params));

      _defineProperty(_assertThisInitialized(_this), "type", "Arc");

      _defineProperty(_assertThisInitialized(_this), "cx", void 0);

      _defineProperty(_assertThisInitialized(_this), "cy", void 0);

      _defineProperty(_assertThisInitialized(_this), "radius", void 0);

      _defineProperty(_assertThisInitialized(_this), "anticlockwise", void 0);

      _defineProperty(_assertThisInitialized(_this), "startAngle", void 0);

      _defineProperty(_assertThisInitialized(_this), "endAngle", void 0);

      _defineProperty(_assertThisInitialized(_this), "sweep", void 0);

      _defineProperty(_assertThisInitialized(_this), "length", void 0);

      _defineProperty(_assertThisInitialized(_this), "circumference", void 0);

      _defineProperty(_assertThisInitialized(_this), "frac", void 0);

      _this.cx = params.cx;
      _this.cy = params.cy;
      _this.radius = params.r;
      _this.anticlockwise = params.ac;

      if (params.startAngle && params.endAngle) {
        _this.startAngle = params.startAngle;
        _this.endAngle = params.endAngle;
        _this.x1 = _this.cx + _this.radius * Math.cos(_this.startAngle);
        _this.y1 = _this.cy + _this.radius * Math.sin(_this.startAngle);
        _this.x2 = _this.cx + _this.radius * Math.cos(_this.endAngle);
        _this.y2 = _this.cy + _this.radius * Math.sin(_this.endAngle);
      } else {
        _this.startAngle = _this._calcAngle(_this.x1, _this.y1);
        _this.endAngle = _this._calcAngle(_this.x2, _this.y2);
      }

      if (_this.endAngle < 0) {
        _this.endAngle += TWO_PI;
      }

      if (_this.startAngle < 0) {
        _this.startAngle += TWO_PI;
      }

      var ea = _this.endAngle < _this.startAngle ? _this.endAngle + TWO_PI : _this.endAngle;
      _this.sweep = Math.abs(ea - _this.startAngle);

      if (_this.anticlockwise) {
        _this.sweep = TWO_PI - _this.sweep;
      }

      _this.circumference = 2 * Math.PI * _this.radius;
      _this.frac = _this.sweep / TWO_PI;
      _this.length = _this.circumference * _this.frac;
      _this.bounds = {
        minX: _this.cx - _this.radius,
        maxX: _this.cx + _this.radius,
        minY: _this.cy - _this.radius,
        maxY: _this.cy + _this.radius
      };
      return _this;
    }

    _createClass(ArcSegment, [{
      key: "_calcAngle",
      value: function _calcAngle(_x, _y) {
        return Biltong.theta([this.cx, this.cy], [_x, _y]);
      }
    }, {
      key: "_calcAngleForLocation",
      value: function _calcAngleForLocation(segment, location) {
        if (segment.anticlockwise) {
          var sa = segment.startAngle < segment.endAngle ? segment.startAngle + TWO_PI : segment.startAngle,
              s = Math.abs(sa - segment.endAngle);
          return sa - s * location;
        } else {
          var ea = segment.endAngle < segment.startAngle ? segment.endAngle + TWO_PI : segment.endAngle,
              ss = Math.abs(ea - segment.startAngle);
          return segment.startAngle + ss * location;
        }
      } // segment is used by vml
      //this.segment = _jg.quadrant([this.x1, this.y1], [this.x2, this.y2]);
      // we now have startAngle and endAngle as positive numbers, meaning the
      // absolute difference (|d|) between them is the sweep (s) of this arc, unless the
      // arc is 'anticlockwise' in which case 's' is given by 2PI - |d|.

    }, {
      key: "getLength",
      value: function getLength() {
        return this.length;
      }
      /**
       * returns the point on the segment's path that is 'location' along the length of the path, where 'location' is a decimal from
       * 0 to 1 inclusive.
       */

    }, {
      key: "pointOnPath",
      value: function pointOnPath(location, absolute) {
        if (location === 0) {
          return {
            x: this.x1,
            y: this.y1,
            theta: this.startAngle
          };
        } else if (location === 1) {
          return {
            x: this.x2,
            y: this.y2,
            theta: this.endAngle
          };
        }

        if (absolute) {
          location = location / length;
        }

        var angle = this._calcAngleForLocation(this, location),
            _x = this.cx + this.radius * Math.cos(angle),
            _y = this.cy + this.radius * Math.sin(angle);

        return {
          x: gentleRound(_x),
          y: gentleRound(_y),
          theta: angle
        };
      }
    }, {
      key: "gradientAtPoint",

      /**
       * returns the gradient of the segment at the given point.
       */
      value: function gradientAtPoint(location, absolute) {
        var p = this.pointOnPath(location, absolute);
        var m = Biltong.normal([this.cx, this.cy], [p.x, p.y]);

        if (!this.anticlockwise && (m === Infinity || m === -Infinity)) {
          m *= -1;
        }

        return m;
      }
    }, {
      key: "pointAlongPathFrom",
      value: function pointAlongPathFrom(location, distance, absolute) {
        var p = this.pointOnPath(location, absolute),
            arcSpan = distance / this.circumference * 2 * Math.PI,
            dir = this.anticlockwise ? -1 : 1,
            startAngle = p.theta + dir * arcSpan,
            startX = this.cx + this.radius * Math.cos(startAngle),
            startY = this.cy + this.radius * Math.sin(startAngle);
        return {
          x: startX,
          y: startY
        };
      }
    }]);

    return ArcSegment;
  }(AbstractSegment);

  var AbstractBezierConnector =
  /*#__PURE__*/
  function (_AbstractConnector) {
    _inherits(AbstractBezierConnector, _AbstractConnector);

    function AbstractBezierConnector(instance, connection, params) {
      var _this;

      _classCallCheck(this, AbstractBezierConnector);

      _this = _possibleConstructorReturn(this, _getPrototypeOf(AbstractBezierConnector).call(this, instance, connection, params));
      _this.connection = connection;

      _defineProperty(_assertThisInitialized(_this), "showLoopback", void 0);

      _defineProperty(_assertThisInitialized(_this), "curviness", void 0);

      _defineProperty(_assertThisInitialized(_this), "margin", void 0);

      _defineProperty(_assertThisInitialized(_this), "proximityLimit", void 0);

      _defineProperty(_assertThisInitialized(_this), "orientation", void 0);

      _defineProperty(_assertThisInitialized(_this), "loopbackRadius", void 0);

      _defineProperty(_assertThisInitialized(_this), "clockwise", void 0);

      _defineProperty(_assertThisInitialized(_this), "isLoopbackCurrently", void 0);

      params = params || {};
      _this.showLoopback = params.showLoopback !== false;
      _this.curviness = params.curviness || 10;
      _this.margin = params.margin || 5;
      _this.proximityLimit = params.proximityLimit || 80;
      _this.clockwise = params.orientation && params.orientation === "clockwise";
      _this.loopbackRadius = params.loopbackRadius || 25;
      _this.isLoopbackCurrently = false;
      return _this;
    }

    _createClass(AbstractBezierConnector, [{
      key: "_compute",
      value: function _compute(paintInfo, p) {
        var sp = p.sourcePos,
            tp = p.targetPos,
            _w = Math.abs(sp[0] - tp[0]),
            _h = Math.abs(sp[1] - tp[1]);

        if (!this.showLoopback || p.sourceEndpoint.elementId !== p.targetEndpoint.elementId) {
          this.isLoopbackCurrently = false;

          this._computeBezier(paintInfo, p, sp, tp, _w, _h);
        } else {
          this.isLoopbackCurrently = true; // a loopback connector.  draw an arc from one anchor to the other.

          var x1 = p.sourcePos[0],
              y1 = p.sourcePos[1] - this.margin,
              cx = x1,
              cy = y1 - this.loopbackRadius,
              // canvas sizing stuff, to ensure the whole painted area is visible.
          _x = cx - this.loopbackRadius,
              _y = cy - this.loopbackRadius;

          _w = 2 * this.loopbackRadius;
          _h = 2 * this.loopbackRadius;
          paintInfo.points[0] = _x;
          paintInfo.points[1] = _y;
          paintInfo.points[2] = _w;
          paintInfo.points[3] = _h; // ADD AN ARC SEGMENT.

          this._addSegment(ArcSegment, {
            loopback: true,
            x1: x1 - _x + 4,
            y1: y1 - _y,
            startAngle: 0,
            endAngle: 2 * Math.PI,
            r: this.loopbackRadius,
            ac: !this.clockwise,
            x2: x1 - _x - 4,
            y2: y1 - _y,
            cx: cx - _x,
            cy: cy - _y
          });
        }
      }
    }]);

    return AbstractBezierConnector;
  }(AbstractConnector);

  var BezierSegment =
  /*#__PURE__*/
  function (_AbstractSegment) {
    _inherits(BezierSegment, _AbstractSegment);

    function BezierSegment(instance, params) {
      var _this;

      _classCallCheck(this, BezierSegment);

      _this = _possibleConstructorReturn(this, _getPrototypeOf(BezierSegment).call(this, params));

      _defineProperty(_assertThisInitialized(_this), "curve", void 0);

      _defineProperty(_assertThisInitialized(_this), "cp1x", void 0);

      _defineProperty(_assertThisInitialized(_this), "cp1y", void 0);

      _defineProperty(_assertThisInitialized(_this), "cp2x", void 0);

      _defineProperty(_assertThisInitialized(_this), "cp2y", void 0);

      _defineProperty(_assertThisInitialized(_this), "bounds", void 0);

      _defineProperty(_assertThisInitialized(_this), "x1", void 0);

      _defineProperty(_assertThisInitialized(_this), "x2", void 0);

      _defineProperty(_assertThisInitialized(_this), "y1", void 0);

      _defineProperty(_assertThisInitialized(_this), "y2", void 0);

      _defineProperty(_assertThisInitialized(_this), "type", "Bezier");

      _this.cp1x = params.cp1x;
      _this.cp1y = params.cp1y;
      _this.cp2x = params.cp2x;
      _this.cp2y = params.cp2y;
      _this.x1 = params.x1;
      _this.x2 = params.x2;
      _this.y1 = params.y1;
      _this.y2 = params.y2;
      _this.curve = [{
        x: _this.x1,
        y: _this.y1
      }, {
        x: _this.cp1x,
        y: _this.cp1y
      }, {
        x: _this.cp2x,
        y: _this.cp2y
      }, {
        x: _this.x2,
        y: _this.y2
      }]; // although this is not a strictly rigorous determination of bounds
      // of a bezier curve, it works for the types of curves that this segment
      // type produces.

      _this.bounds = {
        minX: Math.min(_this.x1, _this.x2, _this.cp1x, _this.cp2x),
        minY: Math.min(_this.y1, _this.y2, _this.cp1y, _this.cp2y),
        maxX: Math.max(_this.x1, _this.x2, _this.cp1x, _this.cp2x),
        maxY: Math.max(_this.y1, _this.y2, _this.cp1y, _this.cp2y)
      };
      return _this;
    }

    _createClass(BezierSegment, [{
      key: "_translateLocation",
      value: function _translateLocation(_curve, location, absolute) {
        if (absolute) {
          location = jsBezier.locationAlongCurveFrom(_curve, location > 0 ? 0 : 1, location);
        }

        return location;
      }
      /**
       * returns the point on the segment's path that is 'location' along the length of the path, where 'location' is a decimal from
       * 0 to 1 inclusive.
       */

    }, {
      key: "pointOnPath",
      value: function pointOnPath(location, absolute) {
        location = this._translateLocation(this.curve, location, absolute);
        return jsBezier.pointOnCurve(this.curve, location);
      }
      /**
       * returns the gradient of the segment at the given point.
       */

    }, {
      key: "gradientAtPoint",
      value: function gradientAtPoint(location, absolute) {
        location = this._translateLocation(this.curve, location, absolute);
        return jsBezier.gradientAtPoint(this.curve, location);
      }
    }, {
      key: "pointAlongPathFrom",
      value: function pointAlongPathFrom(location, distance, absolute) {
        location = this._translateLocation(this.curve, location, absolute);
        return jsBezier.pointAlongCurveFrom(this.curve, location, distance);
      }
    }, {
      key: "getLength",
      value: function getLength() {
        return jsBezier.getLength(this.curve);
      }
    }, {
      key: "getBounds",
      value: function getBounds() {
        return this.bounds;
      }
    }, {
      key: "findClosestPointOnPath",
      value: function findClosestPointOnPath(x, y) {
        var p = jsBezier.nearestPointOnCurve({
          x: x,
          y: y
        }, this.curve);
        return {
          d: Math.sqrt(Math.pow(p.point.x - x, 2) + Math.pow(p.point.y - y, 2)),
          x: p.point.x,
          y: p.point.y,
          l: 1 - p.location,
          s: this,
          x1: null,
          y1: null,
          x2: null,
          y2: null
        };
      }
    }, {
      key: "lineIntersection",
      value: function lineIntersection(x1, y1, x2, y2) {
        return jsBezier.lineIntersection(x1, y1, x2, y2, this.curve);
      }
    }]);

    return BezierSegment;
  }(AbstractSegment);

  var Bezier =
  /*#__PURE__*/
  function (_AbstractBezierConnec) {
    _inherits(Bezier, _AbstractBezierConnec);

    function Bezier(instance, connection, params) {
      var _this;

      _classCallCheck(this, Bezier);

      _this = _possibleConstructorReturn(this, _getPrototypeOf(Bezier).call(this, instance, connection, params));
      _this.connection = connection;

      _defineProperty(_assertThisInitialized(_this), "type", "Bezier");

      _defineProperty(_assertThisInitialized(_this), "majorAnchor", void 0);

      _defineProperty(_assertThisInitialized(_this), "minorAnchor", void 0);

      _this.majorAnchor = params.curviness || 150;
      _this.minorAnchor = 10;
      return _this;
    }

    _createClass(Bezier, [{
      key: "getCurviness",
      value: function getCurviness() {
        return this.majorAnchor;
      }
    }, {
      key: "_findControlPoint",
      value: function _findControlPoint(point, sourceAnchorPosition, targetAnchorPosition, soo, too) {
        // determine if the two anchors are perpendicular to each other in their orientation.  we swap the control
        // points around if so (code could be tightened up)
        var perpendicular = soo[0] !== too[0] || soo[1] === too[1],
            p = [];

        if (!perpendicular) {
          if (soo[0] === 0) {
            p.push(sourceAnchorPosition[0] < targetAnchorPosition[0] ? point[0] + this.minorAnchor : point[0] - this.minorAnchor);
          } else {
            p.push(point[0] - this.majorAnchor * soo[0]);
          }

          if (soo[1] === 0) {
            p.push(sourceAnchorPosition[1] < targetAnchorPosition[1] ? point[1] + this.minorAnchor : point[1] - this.minorAnchor);
          } else {
            p.push(point[1] + this.majorAnchor * too[1]);
          }
        } else {
          if (too[0] === 0) {
            p.push(targetAnchorPosition[0] < sourceAnchorPosition[0] ? point[0] + this.minorAnchor : point[0] - this.minorAnchor);
          } else {
            p.push(point[0] + this.majorAnchor * too[0]);
          }

          if (too[1] === 0) {
            p.push(targetAnchorPosition[1] < sourceAnchorPosition[1] ? point[1] + this.minorAnchor : point[1] - this.minorAnchor);
          } else {
            p.push(point[1] + this.majorAnchor * soo[1]);
          }
        }

        return p;
      }
    }, {
      key: "_computeBezier",
      value: function _computeBezier(paintInfo, p, sp, tp, _w, _h) {
        var _CP,
            _CP2,
            _sx = sp[0] < tp[0] ? _w : 0,
            _sy = sp[1] < tp[1] ? _h : 0,
            _tx = sp[0] < tp[0] ? 0 : _w,
            _ty = sp[1] < tp[1] ? 0 : _h;

        _CP = this._findControlPoint([_sx, _sy], sp, tp, paintInfo.so, paintInfo.to);
        _CP2 = this._findControlPoint([_tx, _ty], tp, sp, paintInfo.to, paintInfo.so);

        this._addSegment(BezierSegment, {
          x1: _sx,
          y1: _sy,
          x2: _tx,
          y2: _ty,
          cp1x: _CP[0],
          cp1y: _CP[1],
          cp2x: _CP2[0],
          cp2y: _CP2[1]
        });
      }
    }]);

    return Bezier;
  }(AbstractBezierConnector);
  Connectors.register("Bezier", Bezier);

  var StraightSegment =
  /*#__PURE__*/
  function (_AbstractSegment) {
    _inherits(StraightSegment, _AbstractSegment);

    function StraightSegment(instance, params) {
      var _this;

      _classCallCheck(this, StraightSegment);

      _this = _possibleConstructorReturn(this, _getPrototypeOf(StraightSegment).call(this, params));

      _defineProperty(_assertThisInitialized(_this), "length", void 0);

      _defineProperty(_assertThisInitialized(_this), "m", void 0);

      _defineProperty(_assertThisInitialized(_this), "m2", void 0);

      _defineProperty(_assertThisInitialized(_this), "x1", void 0);

      _defineProperty(_assertThisInitialized(_this), "x2", void 0);

      _defineProperty(_assertThisInitialized(_this), "y1", void 0);

      _defineProperty(_assertThisInitialized(_this), "y2", void 0);

      _defineProperty(_assertThisInitialized(_this), "type", "Straight");

      _this._setCoordinates({
        x1: params.x1,
        y1: params.y1,
        x2: params.x2,
        y2: params.y2
      });

      return _this;
    }

    _createClass(StraightSegment, [{
      key: "_recalc",
      value: function _recalc() {
        this.length = Math.sqrt(Math.pow(this.x2 - this.x1, 2) + Math.pow(this.y2 - this.y1, 2));
        this.m = Biltong.gradient({
          x: this.x1,
          y: this.y1
        }, {
          x: this.x2,
          y: this.y2
        });
        this.m2 = -1 / this.m;
      }
    }, {
      key: "getLength",
      value: function getLength() {
        return this.length;
      }
    }, {
      key: "getGradient",
      value: function getGradient() {
        return this.m;
      } // getCoordinates ():StraightSegmentCoordinates  {
      //     return { x1: this.x1, y1: y1, x2: x2, y2: y2 };
      // }

    }, {
      key: "_setCoordinates",
      value: function _setCoordinates(coords) {
        this.x1 = coords.x1;
        this.y1 = coords.y1;
        this.x2 = coords.x2;
        this.y2 = coords.y2;

        this._recalc();
      }
    }, {
      key: "getBounds",
      value: function getBounds() {
        return {
          minX: Math.min(this.x1, this.x2),
          minY: Math.min(this.y1, this.y2),
          maxX: Math.max(this.x1, this.x2),
          maxY: Math.max(this.y1, this.y2)
        };
      }
      /**
       * returns the point on the segment's path that is 'location' along the length of the path, where 'location' is a decimal from
       * 0 to 1 inclusive. for the straight line segment this is simple maths.
       */

    }, {
      key: "pointOnPath",
      value: function pointOnPath(location, absolute) {
        if (location === 0 && !absolute) {
          return {
            x: this.x1,
            y: this.y1
          };
        } else if (location === 1 && !absolute) {
          return {
            x: this.x2,
            y: this.y2
          };
        } else {
          var l = absolute ? location > 0 ? location : this.length + location : location * this.length;
          return Biltong.pointOnLine({
            x: this.x1,
            y: this.y1
          }, {
            x: this.x2,
            y: this.y2
          }, l);
        }
      }
      /**
       * returns the gradient of the segment at the given point - which for us is constant.
       */

    }, {
      key: "gradientAtPoint",
      value: function gradientAtPoint(location, absolute) {
        return this.m;
      }
      /**
       * returns the point on the segment's path that is 'distance' along the length of the path from 'location', where
       * 'location' is a decimal from 0 to 1 inclusive, and 'distance' is a number of pixels.
       * this hands off to jsPlumbUtil to do the maths, supplying two points and the distance.
       */

    }, {
      key: "pointAlongPathFrom",
      value: function pointAlongPathFrom(location, distance, absolute) {
        var p = this.pointOnPath(location, absolute),
            farAwayPoint = distance <= 0 ? {
          x: this.x1,
          y: this.y1
        } : {
          x: this.x2,
          y: this.y2
        };
        /*
         location == 1 ? {
         x:x1 + ((x2 - x1) * 10),
         y:y1 + ((y1 - y2) * 10)
         } :
         */

        if (distance <= 0 && Math.abs(distance) > 1) {
          distance *= -1;
        }

        return Biltong.pointOnLine(p, farAwayPoint, distance);
      } // is c between a and b?

    }, {
      key: "within",
      value: function within(a, b, c) {
        return c >= Math.min(a, b) && c <= Math.max(a, b);
      } // find which of a and b is closest to c

    }, {
      key: "closest",
      value: function closest(a, b, c) {
        return Math.abs(c - a) < Math.abs(c - b) ? a : b;
      }
      /**
       Function: findClosestPointOnPath
       Finds the closest point on this segment to [x,y]. See
       notes on this method in AbstractSegment.
       */

    }, {
      key: "findClosestPointOnPath",
      value: function findClosestPointOnPath(x, y) {
        var out = {
          d: Infinity,
          x: null,
          y: null,
          l: null,
          x1: this.x1,
          x2: this.x2,
          y1: this.y1,
          y2: this.y2
        };

        if (this.m === 0) {
          out.y = this.y1;
          out.x = this.within(this.x1, this.x2, x) ? x : this.closest(this.x1, this.x2, x);
        } else if (this.m === Infinity || this.m === -Infinity) {
          out.x = this.x1;
          out.y = this.within(this.y1, this.y2, y) ? y : this.closest(this.y1, this.y2, y);
        } else {
          // closest point lies on normal from given point to this line.
          var b = this.y1 - this.m * this.x1,
              b2 = y - this.m2 * x,
              // y1 = m.x1 + b and y1 = m2.x1 + b2
          // so m.x1 + b = m2.x1 + b2
          // x1(m - m2) = b2 - b
          // x1 = (b2 - b) / (m - m2)
          _x1 = (b2 - b) / (this.m - this.m2),
              _y1 = this.m * _x1 + b;

          out.x = this.within(this.x1, this.x2, _x1) ? _x1 : this.closest(this.x1, this.x2, _x1); //_x1;

          out.y = this.within(this.y1, this.y2, _y1) ? _y1 : this.closest(this.y1, this.y2, _y1); //_y1;
        }

        var fractionInSegment = Biltong.lineLength([out.x, out.y], [this.x1, this.y1]);
        out.d = Biltong.lineLength([x, y], [out.x, out.y]);
        out.l = fractionInSegment / length;
        return out;
      }
    }, {
      key: "_pointLiesBetween",
      value: function _pointLiesBetween(q, p1, p2) {
        return p2 > p1 ? p1 <= q && q <= p2 : p1 >= q && q >= p2;
      }
      /**
       * Calculates all intersections of the given line with this segment.
       * @param _x1
       * @param _y1
       * @param _x2
       * @param _y2
       * @returns {Array}
       */

    }, {
      key: "lineIntersection",
      value: function lineIntersection(_x1, _y1, _x2, _y2) {
        var m2 = Math.abs(Biltong.gradient({
          x: _x1,
          y: _y1
        }, {
          x: _x2,
          y: _y2
        })),
            m1 = Math.abs(this.m),
            b = m1 === Infinity ? this.x1 : this.y1 - m1 * this.x1,
            out = [],
            b2 = m2 === Infinity ? _x1 : _y1 - m2 * _x1; // if lines parallel, no intersection

        if (m2 !== m1) {
          // perpendicular, segment horizontal
          if (m2 === Infinity && m1 === 0) {
            if (this._pointLiesBetween(_x1, this.x1, this.x2) && this._pointLiesBetween(this.y1, _y1, _y2)) {
              out.push([_x1, this.y1]); // we return X on the incident line and Y from the segment
            }
          } else if (m2 === 0 && m1 === Infinity) {
            // perpendicular, segment vertical
            if (this._pointLiesBetween(_y1, this.y1, this.y2) && this._pointLiesBetween(this.x1, _x1, _x2)) {
              out.push([this.x1, _y1]); // we return X on the segment and Y from the incident line
            }
          } else {
            var X, Y;

            if (m2 === Infinity) {
              // test line is a vertical line. where does it cross the segment?
              X = _x1;

              if (this._pointLiesBetween(X, this.x1, this.x2)) {
                Y = m1 * _x1 + b;

                if (this._pointLiesBetween(Y, _y1, _y2)) {
                  out.push([X, Y]);
                }
              }
            } else if (m2 === 0) {
              Y = _y1; // test line is a horizontal line. where does it cross the segment?

              if (this._pointLiesBetween(Y, this.y1, this.y2)) {
                X = (_y1 - b) / m1;

                if (this._pointLiesBetween(X, _x1, _x2)) {
                  out.push([X, Y]);
                }
              }
            } else {
              // mX + b = m2X + b2
              // mX - m2X = b2 - b
              // X(m - m2) = b2 - b
              // X = (b2 - b) / (m - m2)
              // Y = mX + b
              X = (b2 - b) / (m1 - m2);
              Y = m1 * X + b;

              if (this._pointLiesBetween(X, this.x1, this.x2) && this._pointLiesBetween(Y, this.y1, this.y2)) {
                out.push([X, Y]);
              }
            }
          }
        }

        return out;
      }
      /**
       * Calculates all intersections of the given box with this segment. By default this method simply calls `lineIntersection` with each of the four
       * faces of the box; subclasses can override this if they think there's a faster way to compute the entire box at once.
       * @param x X position of top left corner of box
       * @param y Y position of top left corner of box
       * @param w width of box
       * @param h height of box
       * @returns {Array}
       */

    }, {
      key: "boxIntersection",
      value: function boxIntersection(x, y, w, h) {
        var a = [];
        a.push.apply(a, this.lineIntersection(x, y, x + w, y));
        a.push.apply(a, this.lineIntersection(x + w, y, x + w, y + h));
        a.push.apply(a, this.lineIntersection(x + w, y + h, x, y + h));
        a.push.apply(a, this.lineIntersection(x, y + h, x, y));
        return a;
      }
    }]);

    return StraightSegment;
  }(AbstractSegment);

  function sgn(n) {
    return n < 0 ? -1 : n === 0 ? 0 : 1;
  }

  function segmentDirections(segment) {
    return [sgn(segment[2] - segment[0]), sgn(segment[3] - segment[1])];
  }

  function segLength(s) {
    return Math.sqrt(Math.pow(s[0] - s[2], 2) + Math.pow(s[1] - s[3], 2));
  }

  function _cloneArray(a) {
    var _a = [];

    _a.push.apply(_a, a);

    return _a;
  }

  var FlowchartConnector =
  /*#__PURE__*/
  function (_AbstractConnector) {
    _inherits(FlowchartConnector, _AbstractConnector);

    function FlowchartConnector(instance, connection, params) {
      var _this;

      _classCallCheck(this, FlowchartConnector);

      _this = _possibleConstructorReturn(this, _getPrototypeOf(FlowchartConnector).call(this, instance, connection, params));
      _this.instance = instance;
      _this.connection = connection;

      _defineProperty(_assertThisInitialized(_this), "type", "Flowchart");

      _defineProperty(_assertThisInitialized(_this), "internalSegments", []);

      _defineProperty(_assertThisInitialized(_this), "midpoint", void 0);

      _defineProperty(_assertThisInitialized(_this), "alwaysRespectStubs", void 0);

      _defineProperty(_assertThisInitialized(_this), "cornerRadius", void 0);

      _defineProperty(_assertThisInitialized(_this), "lastx", void 0);

      _defineProperty(_assertThisInitialized(_this), "lasty", void 0);

      _defineProperty(_assertThisInitialized(_this), "lastOrientation", void 0);

      _defineProperty(_assertThisInitialized(_this), "loopbackRadius", void 0);

      _defineProperty(_assertThisInitialized(_this), "isLoopbackCurrently", void 0);

      _this.midpoint = params.midpoint == null ? 0.5 : params.midpoint;
      _this.cornerRadius = params.cornerRadius != null ? params.cornerRadius : 0;
      _this.alwaysRespectStubs = params.alwaysRespectStubs === true;
      _this.lastx = null;
      _this.lasty = null;
      _this.lastOrientation = null; // TODO now common between this and AbstractBezierEditor; refactor into superclass?

      _this.loopbackRadius = params.loopbackRadius || 25;
      _this.isLoopbackCurrently = false;
      return _this;
    }

    _createClass(FlowchartConnector, [{
      key: "addASegment",
      value: function addASegment(x, y, paintInfo) {
        if (this.lastx === x && this.lasty === y) {
          return;
        }

        var lx = this.lastx == null ? paintInfo.sx : this.lastx,
            ly = this.lasty == null ? paintInfo.sy : this.lasty,
            o = lx === x ? "v" : "h";
        this.lastx = x;
        this.lasty = y;
        this.internalSegments.push([lx, ly, x, y, o]);
      }
    }, {
      key: "writeSegments",
      value: function writeSegments(paintInfo) {
        var current = null,
            next,
            currentDirection,
            nextDirection;

        for (var i = 0; i < this.internalSegments.length - 1; i++) {
          current = current || _cloneArray(this.internalSegments[i]);
          next = _cloneArray(this.internalSegments[i + 1]);
          currentDirection = segmentDirections(current);
          nextDirection = segmentDirections(next);

          if (this.cornerRadius > 0 && current[4] !== next[4]) {
            var minSegLength = Math.min(segLength(current), segLength(next));
            var radiusToUse = Math.min(this.cornerRadius, minSegLength / 2);
            current[2] -= currentDirection[0] * radiusToUse;
            current[3] -= currentDirection[1] * radiusToUse;
            next[0] += nextDirection[0] * radiusToUse;
            next[1] += nextDirection[1] * radiusToUse;
            var ac = currentDirection[1] === nextDirection[0] && nextDirection[0] === 1 || currentDirection[1] === nextDirection[0] && nextDirection[0] === 0 && currentDirection[0] !== nextDirection[1] || currentDirection[1] === nextDirection[0] && nextDirection[0] === -1,
                sgny = next[1] > current[3] ? 1 : -1,
                sgnx = next[0] > current[2] ? 1 : -1,
                sgnEqual = sgny === sgnx,
                cx = sgnEqual && ac || !sgnEqual && !ac ? next[0] : current[2],
                cy = sgnEqual && ac || !sgnEqual && !ac ? current[3] : next[1];

            this._addSegment(StraightSegment, {
              x1: current[0],
              y1: current[1],
              x2: current[2],
              y2: current[3]
            });

            this._addSegment(ArcSegment, {
              r: radiusToUse,
              x1: current[2],
              y1: current[3],
              x2: next[0],
              y2: next[1],
              cx: cx,
              cy: cy,
              ac: ac
            });
          } else {
            // dx + dy are used to adjust for line width.
            var dx = current[2] === current[0] ? 0 : current[2] > current[0] ? paintInfo.lw / 2 : -(paintInfo.lw / 2),
                dy = current[3] === current[1] ? 0 : current[3] > current[1] ? paintInfo.lw / 2 : -(paintInfo.lw / 2);

            this._addSegment(StraightSegment, {
              x1: current[0] - dx,
              y1: current[1] - dy,
              x2: current[2] + dx,
              y2: current[3] + dy
            });
          }

          current = next;
        }

        if (next != null) {
          // last segment
          this._addSegment(StraightSegment, {
            x1: next[0],
            y1: next[1],
            x2: next[2],
            y2: next[3]
          });
        }
      }
    }, {
      key: "_compute",
      value: function _compute(paintInfo, params) {
        var _this2 = this;

        this.internalSegments.length = 0;
        this.segments.length = 0;
        this.lastx = null;
        this.lasty = null;
        this.lastOrientation = null;

        var commonStubCalculator = function commonStubCalculator(axis) {
          return [paintInfo.startStubX, paintInfo.startStubY, paintInfo.endStubX, paintInfo.endStubY];
        },
            stubCalculators = {
          perpendicular: commonStubCalculator,
          orthogonal: commonStubCalculator,
          opposite: function opposite(axis) {
            var pi = paintInfo,
                idx = axis === "x" ? 0 : 1,
                areInProximity = {
              "x": function x() {
                return pi.so[idx] === 1 && (pi.startStubX > pi.endStubX && pi.tx > pi.startStubX || pi.sx > pi.endStubX && pi.tx > pi.sx) || pi.so[idx] === -1 && (pi.startStubX < pi.endStubX && pi.tx < pi.startStubX || pi.sx < pi.endStubX && pi.tx < pi.sx);
              },
              "y": function y() {
                return pi.so[idx] === 1 && (pi.startStubY > pi.endStubY && pi.ty > pi.startStubY || pi.sy > pi.endStubY && pi.ty > pi.sy) || pi.so[idx] === -1 && (pi.startStubY < pi.endStubY && pi.ty < pi.startStubY || pi.sy < pi.endStubY && pi.ty < pi.sy);
              }
            };

            if (!_this2.alwaysRespectStubs && areInProximity[axis]()) {
              return {
                "x": [(paintInfo.sx + paintInfo.tx) / 2, paintInfo.startStubY, (paintInfo.sx + paintInfo.tx) / 2, paintInfo.endStubY],
                "y": [paintInfo.startStubX, (paintInfo.sy + paintInfo.ty) / 2, paintInfo.endStubX, (paintInfo.sy + paintInfo.ty) / 2]
              }[axis];
            } else {
              return [paintInfo.startStubX, paintInfo.startStubY, paintInfo.endStubX, paintInfo.endStubY];
            }
          }
        }; // calculate Stubs.


        var stubs = stubCalculators[paintInfo.anchorOrientation](paintInfo.sourceAxis),
            idx = paintInfo.sourceAxis === "x" ? 0 : 1,
            oidx = paintInfo.sourceAxis === "x" ? 1 : 0,
            ss = stubs[idx],
            oss = stubs[oidx],
            es = stubs[idx + 2],
            oes = stubs[oidx + 2]; // add the start stub segment. use stubs for loopback as it will look better, with the loop spaced
        // away from the element.

        this.addASegment(stubs[0], stubs[1], paintInfo); // if its a loopback and we should treat it differently.
        // if (false && params.sourcePos[0] === params.targetPos[0] && params.sourcePos[1] === params.targetPos[1]) {
        //
        //     // we use loopbackRadius here, as statemachine connectors do.
        //     // so we go radius to the left from stubs[0], then upwards by 2*radius, to the right by 2*radius,
        //     // down by 2*radius, left by radius.
        //     addSegment(segments, stubs[0] - loopbackRadius, stubs[1], paintInfo);
        //     addSegment(segments, stubs[0] - loopbackRadius, stubs[1] - (2 * loopbackRadius), paintInfo);
        //     addSegment(segments, stubs[0] + loopbackRadius, stubs[1] - (2 * loopbackRadius), paintInfo);
        //     addSegment(segments, stubs[0] + loopbackRadius, stubs[1], paintInfo);
        //     addSegment(segments, stubs[0], stubs[1], paintInfo);
        //
        // }
        // else {

        var midx = paintInfo.startStubX + (paintInfo.endStubX - paintInfo.startStubX) * this.midpoint,
            midy = paintInfo.startStubY + (paintInfo.endStubY - paintInfo.startStubY) * this.midpoint;
        var orientations = {
          x: [0, 1],
          y: [1, 0]
        },
            lineCalculators = {
          perpendicular: function perpendicular(axis, ss, oss, es, oes) {
            var pi = paintInfo,
                sis = {
              x: [[[1, 2, 3, 4], null, [2, 1, 4, 3]], null, [[4, 3, 2, 1], null, [3, 4, 1, 2]]],
              y: [[[3, 2, 1, 4], null, [2, 3, 4, 1]], null, [[4, 1, 2, 3], null, [1, 4, 3, 2]]]
            },
                stubs = {
              x: [[pi.startStubX, pi.endStubX], null, [pi.endStubX, pi.startStubX]],
              y: [[pi.startStubY, pi.endStubY], null, [pi.endStubY, pi.startStubY]]
            },
                midLines = {
              x: [[midx, pi.startStubY], [midx, pi.endStubY]],
              y: [[pi.startStubX, midy], [pi.endStubX, midy]]
            },
                linesToEnd = {
              x: [[pi.endStubX, pi.startStubY]],
              y: [[pi.startStubX, pi.endStubY]]
            },
                startToEnd = {
              x: [[pi.startStubX, pi.endStubY], [pi.endStubX, pi.endStubY]],
              y: [[pi.endStubX, pi.startStubY], [pi.endStubX, pi.endStubY]]
            },
                startToMidToEnd = {
              x: [[pi.startStubX, midy], [pi.endStubX, midy], [pi.endStubX, pi.endStubY]],
              y: [[midx, pi.startStubY], [midx, pi.endStubY], [pi.endStubX, pi.endStubY]]
            },
                otherStubs = {
              x: [pi.startStubY, pi.endStubY],
              y: [pi.startStubX, pi.endStubX]
            },
                soIdx = orientations[axis][0],
                toIdx = orientations[axis][1],
                _so = pi.so[soIdx] + 1,
                _to = pi.to[toIdx] + 1,
                otherFlipped = pi.to[toIdx] === -1 && otherStubs[axis][1] < otherStubs[axis][0] || pi.to[toIdx] === 1 && otherStubs[axis][1] > otherStubs[axis][0],
                stub1 = stubs[axis][_so][0],
                stub2 = stubs[axis][_so][1],
                segmentIndexes = sis[axis][_so][_to];

            if (pi.segment === segmentIndexes[3] || pi.segment === segmentIndexes[2] && otherFlipped) {
              return midLines[axis];
            } else if (pi.segment === segmentIndexes[2] && stub2 < stub1) {
              return linesToEnd[axis];
            } else if (pi.segment === segmentIndexes[2] && stub2 >= stub1 || pi.segment === segmentIndexes[1] && !otherFlipped) {
              return startToMidToEnd[axis];
            } else if (pi.segment === segmentIndexes[0] || pi.segment === segmentIndexes[1] && otherFlipped) {
              return startToEnd[axis];
            }
          },
          orthogonal: function orthogonal(axis, startStub, otherStartStub, endStub, otherEndStub) {
            var pi = paintInfo,
                extent = {
              "x": pi.so[0] === -1 ? Math.min(startStub, endStub) : Math.max(startStub, endStub),
              "y": pi.so[1] === -1 ? Math.min(startStub, endStub) : Math.max(startStub, endStub)
            }[axis];
            return {
              "x": [[extent, otherStartStub], [extent, otherEndStub], [endStub, otherEndStub]],
              "y": [[otherStartStub, extent], [otherEndStub, extent], [otherEndStub, endStub]]
            }[axis];
          },
          opposite: function opposite(axis, ss, oss, es, oes) {
            var pi = paintInfo,
                otherAxis = {
              "x": "y",
              "y": "x"
            }[axis],
                dim = {
              "x": "height",
              "y": "width"
            }[axis],
                comparator = pi["is" + axis.toUpperCase() + "GreaterThanStubTimes2"];

            if (params.sourceEndpoint.elementId === params.targetEndpoint.elementId) {
              var _val = oss + (1 - params.sourceEndpoint.anchor[otherAxis]) * params.sourceInfo[dim] + this.maxStub;

              return {
                "x": [[ss, _val], [es, _val]],
                "y": [[_val, ss], [_val, es]]
              }[axis];
            } else if (!comparator || pi.so[idx] === 1 && ss > es || pi.so[idx] === -1 && ss < es) {
              return {
                "x": [[ss, midy], [es, midy]],
                "y": [[midx, ss], [midx, es]]
              }[axis];
            } else if (pi.so[idx] === 1 && ss < es || pi.so[idx] === -1 && ss > es) {
              return {
                "x": [[midx, pi.sy], [midx, pi.ty]],
                "y": [[pi.sx, midy], [pi.tx, midy]]
              }[axis];
            }
          }
        }; // compute the rest of the line

        var p = lineCalculators[paintInfo.anchorOrientation](paintInfo.sourceAxis, ss, oss, es, oes);

        if (p) {
          for (var i = 0; i < p.length; i++) {
            this.addASegment(p[i][0], p[i][1], paintInfo);
          }
        } // line to end stub


        this.addASegment(stubs[2], stubs[3], paintInfo); //}
        // end stub to end (common)

        this.addASegment(paintInfo.tx, paintInfo.ty, paintInfo); // write out the segments.

        this.writeSegments(paintInfo);
      }
    }]);

    return FlowchartConnector;
  }(AbstractConnector);
  Connectors.register("Flowchart", FlowchartConnector);

  function _segment(x1, y1, x2, y2) {
    if (x1 <= x2 && y2 <= y1) {
      return 1;
    } else if (x1 <= x2 && y1 <= y2) {
      return 2;
    } else if (x2 <= x1 && y2 >= y1) {
      return 3;
    }

    return 4;
  } // the control point we will use depends on the faces to which each end of the connection is assigned, specifically whether or not the
  // two faces are parallel or perpendicular.  if they are parallel then the control point lies on the midpoint of the axis in which they
  // are parellel and varies only in the other axis; this variation is proportional to the distance that the anchor points lie from the
  // center of that face.  if the two faces are perpendicular then the control point is at some distance from both the midpoints; the amount and
  // direction are dependent on the orientation of the two elements. 'seg', passed in to this method, tells you which segment the target element
  // lies in with respect to the source: 1 is top right, 2 is bottom right, 3 is bottom left, 4 is top left.
  //
  // sourcePos and targetPos are arrays of info about where on the source and target each anchor is located.  their contents are:
  //
  // 0 - absolute x
  // 1 - absolute y
  // 2 - proportional x in element (0 is left edge, 1 is right edge)
  // 3 - proportional y in element (0 is top edge, 1 is bottom edge)
  //


  function _findControlPoint(midx, midy, segment, sourceEdge, targetEdge, dx, dy, distance, proximityLimit) {
    // TODO (maybe)
    // - if anchor pos is 0.5, make the control point take into account the relative position of the elements.
    if (distance <= proximityLimit) {
      return [midx, midy];
    }

    if (segment === 1) {
      if (sourceEdge[3] <= 0 && targetEdge[3] >= 1) {
        return [midx + (sourceEdge[2] < 0.5 ? -1 * dx : dx), midy];
      } else if (sourceEdge[2] >= 1 && targetEdge[2] <= 0) {
        return [midx, midy + (sourceEdge[3] < 0.5 ? -1 * dy : dy)];
      } else {
        return [midx + -1 * dx, midy + -1 * dy];
      }
    } else if (segment === 2) {
      if (sourceEdge[3] >= 1 && targetEdge[3] <= 0) {
        return [midx + (sourceEdge[2] < 0.5 ? -1 * dx : dx), midy];
      } else if (sourceEdge[2] >= 1 && targetEdge[2] <= 0) {
        return [midx, midy + (sourceEdge[3] < 0.5 ? -1 * dy : dy)];
      } else {
        return [midx + dx, midy + -1 * dy];
      }
    } else if (segment === 3) {
      if (sourceEdge[3] >= 1 && targetEdge[3] <= 0) {
        return [midx + (sourceEdge[2] < 0.5 ? -1 * dx : dx), midy];
      } else if (sourceEdge[2] <= 0 && targetEdge[2] >= 1) {
        return [midx, midy + (sourceEdge[3] < 0.5 ? -1 * dy : dy)];
      } else {
        return [midx + -1 * dx, midy + -1 * dy];
      }
    } else if (segment === 4) {
      if (sourceEdge[3] <= 0 && targetEdge[3] >= 1) {
        return [midx + (sourceEdge[2] < 0.5 ? -1 * dx : dx), midy];
      } else if (sourceEdge[2] <= 0 && targetEdge[2] >= 1) {
        return [midx, midy + (sourceEdge[3] < 0.5 ? -1 * dy : dy)];
      } else {
        return [midx + dx, midy + -1 * dy];
      }
    }
  }

  var StateMachine =
  /*#__PURE__*/
  function (_AbstractBezierConnec) {
    _inherits(StateMachine, _AbstractBezierConnec);

    function StateMachine(instance, connection, params) {
      var _this;

      _classCallCheck(this, StateMachine);

      _this = _possibleConstructorReturn(this, _getPrototypeOf(StateMachine).call(this, instance, connection, params));
      _this.connection = connection;

      _defineProperty(_assertThisInitialized(_this), "type", "StateMachine");

      _defineProperty(_assertThisInitialized(_this), "_controlPoint", void 0);

      _defineProperty(_assertThisInitialized(_this), "proximityLimit", void 0);

      _this.curviness = params.curviness || 10;
      _this.margin = params.margin || 5;
      _this.proximityLimit = params.proximityLimit || 80;
      _this.clockwise = params.orientation && params.orientation === "clockwise";
      return _this;
    }

    _createClass(StateMachine, [{
      key: "_computeBezier",
      value: function _computeBezier(paintInfo, params, sp, tp, w, h) {
        var _sx = params.sourcePos[0] < params.targetPos[0] ? 0 : w,
            _sy = params.sourcePos[1] < params.targetPos[1] ? 0 : h,
            _tx = params.sourcePos[0] < params.targetPos[0] ? w : 0,
            _ty = params.sourcePos[1] < params.targetPos[1] ? h : 0; // now adjust for the margin


        if (params.sourcePos[2] === 0) {
          _sx -= this.margin;
        }

        if (params.sourcePos[2] === 1) {
          _sx += this.margin;
        }

        if (params.sourcePos[3] === 0) {
          _sy -= this.margin;
        }

        if (params.sourcePos[3] === 1) {
          _sy += this.margin;
        }

        if (params.targetPos[2] === 0) {
          _tx -= this.margin;
        }

        if (params.targetPos[2] === 1) {
          _tx += this.margin;
        }

        if (params.targetPos[3] === 0) {
          _ty -= this.margin;
        }

        if (params.targetPos[3] === 1) {
          _ty += this.margin;
        } //
        // these connectors are quadratic bezier curves, having a single control point. if both anchors
        // are located at 0.5 on their respective faces, the control point is set to the midpoint and you
        // get a straight line.  this is also the case if the two anchors are within 'proximityLimit', since
        // it seems to make good aesthetic sense to do that. outside of that, the control point is positioned
        // at 'curviness' pixels away along the normal to the straight line connecting the two anchors.
        //
        // there may be two improvements to this.  firstly, we might actually support the notion of avoiding nodes
        // in the UI, or at least making a good effort at doing so.  if a connection would pass underneath some node,
        // for example, we might increase the distance the control point is away from the midpoint in a bid to
        // steer it around that node.  this will work within limits, but i think those limits would also be the likely
        // limits for, once again, aesthetic good sense in the layout of a chart using these connectors.
        //
        // the second possible change is actually two possible changes: firstly, it is possible we should gradually
        // decrease the 'curviness' as the distance between the anchors decreases; start tailing it off to 0 at some
        // point (which should be configurable).  secondly, we might slightly increase the 'curviness' for connectors
        // with respect to how far their anchor is from the center of its respective face. this could either look cool,
        // or stupid, and may indeed work only in a way that is so subtle as to have been a waste of time.
        //


        var _midx = (_sx + _tx) / 2,
            _midy = (_sy + _ty) / 2,
            segment = _segment(_sx, _sy, _tx, _ty),
            distance = Math.sqrt(Math.pow(_tx - _sx, 2) + Math.pow(_ty - _sy, 2)),
            cp1x,
            cp2x,
            cp1y,
            cp2y; // calculate the control point.  this code will be where we'll put in a rudimentary element avoidance scheme; it
        // will work by extending the control point to force the curve to be, um, curvier.


        this._controlPoint = _findControlPoint(_midx, _midy, segment, params.sourcePos, params.targetPos, this.curviness, this.curviness, distance, this.proximityLimit);
        cp1x = this._controlPoint[0];
        cp2x = this._controlPoint[0];
        cp1y = this._controlPoint[1];
        cp2y = this._controlPoint[1];

        this._addSegment(BezierSegment, {
          x1: _tx,
          y1: _ty,
          x2: _sx,
          y2: _sy,
          cp1x: cp1x,
          cp1y: cp1y,
          cp2x: cp2x,
          cp2y: cp2y
        });
      }
    }]);

    return StateMachine;
  }(AbstractBezierConnector);
  Connectors.register("StateMachine", StateMachine);

  var StraightConnector =
  /*#__PURE__*/
  function (_AbstractConnector) {
    _inherits(StraightConnector, _AbstractConnector);

    function StraightConnector() {
      var _getPrototypeOf2;

      var _this;

      _classCallCheck(this, StraightConnector);

      for (var _len = arguments.length, args = new Array(_len), _key = 0; _key < _len; _key++) {
        args[_key] = arguments[_key];
      }

      _this = _possibleConstructorReturn(this, (_getPrototypeOf2 = _getPrototypeOf(StraightConnector)).call.apply(_getPrototypeOf2, [this].concat(args)));

      _defineProperty(_assertThisInitialized(_this), "type", "Straight");

      return _this;
    }

    _createClass(StraightConnector, [{
      key: "_compute",
      value: function _compute(paintInfo, _) {
        this._addSegment(StraightSegment, {
          x1: paintInfo.sx,
          y1: paintInfo.sy,
          x2: paintInfo.startStubX,
          y2: paintInfo.startStubY
        });

        this._addSegment(StraightSegment, {
          x1: paintInfo.startStubX,
          y1: paintInfo.startStubY,
          x2: paintInfo.endStubX,
          y2: paintInfo.endStubY
        });

        this._addSegment(StraightSegment, {
          x1: paintInfo.endStubX,
          y1: paintInfo.endStubY,
          x2: paintInfo.tx,
          y2: paintInfo.ty
        });
      }
    }]);

    return StraightConnector;
  }(AbstractConnector);
  Connectors.register("Straight", StraightConnector);

  var DotEndpoint =
  /*#__PURE__*/
  function (_EndpointRepresentati) {
    _inherits(DotEndpoint, _EndpointRepresentati);

    function DotEndpoint(endpoint, params) {
      var _this;

      _classCallCheck(this, DotEndpoint);

      _this = _possibleConstructorReturn(this, _getPrototypeOf(DotEndpoint).call(this, endpoint));

      _defineProperty(_assertThisInitialized(_this), "radius", void 0);

      _defineProperty(_assertThisInitialized(_this), "defaultOffset", void 0);

      _defineProperty(_assertThisInitialized(_this), "defaultInnerRadius", void 0);

      params = params || {};
      _this.radius = params.radius || 10;
      _this.defaultOffset = 0.5 * _this.radius;
      _this.defaultInnerRadius = _this.radius / 3;
      return _this;
    }

    _createClass(DotEndpoint, [{
      key: "_compute",
      value: function _compute(anchorPoint, orientation, endpointStyle) {
        //this.radius = endpointStyle.radius || this.radius;
        var x = anchorPoint[0] - this.radius,
            y = anchorPoint[1] - this.radius,
            w = this.radius * 2,
            h = this.radius * 2;

        if (endpointStyle.stroke) {
          var lw = endpointStyle.strokeWidth || 1;
          x -= lw;
          y -= lw;
          w += lw * 2;
          h += lw * 2;
        }

        this.x = x;
        this.y = y;
        this.w = w;
        this.h = h;
        return [x, y, w, h, this.radius];
      }
    }, {
      key: "getType",
      value: function getType() {
        return "Dot";
      }
    }]);

    return DotEndpoint;
  }(EndpointRepresentation);
  EndpointFactory.register("Dot", DotEndpoint);

  var RectangleEndpoint =
  /*#__PURE__*/
  function (_EndpointRepresentati) {
    _inherits(RectangleEndpoint, _EndpointRepresentati);

    function RectangleEndpoint(endpoint, params) {
      var _this;

      _classCallCheck(this, RectangleEndpoint);

      _this = _possibleConstructorReturn(this, _getPrototypeOf(RectangleEndpoint).call(this, endpoint));

      _defineProperty(_assertThisInitialized(_this), "width", void 0);

      _defineProperty(_assertThisInitialized(_this), "height", void 0);

      params = params || {};
      _this.width = params.width || 20;
      _this.height = params.height || 20;
      return _this;
    }

    _createClass(RectangleEndpoint, [{
      key: "_compute",
      value: function _compute(anchorPoint, orientation, endpointStyle) {
        var width = endpointStyle.width || this.width,
            height = endpointStyle.height || this.height,
            x = anchorPoint[0] - width / 2,
            y = anchorPoint[1] - height / 2;
        this.x = x;
        this.y = y;
        this.w = width;
        this.h = height;
        return [x, y, width, height];
      }
    }, {
      key: "getType",
      value: function getType() {
        return "Rectangle";
      }
    }]);

    return RectangleEndpoint;
  }(EndpointRepresentation);
  EndpointFactory.register("Rectangle", RectangleEndpoint);

  var BlankEndpoint =
  /*#__PURE__*/
  function (_EndpointRepresentati) {
    _inherits(BlankEndpoint, _EndpointRepresentati);

    function BlankEndpoint(endpoint, params) {
      _classCallCheck(this, BlankEndpoint);

      return _possibleConstructorReturn(this, _getPrototypeOf(BlankEndpoint).call(this, endpoint));
    }

    _createClass(BlankEndpoint, [{
      key: "_compute",
      value: function _compute(anchorPoint, orientation, endpointStyle) {
        this.x = anchorPoint[0];
        this.y = anchorPoint[1];
        this.w = 10;
        this.h = 0;
        return [anchorPoint[0], anchorPoint[1], 10, 0];
      }
    }, {
      key: "getType",
      value: function getType() {
        return "Blank";
      }
    }]);

    return BlankEndpoint;
  }(EndpointRepresentation);
  EndpointFactory.register("Blank", BlankEndpoint);

  var ImageEndpoint =
  /*#__PURE__*/
  function (_EndpointRepresentati) {
    _inherits(ImageEndpoint, _EndpointRepresentati);

    function ImageEndpoint(endpoint, params) {
      var _this;

      _classCallCheck(this, ImageEndpoint);

      _this = _possibleConstructorReturn(this, _getPrototypeOf(ImageEndpoint).call(this, endpoint));

      _defineProperty(_assertThisInitialized(_this), "onload", void 0);

      _defineProperty(_assertThisInitialized(_this), "src", void 0);

      _defineProperty(_assertThisInitialized(_this), "cssClass", void 0);

      _defineProperty(_assertThisInitialized(_this), "anchorPoint", void 0);

      _defineProperty(_assertThisInitialized(_this), "_imageLoaded", false);

      _defineProperty(_assertThisInitialized(_this), "_imageWidth", void 0);

      _defineProperty(_assertThisInitialized(_this), "_imageHeight", void 0);

      params = params || {};
      _this.src = params.src || params.url;
      _this.onload = params.onload;
      _this.cssClass = params.cssClass || "";
      return _this;
    }

    _createClass(ImageEndpoint, [{
      key: "_compute",
      value: function _compute(anchorPoint, orientation, endpointStyle) {
        this.anchorPoint = anchorPoint;

        if (this._imageLoaded) {
          return [anchorPoint[0] - this._imageWidth / 2, anchorPoint[1] - this._imageHeight / 2, this._imageWidth, this._imageHeight];
        } else {
          return [0, 0, 0, 0];
        }
      }
    }, {
      key: "getType",
      value: function getType() {
        return "Image";
      }
    }]);

    return ImageEndpoint;
  }(EndpointRepresentation);
  EndpointFactory.register("Image", ImageEndpoint);

  var DEFAULT_WIDTH = 20;
  var DEFAULT_LENGTH = 20;
  var ArrowOverlay =
  /*#__PURE__*/
  function (_Overlay) {
    _inherits(ArrowOverlay, _Overlay);

    function ArrowOverlay(instance, component, p) {
      var _this;

      _classCallCheck(this, ArrowOverlay);

      _this = _possibleConstructorReturn(this, _getPrototypeOf(ArrowOverlay).call(this, instance, component, p));
      _this.instance = instance;
      _this.component = component;

      _defineProperty(_assertThisInitialized(_this), "width", void 0);

      _defineProperty(_assertThisInitialized(_this), "length", void 0);

      _defineProperty(_assertThisInitialized(_this), "foldback", void 0);

      _defineProperty(_assertThisInitialized(_this), "direction", void 0);

      _defineProperty(_assertThisInitialized(_this), "paintStyle", void 0);

      _defineProperty(_assertThisInitialized(_this), "type", "Arrow");

      _defineProperty(_assertThisInitialized(_this), "cachedDimensions", void 0);

      p = p || {};
      _this.width = p.width || DEFAULT_WIDTH;
      _this.length = p.length || DEFAULT_LENGTH;
      _this.direction = (p.direction || 1) < 0 ? -1 : 1;
      _this.foldback = p.foldback || 0.623;
      _this.paintStyle = p.paintStyle || {
        "strokeWidth": 1
      };

      _this.setRenderer(_this.instance.renderer.assignOverlayRenderer(_this.instance, _assertThisInitialized(_this)));

      return _this;
    }

    _createClass(ArrowOverlay, [{
      key: "draw",
      value: function draw(component, currentConnectionPaintStyle, absolutePosition) {
        if (component instanceof AbstractConnector) {
          var connector = component;
          var hxy, mid, txy, tail, cxy;

          if (this.location > 1 || this.location < 0) {
            var fromLoc = this.location < 0 ? 1 : 0;
            hxy = connector.pointAlongPathFrom(fromLoc, this.location, false);
            mid = connector.pointAlongPathFrom(fromLoc, this.location - this.direction * this.length / 2, false);
            txy = Biltong.pointOnLine(hxy, mid, this.length);
          } else if (this.location === 1) {
            hxy = connector.pointOnPath(this.location);
            mid = connector.pointAlongPathFrom(this.location, -this.length);
            txy = Biltong.pointOnLine(hxy, mid, this.length);

            if (this.direction === -1) {
              var _ = txy;
              txy = hxy;
              hxy = _;
            }
          } else if (this.location === 0) {
            txy = connector.pointOnPath(this.location);
            mid = connector.pointAlongPathFrom(this.location, this.length);
            hxy = Biltong.pointOnLine(txy, mid, this.length);

            if (this.direction === -1) {
              var __ = txy;
              txy = hxy;
              hxy = __;
            }
          } else {
            hxy = connector.pointAlongPathFrom(this.location, this.direction * this.length / 2);
            mid = connector.pointOnPath(this.location);
            txy = Biltong.pointOnLine(hxy, mid, this.length);
          }

          tail = Biltong.perpendicularLineTo(hxy, txy, this.width);
          cxy = Biltong.pointOnLine(hxy, txy, this.foldback * this.length);
          var d = {
            hxy: hxy,
            tail: tail,
            cxy: cxy
          },
              stroke = this.paintStyle.stroke || currentConnectionPaintStyle.stroke,
              fill = this.paintStyle.fill || currentConnectionPaintStyle.stroke,
              lineWidth = this.paintStyle.strokeWidth || currentConnectionPaintStyle.strokeWidth;
          return {
            component: component,
            d: d,
            "stroke-width": lineWidth,
            stroke: stroke,
            fill: fill,
            minX: Math.min(hxy.x, tail[0].x, tail[1].x),
            maxX: Math.max(hxy.x, tail[0].x, tail[1].x),
            minY: Math.min(hxy.y, tail[0].y, tail[1].y),
            maxY: Math.max(hxy.y, tail[0].y, tail[1].y)
          }; // } else {
          //     return {component: component, minX: 0, maxX: 0, minY: 0, maxY: 0};
          // }
        }
      }
    }, {
      key: "updateFrom",
      value: function updateFrom(d) {}
    }]);

    return ArrowOverlay;
  }(Overlay);
  OverlayFactory.register("Arrow", ArrowOverlay);

  var PlainArrowOverlay =
  /*#__PURE__*/
  function (_ArrowOverlay) {
    _inherits(PlainArrowOverlay, _ArrowOverlay);

    function PlainArrowOverlay(instance, component, p) {
      var _this;

      _classCallCheck(this, PlainArrowOverlay);

      _this = _possibleConstructorReturn(this, _getPrototypeOf(PlainArrowOverlay).call(this, instance, component, p));
      _this.foldback = 1;
      return _this;
    }

    return PlainArrowOverlay;
  }(ArrowOverlay);
  OverlayFactory.register("PlainArrow", PlainArrowOverlay);

  var DiamondOverlay =
  /*#__PURE__*/
  function (_ArrowOverlay) {
    _inherits(DiamondOverlay, _ArrowOverlay);

    function DiamondOverlay(instance, component, p) {
      var _this;

      _classCallCheck(this, DiamondOverlay);

      _this = _possibleConstructorReturn(this, _getPrototypeOf(DiamondOverlay).call(this, instance, component, p));
      _this.length = _this.length / 2;
      _this.foldback = 2;
      return _this;
    }

    return DiamondOverlay;
  }(ArrowOverlay);
  OverlayFactory.register("Diamond", DiamondOverlay);

  var CustomOverlay =
  /*#__PURE__*/
  function (_Overlay) {
    _inherits(CustomOverlay, _Overlay);

    function CustomOverlay(instance, component, p) {
      var _this;

      _classCallCheck(this, CustomOverlay);

      _this = _possibleConstructorReturn(this, _getPrototypeOf(CustomOverlay).call(this, instance, component, p));
      _this.instance = instance;
      _this.component = component;

      _defineProperty(_assertThisInitialized(_this), "create", void 0);

      _defineProperty(_assertThisInitialized(_this), "events", void 0);

      _defineProperty(_assertThisInitialized(_this), "type", "Custom");

      _this.create = p.create;

      _this.setRenderer(_this.instance.renderer.assignOverlayRenderer(_this.instance, _assertThisInitialized(_this)));

      return _this;
    }

    _createClass(CustomOverlay, [{
      key: "draw",
      value: function draw(component, paintStyle, absolutePosition) {
        return this.getRenderer().draw(component, paintStyle, absolutePosition);
      }
    }, {
      key: "updateFrom",
      value: function updateFrom(d) {}
    }]);

    return CustomOverlay;
  }(Overlay);
  OverlayFactory.register("Custom", CustomOverlay);

  /**
   * Superclass for endpoint renderers that use an `svg` element wrapped in a `div` in the DOM.
   * Type specific subclasses are expected to implement a `makeNode` and `updateNode` method,
   * which respectively create the type-specific elements, and update them at paint time.
   */
  var SvgEndpoint =
  /*#__PURE__*/
  function (_SvgComponent) {
    _inherits(SvgEndpoint, _SvgComponent);

    function SvgEndpoint(endpoint, ep, options) {
      var _this;

      _classCallCheck(this, SvgEndpoint);

      _this = _possibleConstructorReturn(this, _getPrototypeOf(SvgEndpoint).call(this, endpoint.instance, ep, extend(options || {}, {
        useDivWrapper: true
      })));
      _this.endpoint = endpoint;
      _this.ep = ep;

      _defineProperty(_assertThisInitialized(_this), "node", void 0);

      _defineProperty(_assertThisInitialized(_this), "instance", void 0);

      _this.instance = endpoint.instance;

      _this.instance.addClass(_this.canvas, "jtk-endpoint");

      _this.instance.setAttribute(_this.svg, "pointer-events", "all");

      _this.canvas._jsPlumb = {
        endpoint: endpoint,
        ep: ep
      };

      if (endpoint.cssClass != null) {
        _this.instance.addClass(_this.canvas, endpoint.cssClass);
      }

      var scopes = endpoint.scope.split(/\s/);

      for (var i = 0; i < scopes.length; i++) {
        _this.instance.setAttribute(_this.canvas, "jtk-scope-" + scopes[i], "true");
      }

      _this.canvas.jtk = _this.canvas.jtk || {};
      _this.canvas.jtk.endpoint = ep;
      return _this;
    }

    _createClass(SvgEndpoint, [{
      key: "getElement",
      value: function getElement() {
        return this.canvas;
      }
    }, {
      key: "paint",
      value: function paint(paintStyle) {
        _get(_getPrototypeOf(SvgEndpoint.prototype), "paint", this).call(this, paintStyle);

        var s = extend({}, paintStyle);

        if (s.outlineStroke) {
          s.stroke = s.outlineStroke;
        }

        if (this.node == null) {
          this.node = this.makeNode(s);
          this.svg.appendChild(this.node);
        } else if (this.updateNode != null) {
          this.updateNode(this.node);
        }

        _applyStyles(this.canvas, this.node, s, [this.ep.x, this.ep.y, this.ep.w, this.ep.h], null);
      }
    }, {
      key: "applyType",
      value: function applyType(t) {
        if (t.cssClass != null && this.svg) {
          this.instance.addClass(this.canvas, t.cssClass);
        }
      }
    }]);

    return SvgEndpoint;
  }(SvgComponent);

  /**
   * SVG DOM element Dot endpoint renderer.
   */
  var SvgElementDotEndpointRenderer =
  /*#__PURE__*/
  function (_SvgEndpoint) {
    _inherits(SvgElementDotEndpointRenderer, _SvgEndpoint);

    function SvgElementDotEndpointRenderer(endpoint, ep, options) {
      var _this;

      _classCallCheck(this, SvgElementDotEndpointRenderer);

      _this = _possibleConstructorReturn(this, _getPrototypeOf(SvgElementDotEndpointRenderer).call(this, endpoint, ep, options));
      _this.endpoint = endpoint;
      _this.ep = ep;
      return _this;
    }

    _createClass(SvgElementDotEndpointRenderer, [{
      key: "makeNode",
      value: function makeNode(style) {
        return _node(this.instance, "circle", {
          "cx": this.ep.w / 2,
          "cy": this.ep.h / 2,
          "r": this.ep.radius
        });
      }
    }, {
      key: "updateNode",
      value: function updateNode(node) {
        _attr(node, {
          "cx": "" + this.ep.w / 2,
          "cy": "" + this.ep.h / 2,
          "r": "" + this.ep.radius
        });
      }
    }]);

    return SvgElementDotEndpointRenderer;
  }(SvgEndpoint);

  registerEndpointRenderer("Dot", SvgElementDotEndpointRenderer);

  /**
   * SVG DOM element Dot endpoint renderer.
   */
  var SvgElementRectangleEndpointRenderer =
  /*#__PURE__*/
  function (_SvgEndpoint) {
    _inherits(SvgElementRectangleEndpointRenderer, _SvgEndpoint);

    function SvgElementRectangleEndpointRenderer(endpoint, ep, options) {
      var _this;

      _classCallCheck(this, SvgElementRectangleEndpointRenderer);

      _this = _possibleConstructorReturn(this, _getPrototypeOf(SvgElementRectangleEndpointRenderer).call(this, endpoint, ep, options));
      _this.endpoint = endpoint;
      _this.ep = ep;
      return _this;
    }

    _createClass(SvgElementRectangleEndpointRenderer, [{
      key: "makeNode",
      value: function makeNode(style) {
        return _node(this.instance, "rect", {
          "width": this.ep.w,
          "height": this.ep.h
        });
      }
    }, {
      key: "updateNode",
      value: function updateNode(node) {
        _attr(node, {
          "width": this.ep.w,
          "height": this.ep.h
        });
      }
    }]);

    return SvgElementRectangleEndpointRenderer;
  }(SvgEndpoint);

  registerEndpointRenderer("Rectangle", SvgElementRectangleEndpointRenderer);

  var BLANK_ATTRIBUTES = {
    "width": 10,
    "height": 0,
    "fill": "transparent",
    "stroke": "transparent"
  };
  /**
   * SVG DOM element Dot endpoint renderer.
   */

  var SvgElementBlankEndpointRenderer =
  /*#__PURE__*/
  function (_SvgEndpoint) {
    _inherits(SvgElementBlankEndpointRenderer, _SvgEndpoint);

    function SvgElementBlankEndpointRenderer(endpoint, ep, options) {
      var _this;

      _classCallCheck(this, SvgElementBlankEndpointRenderer);

      _this = _possibleConstructorReturn(this, _getPrototypeOf(SvgElementBlankEndpointRenderer).call(this, endpoint, ep, options));
      _this.endpoint = endpoint;
      _this.ep = ep;
      return _this;
    }

    _createClass(SvgElementBlankEndpointRenderer, [{
      key: "makeNode",
      value: function makeNode(style) {
        return _node(this.instance, "rect", BLANK_ATTRIBUTES);
      }
    }, {
      key: "updateNode",
      value: function updateNode(node) {
        _attr(node, BLANK_ATTRIBUTES);
      }
    }]);

    return SvgElementBlankEndpointRenderer;
  }(SvgEndpoint);

  registerEndpointRenderer("Blank", SvgElementBlankEndpointRenderer);

  var _jsPlumbInstanceIndex = 0;

  function getInstanceIndex() {
    var i = _jsPlumbInstanceIndex + 1;
    _jsPlumbInstanceIndex++;
    return i;
  }
  /**
   *
   * Entry point.
   *
   *
   */


  if (typeof window !== "undefined") {
    window.jsPlumb = {
      newInstance: function newInstance(defaults, helpers) {
        return new BrowserJsPlumbInstance(getInstanceIndex(), defaults, helpers);
      },
      ready: function ready(f) {
        var _do = function _do() {
          if (/complete|loaded|interactive/.test(document.readyState) && typeof document.body !== "undefined" && document.body != null) {
            f();
          } else {
            setTimeout(_do, 9);
          }
        };

        _do();
      },
      extend: extend,
      svg: {
        node: _node,
        attr: _attr,
        pos: _pos
      }
    }; //ready(_jp.init);
  }

  exports.ATTRIBUTE_CONTAINER = ATTRIBUTE_CONTAINER;
  exports.ATTRIBUTE_GROUP = ATTRIBUTE_GROUP;
  exports.ATTRIBUTE_MANAGED = ATTRIBUTE_MANAGED;
  exports.ATTRIBUTE_NOT_DRAGGABLE = ATTRIBUTE_NOT_DRAGGABLE;
  exports.ATTRIBUTE_SOURCE = ATTRIBUTE_SOURCE;
  exports.ATTRIBUTE_TARGET = ATTRIBUTE_TARGET;
  exports.ATTR_NOT_DRAGGABLE = ATTR_NOT_DRAGGABLE;
  exports.AbstractBezierConnector = AbstractBezierConnector;
  exports.AbstractConnector = AbstractConnector;
  exports.AbstractSegment = AbstractSegment;
  exports.Anchor = Anchor;
  exports.AnchorManager = AnchorManager;
  exports.Anchors = Anchors;
  exports.ArcSegment = ArcSegment;
  exports.ArrowOverlay = ArrowOverlay;
  exports.BEFORE_DETACH = BEFORE_DETACH;
  exports.BLOCK = BLOCK;
  exports.Bezier = Bezier;
  exports.BezierSegment = BezierSegment;
  exports.BlankEndpoint = BlankEndpoint;
  exports.BrowserJsPlumbInstance = BrowserJsPlumbInstance;
  exports.BrowserRenderer = BrowserRenderer;
  exports.CHECK_CONDITION = CHECK_CONDITION;
  exports.CLASS_CONNECTOR = CLASS_CONNECTOR;
  exports.CLASS_DRAGGED = CLASS_DRAGGED;
  exports.CLASS_DRAG_ACTIVE = CLASS_DRAG_ACTIVE;
  exports.CLASS_DRAG_HOVER = CLASS_DRAG_HOVER;
  exports.CLASS_ENDPOINT = CLASS_ENDPOINT;
  exports.CLASS_OVERLAY = CLASS_OVERLAY;
  exports.CMD_HIDE = CMD_HIDE;
  exports.CMD_ORPHAN_ALL = CMD_ORPHAN_ALL;
  exports.CMD_REMOVE_ALL = CMD_REMOVE_ALL;
  exports.CMD_SHOW = CMD_SHOW;
  exports.Component = Component;
  exports.Connection = Connection;
  exports.Connectors = Connectors;
  exports.ContinuousAnchor = ContinuousAnchor;
  exports.ContinuousAnchorFactory = ContinuousAnchorFactory;
  exports.CustomOverlay = CustomOverlay;
  exports.DASHSTYLE = DASHSTYLE;
  exports.DEFAULT = DEFAULT;
  exports.DEFS = DEFS;
  exports.DOMImageEndpointRenderer = DOMImageEndpointRenderer;
  exports.DiamondOverlay = DiamondOverlay;
  exports.DotEndpoint = DotEndpoint;
  exports.DragManager = DragManager;
  exports.DynamicAnchor = DynamicAnchor;
  exports.EMPTY_BOUNDS = EMPTY_BOUNDS;
  exports.EVENT_CHILD_ADDED = EVENT_CHILD_ADDED;
  exports.EVENT_CHILD_REMOVED = EVENT_CHILD_REMOVED;
  exports.EVENT_CLICK = EVENT_CLICK;
  exports.EVENT_COLLAPSE = EVENT_COLLAPSE;
  exports.EVENT_CONNECTION = EVENT_CONNECTION;
  exports.EVENT_CONNECTION_DETACHED = EVENT_CONNECTION_DETACHED;
  exports.EVENT_CONNECTION_MOVED = EVENT_CONNECTION_MOVED;
  exports.EVENT_CONTAINER_CHANGE = EVENT_CONTAINER_CHANGE;
  exports.EVENT_DBL_CLICK = EVENT_DBL_CLICK;
  exports.EVENT_ENDPOINT_CLICK = EVENT_ENDPOINT_CLICK;
  exports.EVENT_ENDPOINT_DBL_CLICK = EVENT_ENDPOINT_DBL_CLICK;
  exports.EVENT_EXPAND = EVENT_EXPAND;
  exports.EVENT_GROUP_ADDED = EVENT_GROUP_ADDED;
  exports.EVENT_GROUP_DRAG_STOP = EVENT_GROUP_DRAG_STOP;
  exports.EVENT_GROUP_REMOVED = EVENT_GROUP_REMOVED;
  exports.EVENT_INTERNAL_CONNECTION_DETACHED = EVENT_INTERNAL_CONNECTION_DETACHED;
  exports.EVENT_MAX_CONNECTIONS = EVENT_MAX_CONNECTIONS;
  exports.EVT_DRAG_MOVE = EVT_DRAG_MOVE;
  exports.EVT_DRAG_START = EVT_DRAG_START;
  exports.EVT_DRAG_STOP = EVT_DRAG_STOP;
  exports.EVT_MOUSEDOWN = EVT_MOUSEDOWN;
  exports.EVT_MOUSEUP = EVT_MOUSEUP;
  exports.EVT_REVERT = EVT_REVERT;
  exports.Endpoint = Endpoint;
  exports.EndpointFactory = EndpointFactory;
  exports.EndpointRepresentation = EndpointRepresentation;
  exports.EventGenerator = EventGenerator;
  exports.FILL = FILL;
  exports.FloatingAnchor = FloatingAnchor;
  exports.FlowchartConnector = FlowchartConnector;
  exports.GROUP_COLLAPSED_CLASS = GROUP_COLLAPSED_CLASS;
  exports.GROUP_EXPANDED_CLASS = GROUP_EXPANDED_CLASS;
  exports.GROUP_KEY = GROUP_KEY;
  exports.Group = Group;
  exports.GroupManager = GroupManager;
  exports.IS = IS;
  exports.IS_DETACH_ALLOWED = IS_DETACH_ALLOWED;
  exports.IS_GROUP_KEY = IS_GROUP_KEY;
  exports.ImageEndpoint = ImageEndpoint;
  exports.JSPLUMB_GRADIENT = JSPLUMB_GRADIENT;
  exports.LINEAR_GRADIENT = LINEAR_GRADIENT;
  exports.LINE_WIDTH = LINE_WIDTH;
  exports.LabelOverlay = LabelOverlay;
  exports.NONE = NONE;
  exports.Overlay = Overlay;
  exports.OverlayCapableComponent = OverlayCapableComponent;
  exports.OverlayFactory = OverlayFactory;
  exports.PlainArrowOverlay = PlainArrowOverlay;
  exports.RADIAL_GRADIENT = RADIAL_GRADIENT;
  exports.RectangleEndpoint = RectangleEndpoint;
  exports.SELECTOR_CONNECTOR = SELECTOR_CONNECTOR;
  exports.SELECTOR_ENDPOINT = SELECTOR_ENDPOINT;
  exports.SELECTOR_GROUP_CONTAINER = SELECTOR_GROUP_CONTAINER;
  exports.SELECTOR_OVERLAY = SELECTOR_OVERLAY;
  exports.SOURCE = SOURCE;
  exports.SOURCE_DEFINITION_LIST = SOURCE_DEFINITION_LIST;
  exports.SOURCE_INDEX = SOURCE_INDEX;
  exports.STOP = STOP;
  exports.STROKE = STROKE;
  exports.STROKE_DASHARRAY = STROKE_DASHARRAY;
  exports.STROKE_WIDTH = STROKE_WIDTH;
  exports.STYLE = STYLE;
  exports.StateMachine = StateMachine;
  exports.StraightConnector = StraightConnector;
  exports.StraightSegment = StraightSegment;
  exports.SvgComponent = SvgComponent;
  exports.SvgEndpoint = SvgEndpoint;
  exports.TARGET = TARGET;
  exports.TARGET_DEFINITION_LIST = TARGET_DEFINITION_LIST;
  exports.TARGET_INDEX = TARGET_INDEX;
  exports.WILDCARD = WILDCARD;
  exports.X_AXIS_FACES = X_AXIS_FACES;
  exports.Y_AXIS_FACES = Y_AXIS_FACES;
  exports._appendAtIndex = _appendAtIndex;
  exports._applyStyles = _applyStyles;
  exports._attr = _attr;
  exports._clearGradient = _clearGradient;
  exports._mergeOverrides = _mergeOverrides;
  exports._node = _node;
  exports._pos = _pos;
  exports._removeTypeCssHelper = _removeTypeCssHelper;
  exports._timestamp = _timestamp;
  exports._updateGradient = _updateGradient;
  exports._updateHoverStyle = _updateHoverStyle;
  exports.addToList = addToList;
  exports.addWithFunction = addWithFunction;
  exports.clone = clone;
  exports.cls = cls;
  exports.consume = consume;
  exports.each = each;
  exports.extend = extend;
  exports.fastTrim = fastTrim;
  exports.findParent = findParent;
  exports.findWithFunction = findWithFunction;
  exports.functionChain = functionChain;
  exports.isArray = isArray;
  exports.isBoolean = isBoolean;
  exports.isDate = isDate;
  exports.isEmpty = isEmpty;
  exports.isFunction = isFunction;
  exports.isNamedFunction = isNamedFunction;
  exports.isNull = isNull;
  exports.isNumber = isNumber;
  exports.isString = isString;
  exports.jsPlumbInstance = jsPlumbInstance;
  exports.log = log;
  exports.logEnabled = logEnabled;
  exports.makeAnchorFromSpec = makeAnchorFromSpec;
  exports.map = map;
  exports.matchesSelector = matchesSelector;
  exports.merge = merge;
  exports.mergeWithParents = mergeWithParents;
  exports.populate = populate;
  exports.registerEndpointRenderer = registerEndpointRenderer;
  exports.remove = remove;
  exports.removeWithFunction = removeWithFunction;
  exports.replace = replace;
  exports.sizeElement = sizeElement;
  exports.sortHelper = sortHelper;
  exports.suggest = suggest;
  exports.uuid = uuid;
  exports.wrap = wrap;

  Object.defineProperty(exports, '__esModule', { value: true });

})));<|MERGE_RESOLUTION|>--- conflicted
+++ resolved
@@ -9208,7 +9208,6 @@
     }, {
       key: "destroy",
       value: function destroy(force) {
-        //console.log("destroy svg component");
         if (this.canvas != null) {
           this.instance.removeElement(this.canvas);
         }
@@ -11876,10 +11875,6 @@
         }
 
         if (this.dragManager != null) {
-<<<<<<< HEAD
-          this.dragManager.reset();
-=======
->>>>>>> ea08ed10
           this.dragManager.addHandler(new EndpointDragHandler(this));
           this.dragManager.addHandler(new GroupDragHandler(this));
           this.dragManager.addHandler(new ElementDragHandler(this));
@@ -11907,8 +11902,7 @@
           this.dragManager.reset();
         }
 
-        _get(_getPrototypeOf(BrowserJsPlumbInstance.prototype), "destroy", this).call(this); //this.getContainer().innerHTML = ""; <--
-
+        _get(_getPrototypeOf(BrowserJsPlumbInstance.prototype), "destroy", this).call(this);
       }
     }]);
 
