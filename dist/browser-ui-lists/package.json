--- conflicted
+++ resolved
@@ -1,10 +1,6 @@
 {
   "name": "@jsplumb/browser-ui-lists",
-<<<<<<< HEAD
   "version": "5.6.0",
-=======
-  "version": "5.5.3",
->>>>>>> 6588dc58
   "description": "Scrollable list manager for jsPlumb",
   "main": "js/jsplumb.browser-ui-lists.cjs.js",
   "module": "js/jsplumb.browser-ui-lists.es.js",
@@ -34,10 +30,6 @@
   "author": "jsPlumb (hello@jsplumbtoolkit.com)",
   "license": "(MIT OR GPL-2.0)",
   "dependencies": {
-<<<<<<< HEAD
     "@jsplumb/browser-ui": "5.6.0"
-=======
-    "@jsplumb/browser-ui": "5.5.3"
->>>>>>> 6588dc58
   }
 }