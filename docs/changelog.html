--- conflicted
+++ resolved
@@ -137,7 +137,6 @@
                 <div class="markdown-body">
                     <h2>3.0.0</h2>
 
-<<<<<<< HEAD
 <p>This release focuses on performance enhancements, and contains several breaking changes.</p>
 
 <p>The fundamental change is a rewrite of the code used to drag elements. Where previously each element would be initialised as a draggable
@@ -165,23 +164,30 @@
 </ul>
 
 <h3>New Functionality</h3>
-=======
-<p>July 4th 2019</p>
-
-<ul>
-<li>Upgraded to Katavorio 1.4.8</li>
-</ul>
-
-<h2>2.10.1</h2>
-
-<p>June 25th 2019</p>
->>>>>>> e59b5bb6
 
 <ul>
 <li><p><code>elementsDraggable</code> added to <code>Defaults</code>, with a default value of true.</p></li>
 <li><p>Added <code>drag:start</code>, <code>drag:move</code> and <code>drag:stop</code> events to jsPlumb class. These replace the <code>start</code>, <code>drag</code> and <code>stop</code> event handlers that used to
 be supported on individual <code>draggable(..)</code> method calls.</p></li>
 <li><p>Upgraded to Katavorio 1.4.6</p></li>
+</ul>
+
+                    <h2>2.10.1</h2>
+
+<p>July 4th 2019</p>
+
+<ul>
+    <li>Upgraded to Katavorio 1.4.8</li>
+</ul>
+
+<h2>2.10.1</h2>
+
+<p>June 25th 2019</p>
+
+<ul>
+    <li>refactored how makeSource gets its source parameters, so that call sites can manipulate the parameters after the makeSource call.</li>
+    <li>PR 843: reapplyTypes() for Arrow overlays ignores &#39;direction&#39; parameter</li>
+    <li>fixed an issue causing connectors to disappear when a type is applied multiple times.</li>
 </ul>
 
 <h2>2.10.0</h2>
