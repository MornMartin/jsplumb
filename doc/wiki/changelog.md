<<<<<<< HEAD
## 3.0.0

This release includes a rewrite of the code used to drag elements. Where previously each element would be initialised as a draggable
individually, we now use a single event listener on the container. This has resulted in several breaking changes:

- by default, every node is draggable. `.draggable(someElement)` no longer exists. If you want to 


Other breaking changes:

- `manageElement` and `unmanageElement` events no longer fired by jsPlumb class. These were undocumented anyway, but we're calling it out
 in case you have code that used them.
 
- managed elements do not have the `jtk-managed` class applied. they now have a `jtk-managed` attribute set on them. It is unlikely anyone was using this
class but we include it here for completeness

- the `DragOptions` default is now `dragOptions`

- `getWidth` and `getHeight` methods removed from jsPlumb instance.


New Functionality:

- `elementsDraggable` added to Defaults, with a default value of true.

=======
## 2.9.1

March 7th 2019

- reinstate the ability to build a local copy of the docs
>>>>>>> 822134c9

## 2.9.0

January 28th 2019

- update `ConnectParams` to include `connector?:ConnectorSpec` in typings file.

## 2.8.8

December 28th 2018

- removed unused method, and its usage from tests

## 2.8.7

December 28th 2018

- update types file to add overlays to ConnectParams

## 2.8.6

December 11th 2018

- better decision making when determining if a connection is detachable or not.
 
## 2.8.5

December 7th 2018

- added missing `findClosestPointOnPath` method to Bezier segment.
- added support for finding the intersection of a line and a segment.

## 2.8.4

November 2nd 2018

- do not merge `connector` declarations when merging connection types. The child value overwrites the parent now.
- issue #794 - use `jsPlumb.addClass(div,...)`` instead of `div.className=` - this was causing an error when the custom overlay was an SVG element

## 2.8.3

October 28th 2018

- fixed a repaint issue with Continuous anchors

## 2.8.2

October 18th 2018

- remove animated paths from Flowchart demo, as IE does not support that CSS.

## 2.8.1

October 18th 2018

- Upgrade to Katavorio 1.2.0

## 2.8.0

August 31st 2018

- Upgrade to Mottle 1.0.0, which doesn't use document.createTouch/document.createTouchList, as these methods are not supported
in latest Chrome and are becoming obsolete in all browsers. If you cannot upgrade to this version of jsPlumb and you're finding problems
in Chrome on touch devices, there are shims available in the Mottle project on Github.

## 2.7.19

August 28th 2018

- proper cleanup for arrow overlay

## 2.7.18

August 28th 2018

- Fixed an issue with overlays not being removed from every cache during removeOverlay call on overlay component.

## 2.7.17

August 28th 2018

- Minor change to the segment paint code, to allow for animation effects to be used.

## 2.7.16

August 20th 2018

- Upgrade to Katavorio 1.0.0

## 2.7.15

August 11th 2018

- Issue 582: ConnectionsDetachable does not allow dragging multiple connections from endpoints when false

## 2.7.14

August 10th 2018

- Group's orphanAll method now returns a map of element positions for the previous child elements.
- Group's removeAll method works without throwing an error now.

## 2.7.13

July 27th 2018

- PR #769: refactor DragManager's `register` method to avoid computing parent offsets when unnecessary.

## 2.7.12

July 25th 2018

- changed a method declaration whose format caused Angular's optimizer to fail (when running an Angular production build)

## 2.7.11

July 23rd 2018

- remove unnecessary double firing of the group:addMember event.

## 2.7.10

July 22nd 2018

- fix for setting class name of SVG element in IE11 - it doesnt expose `classList`. The reported error was not fatal but now
we test if `classList` is null before accessing it.

## 2.7.9

June 24th 2018

- moved Defaults off the jsPlumbInstance prototype and into the class itself. Prevents global variable effect.
- update the internals of creating Connectors to make it easier to add a custom connector.

## 2.7.8

June 22nd 2018

- additions to Typescript typings file
- group:addMember and group:removeMember events optionally include the other group involved when the event was fired as the result of
  a member changing groups.

## 2.7.7

June 21st 2018

- ensure 'rank' is passed through to drop library when present
- separate out unit tests for drag/drop and for groups.

## 2.7.6

June 20th 2018

- replaced incorrect call to detachAllConnections in demo to deleteConnectionsForElement
- fixed docs to change references from `detachAllConnections` to `deleteConnectionsForElement`

## 2.7.5

June 17th 2018

- added toggleClass method to jsPlumb

## 2.7.4

June 14th 2018

- fix for cssClass being ignored in `addEndpoint` method (PR 750)
- minor updates to the Typescript typings file.

## 2.7.3

May 27th 2018

- switched util back to an older method of declaring it on the window.
- removed bower.json

## 2.7.2

May 25th 2018

- browser util assumes 'window' as root

## 2.7.1

May 25th 2018

- added Connector to the Defaults interface in the TS typings file (#744)

## 2.7.0

May 22nd 2018

- jsPlumb.extend now copies the __proto__ chain too. 
- Remove old site code. We manage the site in a different project now.
 
## 2.6.12

May 15th 2018

- improvement to the calculation of corner radius when segments are short in a Flowchart connector
- upgrade to Katavorio 0.28.0

## 2.6.11

- slight refactor of AnchorManager to put a commonly used method on the prototype.

## 2.6.10

- documentation updates

## 2.6.9

March 16th 2018

- removal of unused 'editable' stubs. No functional change.
 
## 2.6.8

February 24th 2018

- upgrade to Katavorio 0.26.0
- added unbindDraggable and unbindDroppable methods

## 2.6.7

February 8th 2018

- add the ability to lock a Continuous Anchor's current 'axis' (ie. it can choose left/right OR top/bottom).

## 2.6.6

February 8th 2018

- add the ability to lock a Continuous Anchor's current face.
- upgrade to Katavorio 0.25.0

## 2.6.5

February 2nd 2018

- add support for `connectorOverlays` to `makeSource` method
- upgrade to Katavorio 0.24.0

## 2.6.4

January 28th 2018

- trivial formatting issue required by upstream collation mechanism in Toolkit 

## 2.6.3

January 26th 2018

- Updates to Typescript typings files

## 2.6.2

January 24th 2018

- `getInstance` method in index.d.ts returns `jsPlumbInstance` instead of `any` (issue 680)

## 2.6.1

January 24th 2018

- comment out a block of code instead of using 'if false' to prevent its execution (issue 707)

## 2.6.0

January 20th 2018

- switch from lazy loading of connector types to direct registration. In certain Webpack scenarios the lazy loading was causing connectors to not be found.

## 2.5.14

January 19th 2018

- improvements to the .d.ts file.

## 2.5.13

January 14th 2018

- minor internal refactoring of the flowchart connectors
 
## 2.5.12

January 4th 2018

- refactor the method that chooses which connection is being dragged on some endpoint that has more than one connection. no functional change.
- update to index.d.ts to fix compile error

## 2.5.11

December 23rd 2017

- doc updates to include `deleteConnection` method on jsPlumbInstance.

## 2.5.10

- fix for connections lost when group collapsed (issue 694)

## 2.5.9

- dont default to false for 'directed' on a connection; allow it to be undefined if not set.

## 2.5.8

7th December 2017

- minor updates to the way anchors and connectors are set to fix a couple of small bugs related to types.

## 2.5.7

22nd October 2017

- update Katavorio to version 0.22.0

## 2.5.6

18th October 2017

- fix for an issue seen in Chrome where setting the className of an SVG element does not result in the element's classList being updated.

## 2.5.5

8th October 2017

- issue 675, connector not changed in setType/addType

## 2.5.4

7th October 2017

- fix issue with drag containment in elements whose scroll height is larger than their client height.

## 2.5.3

5th October 2017

- expose Connection to anchor at compute time.

## 2.5.2

4th October 2017

- upgrade to Katavorio 0.20.0.  Fixes issue #618, in which constraining drag to a grid did not work for anything other than
a grid of size [10,10]

## 2.5.1

28th August 2017

- fix for the setType method: if the new type had a different connector, arrow overlays were not being transferred.

## 2.5.0

22nd August 2017

- removed the old changelog.txt, which hadnt been used since 2.0.3 and was probably confusing matters.
- fixed stale references to various detach methods which were renamed a few versions ago.
- EventGenerator was updated to fire each event on a separate tick of the event loop. Previously, if an event was fired during
the callback to a previous event, the second event handler was executed in its entirety before the original event handler. 
Enqueuing events that are fired during the event loop and running them after each tick prevents this from happening.

## 2.4.3

20th June 2017

- update documentation to remove references to the now defunct jQuery flavour of jsPlumb.
- SVG elements use SVG namespace rather than XHTML

## 2.4.2

10th May 2017

- update calls to drag manager to handle the case that one is not set

## 2.4.1

10th May 2017

- Support `collapsed` as a parameter to the `addGroup` method, which specifies that a Group be initially collapsed.

## 2.4.0

8th May 2017

Several methods and parameters have been renamed to better reflect their function:

#### jsPlumbInstance

  - `detachAllConnections` renamed to `deleteConnectionsForElement`
  
  - `detach` renamed to `deleteConnection`. `detach ({source.., target:...})` can be achieved with `select({source:..,target:..}).delete()`
  
  - `detachEveryConnection` renamed to `deleteEveryConnection` 
  
  - `connect` method: the `deleteEndpointsOnDetach` parameter is now `deleteEndpointsOnEmpty`
  
  - `getEndpoints` method returns empty list when none found now, not null.
  
  - `select` method: the return value of this now has a `delete` method, instead of `detach`.
  
  - `selectEndpoints` method : the return value of this now has a `deleteEveryConnection` method, instead of `detachAll`.  
  
#### Endpoint
  
  - `detach` method removed
  - `detachAll` renamed to `deleteEveryConnection`
  

## 2.3.6

1st May 2017

- fix for the filenames to the toolkit css files (they are lower case now)
 

## 2.3.5

24th April 2017

- Reordered the sequence of events when a node is dragged out of a group.

## 2.3.4

23rd April 2017

- fixed a reference to dragManager which short-circuited the lazy loading. 

## 2.3.3

23rd April 2017

- update drag manager offsets during revalidate

## 2.3.2

22nd March 2017

- upgrade Katavorio to version 0.19.2, to fix a minor issue with droppables not being cleared after mouseup.

## 2.3.1

15th March 2017

- fixed possible NPE when adding child to group
- do not override endpoints in connect call with endpoints from type if endpoints are specified.

## 2.3.0

14 February 2017

- removed version extension from built file names and made filenames lower case : jsplumb.js, jsplumb.min.js
- npm pack the project at build time (to local file jsplumb.tgz)
- reinstate bower.json in this project 
- reorganise files used for building
- ensure element connections repainted correctly after element added to group 
- fix addToGroup to support multiple elements
- switch to imports using npm (jsBezier, katavorio, biltong, mottle) rather then included in lib dir of project

## 2.2.10

13 January 2017

- addition of `version` member to built JS. current version is now accessible via `jsPlumb.version` (or `.version` on 
an instance).

## 2.2.9

13 January 2017

- limit files that are published to npm to just js, minified js and css
- remove version number from built filename

## 2.2.8

20 December 2016

- disallow addition of some node to a group in which it is already a member
- remove node from its current group (if there is one) upon addition to new group.
- fix for drag manager not being called to re-register a node if it was added to a new group
programmatically and not via drag/drop

## 2.2.7

10 December 2016

- fixed an issue with setting a blank label on a Label overlay.

## 2.2.6

05 November 2016

- fix deployment issue in 2.2.6


## 2.2.5

- upgrade to mottle 0.7.4 

## 2.2.4

- no code change from 2.2.3. built to provide initial build in the bower-jsplumb repo.

## 2.2.3

- add support for connectionType to makeTarget call (to allow multiple types of target)

## 2.2.2

- corrected deployment issue in 2.2.1. 2.2.1 does not do what it says; it is an impostor.

## 2.2.1

- upgrade to Katavorio 0.18.0; now `rank` is supported in `dropOptions` to `makeTarget` or `addEndpoint`. Use this when
you want to make a Group container a connection target but you want to give prededence to Nodes inside the Groups.

- set drop rank for Group elements automatically (if user does not provide one) so that Nodes receive drop events before
Groups.


## 2.2.0


- Overhaul of keys used in paintStyle and hoverPaintStyle objects:

  strokeStyle   -> stroke
  fillStyle     -> fill
  lineWidth     -> strokeWidth
  outlineColor  -> outlineStroke
  outlineWidth  -> outlineWidth     (yes, unchanged)
  
  
- All classnames changed from `jsplumb-` prefix to `jtk-`, to bring them into line with the prefix used by the Toolkit edition.
  
- support webpack
- add webpack demo page
- upgrade to Mottle 0.7.3
- upgrade to Katavorio 0.17.0
- straight connectors extracted to a separate JS file for dev
- added disable/enable functionality example to sources and targets demo

## 2.1.6

- setTargetEnabled/setSourceEnabled now return the previous value of the enabled state.
- disabled source/target elements get a `jtk-source-disabled` or `jtk-target-disabled` class added.
- issue 552 - in place endpoint painted in wrong location during connection drag
- issue 554 - after drag, connections to a node inside a group are positioned incorrectly.


## 2.1.5

- issue 533 - Dragging multiple nodes causes incorrect connectors position
- `reset` method sets hover suspended flag to false now.



## 2.1.4

- issue 530 - Further fix related to issue 530, in which elements that had connections prior to being added to a group
were sometimes getting an offset applied when dragging. The fix for this removed some code that was put in for issue 231, 
but it turns out the fix for issue 231 had broken somewhere along the line and this change set that right too.


## 2.1.3

- issue 530 - Element with existing connections being added to Groups.
- issue 526 - bower version incorrect

## 2.1.2

- issue 523 - Endpoint click registration problems
- issue 522 - Groups documentation

## 2.1.1

- bugfix for groups: element exposed now via getEl method, not directly as el. 

## 2.1.0

- 'elementDraggable' event now fired whenever an element is made draggable via the `draggable` function
- add support for 'groups' - elements that can contain other elements, and which are collapsible.
- upgrade to Mottle 0.7.2. a few fixes for event delegation.

- upgrade to katavorio 0.17.0
- upgrade to mottle 0.7.2
- upgrade to jsBezier 0.8
- upgrade to Biltong 0.3

ISSUES

- 483 - srcElement undefined in Firefox
- 484 - changed a couple of variables refs so that they are not reserved words 


## 2.0.6

- add `connectionAborted` event, fired whenever a new connection is abandoned before being dropped on an endpoint or
target. also fired if `beforeDrop` interceptor returns false.

- fixed docs for `connectionDetached` to call out the fact that it is not fired when a connection is abandoned.
 
 ISSUES
 
- 472 - Pending connections do not fire the documented events
- 469 - Scopes not applied to new drag & drop connections
- 452 - Why "connection.scope" property cannot get scope value ?


## 2.0.5

- Refactor Bezier and StateMachine connectors to extend common AbstractBezierConnector parent. This means Bezier
 connectors now support loopback connections.
 
- add support for loopback connections to Flowchart connector (issue 457).
 
ISSUES
 
- 458 connectionDetached is fired the first time only

- 457 'Flowchart' connector: loopback connections broken

- 451 cannot bind events to arrow overlays

- 446 addClass and removeClass on Endpoint and Connection now also add/remove class from their overlays, by default. This
 can be overridden by providing 'true' as the second argument to the addClass/removeClass methods.
 
- 434 wrong arrow drawing (offset) when creating a connection on IE9 
 

## 2.0.4

- upgrade to Katavorio 0.13.0
- upgrade to Mottle 0.7.1
- add `droppable` method to jsPlumbInstance: the ability to make _elements_ droppable. Not connections or endpoints - DOM 
elements.
- fixes for offset calculation when dragging a nested element.

## 2.0.3

### Issues

- 444 - maxConnections not honoured in makeSource

### Backwards Compatibility

- `removeFromPosse` now requires the ID of the Posse, since the new Katavorio version supports multiple Posses
per element.

### New Functionality

- Upgrade to Katavorio 0.12.0, with support for multiple Posses and active/passive elements in a Posse.
- `removeFromAllPosses(element)` method added.


### Miscellaneous

- Fixed an issue in which overlays on Endpoint types were not being converted to 'full' syntax upon registration. This was
an internal issue that could manifest in user code occasionally.

- We now ensure drag scope is set on an element when source scope changes, even though the code can derive source scope
when the user begins to drag. The Toolkit edition makes use of this new update.



    
## 2.0.2

Fix issues with CSS class documentation.

## 2.0.1

Bugfix release: connectionDetached event was no longer firing.

## 2.0.0

### Backwards Compatibility

- Removal of the VML renderer. IE8 no longer supported.
- All class names such as `_jsPlumb_connector` renamed to, for example, `jsplumb-connector`.
- makeSource and makeTarget require explicit anchor/endpoint parameters: they do not source these things
  from the jsPlumb Defaults.


### New Functionality

- makeSource now supports multiple registrations per element, keyed by the `connectionType` parameter.  You can configure 
elements to be connection sources for different connection types, and also when you call `connect` with a `type` 
parameter that matches a `makeSource` registration, that type will be used.
- new connection drag: if the type of connection is known, that type's target endpoint is now used.
- addition of support for `dragProxy` to endpoint/makeSource: an endpoint spec defining what the drag endpoint should 
look like when dragging a new connection. The existence of a `dragProxy` will override any other behaviour (such as the 
behaviour discussed in the point above)
- addition of "posses" - groups of elements that should always be dragged together.
- when dragging a new connection, jsPlumb now uses as the source endpoint a true representation of what the endpoint
    will be if a connection is established. Previous versions just used a static, in-place, endpoint.


## 1.7.10

### Changes between 1.7.9 and 1.7.10

- Small update to getOffset to make it return the correct value if the input element was the container itself.
- Small update to animation to fix incorrect falsey check.
- Documented the `on` method of a `jsPlumbInstance` in the API docs.
- `on` and `off` event registration methods now return the current jsPlumb instance
    
    
## 1.7.9

### Changes between 1.7.8 and 1.7.9

- No more jQuery flavour. Vanilla jsPlumb is the only jsPlumb, and as such, has been renamed to simply `jsPlumb-1.7.9.js`.
- First version of jsPlumb to be published to npm.
- Addition of getManagedElements method. Returns a map of all the elements the instance of jsPlumb is currently managing.

#### Issues

- **421** svg gradient elements not cleaned up properly

## 1.7.8

### Changes between 1.7.7 and 1.7.8

#### Issues

- **381** -  instance.detach(connection) will detach source endpoint as well
- **419** -  endpoints not cleaned up properly when connection converted to looback to endpoints not cleaned up properly when connection converted to loopback
- **420** - Image endpoint not cleaned up correctly


## 1.7.7

### Changes between 1.7.6 and 1.7.7


#### Issues

- **408** - setIdChanged doesn't correctly handle element sources/targets
- **410** - setConnector (whether applied via type or directly) removes custom css classes of other types
- **412** - Endpoint style cannot be transparent 
- **415** - Unnecessary endpoint may be created at when drag and drop endpoint from one node to another.

## 1.7.6

### Changes between 1.7.5 and 1.7.6

A minor bugfix release, with a few new options for controlling connection detachment (and one small backwards 
compatibility issue to be aware of)

#### Backwards Compatibility

- All versions of jsPlumb prior to 1.7.6 would fire `beforeDetach` for both new Connection drags and also 
dragging of existing Connections. As of 1.7.6 this latter behaviour has been moved to the `beforeStartDetach` 
interceptor.

#### New Functionality

-  `revalidate` now supports the same arguments as repaint - an ID, an Element, or a list-like
    object (such as the results of $(..) or document.querySelectorAll)

- added `beforeStartDetach` interceptor: a function that is called before an existing connection is dragged off of 
one of its endpoints, and which can return false to cancel the drag.

- The `unbind` method on various objects (jsPlumbInstance, Connection, Endpoint to name a few) now supports passing a 
Function to be unbound, rather than just some event name.

- Connectors now have a `getLength` function, which returns their length in pixels. To access from a Connection,
      you need to first get the connector: `someConnection.getConnector().getLength()`

#### Issues

- **350** - recalculateOffsets not working
- **353** - multiple select disabled
- **367** - rendering and drag/drop errors when parent element scrolled
- **369** - unbinding events
- **383** - jsPlumb.setDraggable fails for getElementsByClassName return value
- **392** - onMaxConnections jpc isn't defined
- **402** - offset update cache
- **404** - statemachine demo makes ghost endpoints

## 1.7.5

### Changes between 1.7.4 and 1.7.5

A minor-ish release; no changes to the API. Some refactoring of JS and of CSS. But one notable thing is that touch events on Windows touch laptops are working now (in Chrome and IE; FF seems to still have issues)

#### Backwards Compatibility

- The jQuery flavour was removed from the `main` section in `bower.json`.

#### Issues

- **295** - draggable not working in chrome
- **340** - Draggable stop event doesn't get called on all elements when dragging multiple elements
- **341** - Add possibility to change z-order of the "inPlaceCopy" endpoint.
- **344** - add getUuids method to Connection
- **345** - Error when two linked objects are with exactly same position

## 1.7.4

### Changes between 1.7.3 and 1.7.4

#### Issues

  - **237** - scroll is ignored in offset calculations
  - **314** - jsPlumbUtil is not defined (webpack)
  - **329** - Scroll issue
  - **332** - endpoint label not working in newest version
  - **333** - ReattachConnections not working when a connection is detached (jquery & vanilla 1.7.3)
  - **336** - cannot drop a connection back on the endpoint to which it was previously attached


## 1.7.3

### Changes between 1.7.2 and 1.7.3

Predominantly a minor bugfix release, this version brings a degree of uniformity to the behaviour of elements configured with `makeSource` and `makeTarget`, and is a recommended upgrade if you are currently using any other 1.7.x version.

#### New Functionality

- There is a new interceptor in this release: `beforeDrag`.  You can use it to abort dragging a connection as soon as it starts, and also to supply the initial data for a Connection that uses a parameterized type.
- Added `jsPlumb.empty` function: remove child content from a node, including endpoints and connections, but not the element itself.


#### Backwards Compatibility

- The `doWhileSuspended` method has been aliased as `batch`, and `doWhileSuspended` is now deprecated, to be removed in version 2.0.0.

#### Issues

  - **187** - jsPlumb.draggable() doesn't work with forms
  - **281** - beforeDetach not triggered by `jsPlumb.detachAllConnections`
  - **287** - Cannot drop source of connection on makeTarget element after 1.6.4
  - **289** - Cannot prevent drop of source edge using beforeDrop on nested makeTarget elements
  - **297** - Distinguish drag\click for Vanilla jsPlumb
  - **298** - Fix for using library inside shadowDom (e.g. Polymer etc.)
  - **307** - Setting Container multiple times fires events multiple times
  - **311** - addType resets overlays
  - **313** - setContainer does not work when container has overflow: scroll;
  - **315** - setConnector removes existing overlays
  - **317** - Docs incorrectly refer to "mouseenter"
  - **326** - Connections not updating position - (detach, delete, readd, reconnect)
  

## 1.7.2

### Changes between 1.7.1 and 1.7.2

- Reverted a minor bugfix introduced by the fix for issue 276
- Updated continuous anchors to allow for several Continuous anchors to be in use on the one element.

## 1.7.1

### Changes between 1.7.0 and 1.7.1

#### Issues

- **276** - TypeError on dragging empty target endpoint


## 1.7.0

### Changes between 1.6.4 and 1.7.0

#### Backwards Compatibility

- Perhaps the biggest change between 1.6.4 and 1.7.0 is that YUI and MooTools are no longer supported.  It is recommended you use vanilla jsPlumb now. jQuery is still supported but it is neither as fast nor does it have as many features as vanilla jsPlumb.

- The `parent` argument to the `makeSource` function is no longer supported. It was being kept because neither YUI nor MooTools have the ability to support a drag filter, but now that those libraries are not supported this feature has been removed.  The `filter` approach is much more powerful.

#### New Functionality

Perhaps not strictly new functionality, but shiny enough to warrant being associated with the word "new", is the fact that jsPlumb 1.7.0 is considerably faster than any previous version.  A rough comparison: the default settings for the load test in jsPlumb generate 360 connections in total between 10 elements. in 1.6.4 this test averages about 1600ms in Chrome on a Mac.  In 1.7.0 that number is about 600ms on the same computer.

#### Issues

- **178** - Detachable endpoints: different behaviour between connect() and mouse-based connections
- **214** - Endpoint stays visible when should be terminated (right mouse button)
- **242** - Distinguish drag\click for Vanilla jsPlumb
- **245** - reinstate isConnectedTo method on Endpoint
- **246** - outlineColor ignored when gradient defined in paintStyle  
- **248** - dynamic anchor create fail
- **257** - allow for the scope of a makeSource element to be changed
- **258** - Typo in documentation: s/container/Container 
- **260** - isSource and isTarget usage with makeSource and makeTarget causes broken connections
- **261** - Two target endpoints close to each other: "TypeError: Cannot read property '0' of null"
- **262** - hoverPaintStyle only works for the first connection (maxConnections > 1) 
- **263** - TypeError: conn.endpoints is null
- **267** - continuous anchors with faces set do not paint on selected faces when not connected to anything
- **268** - Endpoint "Blank" generates endpoint with class "undefined"
- **269** - Source endpoint does not/cannot respect uniqueEndpoint setting
- **270** - Support `endpointStyle` in args to addEndpoint and makeSource/makeTarget

## 1.6.4

### Changes between 1.6.3 and 1.6.4

#### Backwards Compatibility

- No issues

#### New Functionality

- Connection types support 'anchor' and 'anchors' parameters now.

#### Miscellaneous

- YUI adapter now sets a 'base' url and retrieves everything via https.


## 1.6.3

### Changes between 1.6.2 and 1.6.3

#### Backwards Compatibility

- No issues

#### New Functionality

- Added optional `allowLoopback` boolean parameter to vanilla jsPlumb's `makeTarget` method. 
- When using parameterized types, unmatched values are now replaced with blank strings, rather than being left in place. For instance, if you had `label="${foo}"`, and you passed a blank 'foo' value, you used to see `"${foo}"`. Now you see `""`.
- You can set `visible:false` on an overlay spec, to have it initially invisible.
- Added `setHoverEnabled` method to jsPlumb.
- Added `clearTypes` method to Connection and Endpoint
- Connection and Endpoint types now support `cssClass` property. These are merged into an array if multiple types declare a cssClass.


### Issues

- **222** - Endpoints incorrectly calculated when the anchor faces of source/target are set to left/right
- **223** - beforeDetach not fired by jsPlumb
- **224** - endpointStyle of the jsPlumb.connect method does not work
- **227** - MaxConnections=1 console log error
- **230** - Endpoints not cleaned up after connector move
- **236** - makeTarget/makeSource drag issues
- **241** - Dropping existing connection creates an orphaned endpoint when beforeDrop returns false
- **243** - setConnector not correctly re-assigning event handler on overlays


## 1.6.2


### Changes between 1.6.1 and 1.6.2

#### Backwards Compatibility

- 1.6.2 has improved behaviour for determining what element to use as the Container. Previous 1.6.x versions defaulted to the document body, with the docs strongly recommending you set a Container. From 1.6.2, if there is no Container set when the user makes a first call to either addEndpoint, makeSource, makeTarget or connect, the Container is set to be the offsetParent of either the element being configure (in the case of `addEndpoint`, `makeSource` and `makeTarget`), or the source element, for the `connect` method.

- a consequence of this is that you can no longer manipulate `Defaults.Container` manually. Your changes will be ignored; `Defaults.Container` is referenced only in the constructor or in the `importDefaults` method. If you need access to the current Container, use the `getContainer` method.

- the order of parameters to the function `jsPlumbInstance.on` has changed, in the case that you are passing 4 parameters and using it for event delegation.  Previously, the order was `(element, filter, eventId, callback)` and now the order is `(element, eventId, filter, callback)`. This brings it into line with the order of parameters in jQuery's `on` function.  It is not very likely this will affect you: `jsPlumbInstance.on` is used internally, mostly (although it can be used to register events independently of jsPlumb if you want to use it).

### New Functionality

- The Container inferencing discussed above is both a backwards compatibility issue and also new functionality!
- added `setContainer`, to allow you to move an entire jsPlumb UI to some new parent
- added `getContainer`, to allow you to retrieve the current Container.

### Issues

- **207** - problem with absolute overlays
- **211** - setVisible(true) on hidden overlay whose connection has moved causes the overlay to repaint in the wrong place

## 1.6.1

This is a minor release in which a few issues related to zooming have been fixed.

### Changes between 1.6.0 and 1.6.1

#### Backwards Compatibility

No issues

#### Issues

- **206** Fix documentation error about jsPlumb.Defaults.Endpoints

#### New Functionality

Better handling of zooming in vanilla jsPlumb.


## 1.6.0

Version 1.6.0 is a major release of jsPlumb. With this version ships a "vanilla" version - it relies on no external libraries, and also has a few features that the other library adapters do not (see below). 

### Changes between 1.5.5 and 1.6.0

#### Backwards Compatibility

- There is no support for the canvas renderer in jsPlumb 1.6.0.
- The way in which library adapters inject their functionality into jsPlumb has changed. This will affect very few people; contact jsPlumb if you need help with this.
- All elements added by jsPlumb are appended to the current "Container", which defaults to the document body. This differs from previous versions, in which if there was no Container set then jsPlumb would append elements to the parent of a connection's source endpoint. For this reason it is now more than ever recommended that you set a Container.	 
- The `container` parameter on `addEndpoint` or `connect` calls is no longer supported.

#### Issues

  - **91**  - Old ID is being used on events after setId
  - **143** - SVG gradient fails when page url already contains a hash
  - **153** - jsPlumb.animate no longer supports jQuery selectors
  - **157** - connectionMoved event not fired (when using makeTarget)
  - **162** - Connector 'Flowchart' occurs an error.
  - **164** - makeSource fails when used in conjunction with uniqueEndpoint
  - **173** - jsPlumb.setDraggable([element_id],false); fails
  - **177** - Flowchart straight Line
  - **202** - Spurious mouse events in connector with outline
  - **203** - hoverClass on endpoints doesn't work

#### New Functionality

##### DOM Adapter

It isn't actually true to say that this adapter has no external dependencies; it actually relies on a couple of new projects written specifically for this ([Mottle](https://github.com/jsplumb/mottle) for events, and [Katavorio](https://github.com/jsplumb/katavorio) for drag/drop support. However, these dependencies are wrapped into the concatenated jsPlumb 1.6.0 JS file.

###### Multiple element dragging

The DOM adapter supports dragging (and dropping!) multiple elements at once.

###### Multiple drag/drop scopes

Also supported are multiple scopes for each draggable/droppable element.

###### Using Vanilla jsPlumb with jQuery

Even if you have jQuery in the page you can use vanilla jsPlumb; it will accept jQuery selectors as arguments. Keep in mind that you won't get jQuery selectors out of it, though - any methods that return an Element will return plain DOM Elements and you'll need to turn them in jQuery selectors yourself.

#### Miscellaneous

- Events now have `this` set correctly
- Added qUnit tests for Vanilla, YUI and MooTools adapters
- Various YUI and MooTools methods were upgraded to support passing in an element list (`setId` for one)
- Added setSource/setTarget methods, allowing you to retarget a Connection programmatically.
- Reduced the amount of functionality that is delegated to a support library
- Rewrote the way support libraries are integrated

## 1.5.5

### Changes between 1.5.4 and 1.5.5

#### Issues

- **138** - allow for connection type to be derived from connection params AND endpoint params.

## 1.5.4

### Changes between 1.5.3 and 1.5.4

#### Issues
- **105** - Blank endpoint cleanup fails
- **116** - Assign anchors wont connect
- **117** - Assign anchors fail on source
- **127** - Docs on making elements draggable should note required CSS
- **128** - expose original event on `connectionDragStop` callback
- **129** - connection event fired twice by makeTarget with parent option.

#### New Functionality

- `"Assign"` anchors now work with the `makeSource` method.
- The `connectionDragStop` event now supplies the original event as the second argument to the callback function.

#### Miscellaneous

  - fixed an issue causing SVG gradients to fail when a BASE tag is present in the document.

## 1.5.3
### Changes between 1.5.2 and 1.5.3

#### Backwards Compatibility

- The fix for issue 112 involved making a change to the circumstances under which a `connectionDetached` event is fired. When you drag the source or target of an existing connection to some other endpoint, `connectionDetached` is no longer fired. Instead, a `connectionMoved` event is fired, containing the connection that was moved, the index of the endpoint that changed (0 for source, 1 for target), and the original and new source and target endpoints.

#### Issues

- **77** - Endpoint types should support Anchor parameter         
- **88** - reinstate labelStyle parameter on Label overlay.
- **90** - overlay setVisible not working (SVG/VML)
- **95** - Nested element positions not updated
- **100** - add setParent function
- **101** - JS error when detaching connection during connection callback
- **103** - IE8: connector hide does not hide overlays or background lines
- **107** - remove the necessity to set isSource/isTarget in order to make an endpoint draggable
- **108** - strange anchor orientation behaviour
- **109** - Dropping new connections on overlapping elements leads to crash after connection is deleted
- **111** - Absolute positioned arrow in wrong location
- **112** - Deleting a connection after changing its source endpoint causes failure.
- **113** - IE8 - state machine - loops are not displayed

#### New Functionality
- A setParent function was added. jsPlumb changes the parent of some element and updates its internal references accordingly (issue 100).
- Endpoint types now support the anchor parameter (issue 77)
- The `labelStyle` parameter on Label overlays has made a comeback (issue 88). The argument went along the lines of it being useful if you wanted to programmatically generate a label style.
- jsPlumb now automatically updates the internal offsets of some element that has draggable children (obviating the need for you to call `recalculateOffsets` yourself).
- When making a programmatic connection to an endpoint that was not marked `isSource:true` or `isTarget:true`, if the connection is detachable then the endpoint is made draggable, in order to allow users to drag the connection to detach it. Connections dragged off of source or target endpoints in this way can be dropped back onto their original endpoint or onto other endpoints with the same scope, but you cannot subsequently drag a new connection from an endpoint that has been made draggable by this method.
- `connectionMoved` event added. This is fired whenever the source or target of an existing connection is dragged to some other Endpoint.


#### Miscellaneous

- An issue was fixed that was preventing the ability to supply a dynamic anchor with parameters, eg

    `[ [ [ 1,0,0,1], [1,1,1,1] ], { selector:function() { ... } } ]`


## 1.5.2
### Changes between 1.5.1 and 1.5.2

#### Backwards Compatibility

- Issue 86, fixed in 1.5.2, changes the priority in which parameters are applied to a connection. The documentation has always stated that source takes priority, but in fact the code was the other way round, with target taking priority. Now source does take priority.

#### Issues

- **84** - jsPlumb 1.5.1 Arrow Disappears on IE8 when connector is straight
- **85** - dragging target endpoints created by makeTarget not working
- **86** - Connection parameters override order

#### Miscellaneous

- An issue that caused the SVG renderer to paint overlays before the connector was ready when the types API was used was also fixed.

## 1.5.1
### Changes between 1.5.0 and 1.5.1

#### Issues

- **81** - Uncaught TypeError: Cannot read property 'uuid' of null
- **82** - Blank endpoint doesn't cleanup properly
- **83** - for connections made with makeTarget originalEvent is not set

## 1.5.0
### Changes between 1.4.1 and 1.5.0

Release 1.5.0 contains several bugfixes and one or two minor enhancements, but the biggest change since 1.4.1 is the way jsPlumb handles inheritance internally - it has switched from a 'module pattern' architecture to a prototypal-based setup.  The module pattern is good for information hiding, but it makes objects bigger, and its far easier to leak memory with that sort of arrangement than it is with a prototypal inheritance scheme. 

The build has been switched from the original Ant build to Grunt with release 1.5.0, and with this has come the ability to 
build versions of jsPlumb that omit functionality you do not need (see [here](Build)).

  1. [Backwards Compatibility](#backwards)
  - [New Functionality](#new)
  - [Issues Fixed](#issues)
  - [Miscellaneous](#misc)

<a name="backwards"></a>
### Backwards Compatibility
	   
- `jsPlumb.addClass`, `jsPlumb.removeClass` and removed `jsPlumb.hasClass` removed. You don't need these. You can use the methods from the underlying library.
- `makeTargets` method removed from jsPlumb. You can pass an array or selector to `makeTarget`.
- `makeSources` method removed from jsPlumb. You can pass an array or selector to `makeSource`.
- `jsPlumb.detach` no longer supports passing in two elements as arguments.  Use instead either 


`jsPlumb.detach({source:someDiv, target:someOtherDiv});`

or

`jsPlumb.select({source:someDiv, target:someOtherDiv}).detach();`

- `jsPlumbConnectionDetached` event, which was deprecated, has been removed. Use `connectionDetached`.
- `jsPlumbConnection` event, which was deprecated, has been removed. Use `connection`.
- `Endpoint.isConnectedTo` method removed.  it didnt work properly as it only checked for connections where the Endpoint was the source.
- Many places in jsPlumb that used to use library-specific selectors for elements now use pure DOM elements.  It is best to re-select any elements you are getting from a jsPlumb object, even if you supplied them as a selector, as jsPlumb will have unwrapped your selector into a DOM element.

<a name="new"></a>
### New Functionality
  	     
- `jsPlumb.setSuspendDrawing` returns the value of `suspendDrawing` _before_ the call was made.
- `Endpoint.setElement` works properly now.
 
<a name="issues"></a>
### Issues Fixed

- **27** - investigate why a new connection is created after drag          
- **37** - .addClass() not working - IE8
- **39** - problem about connectionDrag event
- **49** - Calling detachEveryConnection winds up calling repaintEverything once for each endpoint
- **51** - arrow overlay orientation at location 1 on flowchart connectors
- **54** - Memory Leak Issue
- **57** - DOMException while dragging endpoints
- **60** - flowchart connector start position wrong
- **63**  - Flowchart midpoint=0 is ignored 
- **65** - Uncaught exception in IE 8
- **69** - jsPlumb.detach(connection) is really slow with larger graphs
- **72** - Drag and drop connections fail to work correctly when using makeTarget
- **75** - changing continuous anchor is ignored
- **76** - jsPlumb doesn't work in XHTML documents         

<a name="misc"></a>
### Miscellaneous

Nothing to report.<|MERGE_RESOLUTION|>--- conflicted
+++ resolved
@@ -1,4 +1,3 @@
-<<<<<<< HEAD
 ## 3.0.0
 
 This release includes a rewrite of the code used to drag elements. Where previously each element would be initialised as a draggable
@@ -24,13 +23,12 @@
 
 - `elementsDraggable` added to Defaults, with a default value of true.
 
-=======
+
 ## 2.9.1
 
 March 7th 2019
 
 - reinstate the ability to build a local copy of the docs
->>>>>>> 822134c9
 
 ## 2.9.0
 
