--- conflicted
+++ resolved
@@ -1,4 +1,3 @@
-<<<<<<< HEAD
 ## 3.0.0
 
 This release focuses on performance enhancements, and contains several breaking changes.
@@ -45,7 +44,7 @@
 be supported on individual `draggable(..)` method calls.
 
 - Upgraded to Katavorio 1.4.6
-=======
+
 ## 2.10.1
 
 June 25th 2019
@@ -54,7 +53,6 @@
 - PR 843: reapplyTypes() for Arrow overlays ignores 'direction' parameter
 - fixed an issue causing connectors to disappear when a type is applied multiple times.
 
->>>>>>> 6885ee2a
 
 ## 2.10.0
 
