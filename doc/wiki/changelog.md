<<<<<<< HEAD
=======
## 2.2.0


- Overhaul of keys used in paintStyle and hoverPaintStyle objects:

  strokeStyle   -> style
  fillStyle     -> fill
  lineWidth     -> strokeWidth
  outlineColor  -> outlineStroke
  outlineWidth  -> outlineWidth     (yes, unchanged)
  
  
- All classnames changed from `jsplumb-` prefix to `jtk-`, to bring them into line with the prefix used by the Toolkit edition.
  
- support webpack
- add webpack demo page
- upgrade to Mottle 0.7.3
- upgrade to Katavorio 0.17.0
- straight connectors extracted to a separate JS file for dev
- added disable/enable functionality example to sources and targets demo

>>>>>>> 532b8196
## 2.1.6

- setTargetEnabled/setSourceEnabled now return the previous value of the enabled state.
- disabled source/target elements get a `jtk-source-disabled` or `jtk-target-disabled` class added.
- issue 552 - in place endpoint painted in wrong location during connection drag
- issue 554 - after drag, connections to a node inside a group are positioned incorrectly.


## 2.1.5

- issue 533 - Dragging multiple nodes causes incorrect connectors position
- `reset` method sets hover suspended flag to false now.

<<<<<<< HEAD
=======


>>>>>>> 532b8196
## 2.1.4

- issue 530 - Further fix related to issue 530, in which elements that had connections prior to being added to a group
were sometimes getting an offset applied when dragging. The fix for this removed some code that was put in for issue 231, 
but it turns out the fix for issue 231 had broken somewhere along the line and this change set that right too.

<<<<<<< HEAD
=======

>>>>>>> 532b8196
## 2.1.3

- issue 530 - Element with existing connections being added to Groups.
- issue 526 - bower version incorrect

## 2.1.2

- issue 523 - Endpoint click registration problems
- issue 522 - Groups documentation

## 2.1.1

- bugfix for groups: element exposed now via getEl method, not directly as el.

## 2.1.0

- 'elementDraggable' event now fired whenever an element is made draggable via the `draggable` function
- add support for 'groups' - elements that can contain other elements, and which are collapsible.
- upgrade to Mottle 0.7.2. a few fixes for event delegation.

- upgrade to katavorio 0.17.0
- upgrade to mottle 0.7.2
- upgrade to jsBezier 0.8
- upgrade to Biltong 0.3

ISSUES

- 483 - srcElement undefined in Firefox
- 484 - changed a couple of variables refs so that they are not reserved words 


## 2.0.6

- add `connectionAborted` event, fired whenever a new connection is abandoned before being dropped on an endpoint or
target. also fired if `beforeDrop` interceptor returns false.

- fixed docs for `connectionDetached` to call out the fact that it is not fired when a connection is abandoned.
 
 ISSUES
 
- 472 - Pending connections do not fire the documented events
- 469 - Scopes not applied to new drag & drop connections
- 452 - Why "connection.scope" property cannot get scope value ?


## 2.0.5

- Refactor Bezier and StateMachine connectors to extend common AbstractBezierConnector parent. This means Bezier
 connectors now support loopback connections.
 
- add support for loopback connections to Flowchart connector (issue 457).
 
ISSUES
 
- 458 connectionDetached is fired the first time only

- 457 'Flowchart' connector: loopback connections broken

- 451 cannot bind events to arrow overlays

- 446 addClass and removeClass on Endpoint and Connection now also add/remove class from their overlays, by default. This
 can be overridden by providing 'true' as the second argument to the addClass/removeClass methods.
 
- 434 wrong arrow drawing (offset) when creating a connection on IE9 
 

## 2.0.4

- upgrade to Katavorio 0.13.0
- upgrade to Mottle 0.7.1
- add `droppable` method to jsPlumbInstance: the ability to make _elements_ droppable. Not connections or endpoints - DOM 
elements.
- fixes for offset calculation when dragging a nested element.

## 2.0.3

### Issues

- 444 - maxConnections not honoured in makeSource

### Backwards Compatibility

- `removeFromPosse` now requires the ID of the Posse, since the new Katavorio version supports multiple Posses
per element.

### New Functionality

- Upgrade to Katavorio 0.12.0, with support for multiple Posses and active/passive elements in a Posse.
- `removeFromAllPosses(element)` method added.


### Miscellaneous

- Fixed an issue in which overlays on Endpoint types were not being converted to 'full' syntax upon registration. This was
an internal issue that could manifest in user code occasionally.

- We now ensure drag scope is set on an element when source scope changes, even though the code can derive source scope
when the user begins to drag. The Toolkit edition makes use of this new update.



    
## 2.0.2

Fix issues with CSS class documentation.

## 2.0.1

Bugfix release: connectionDetached event was no longer firing.

## 2.0.0

### Backwards Compatibility

- Removal of the VML renderer. IE8 no longer supported.
- All class names such as `_jsPlumb_connector` renamed to, for example, `jsplumb-connector`.
- makeSource and makeTarget require explicit anchor/endpoint parameters: they do not source these things
  from the jsPlumb Defaults.


### New Functionality

- makeSource now supports multiple registrations per element, keyed by the `connectionType` parameter.  You can configure 
elements to be connection sources for different connection types, and also when you call `connect` with a `type` 
parameter that matches a `makeSource` registration, that type will be used.
- new connection drag: if the type of connection is known, that type's target endpoint is now used.
- addition of support for `dragProxy` to endpoint/makeSource: an endpoint spec defining what the drag endpoint should 
look like when dragging a new connection. The existence of a `dragProxy` will override any other behaviour (such as the 
behaviour discussed in the point above)
- addition of "posses" - groups of elements that should always be dragged together.
- when dragging a new connection, jsPlumb now uses as the source endpoint a true representation of what the endpoint
    will be if a connection is established. Previous versions just used a static, in-place, endpoint.


## 1.7.10

### Changes between 1.7.9 and 1.7.10

- Small update to getOffset to make it return the correct value if the input element was the container itself.
- Small update to animation to fix incorrect falsey check.
- Documented the `on` method of a `jsPlumbInstance` in the API docs.
- `on` and `off` event registration methods now return the current jsPlumb instance
    
    
## 1.7.9

### Changes between 1.7.8 and 1.7.9

- No more jQuery flavour. Vanilla jsPlumb is the only jsPlumb, and as such, has been renamed to simply `jsPlumb-1.7.9.js`.
- First version of jsPlumb to be published to npm.
- Addition of getManagedElements method. Returns a map of all the elements the instance of jsPlumb is currently managing.

#### Issues

- **421** svg gradient elements not cleaned up properly

## 1.7.8

### Changes between 1.7.7 and 1.7.8

#### Issues

- **381** -  instance.detach(connection) will detach source endpoint as well
- **419** -  endpoints not cleaned up properly when connection converted to looback to endpoints not cleaned up properly when connection converted to loopback
- **420** - Image endpoint not cleaned up correctly


## 1.7.7

### Changes between 1.7.6 and 1.7.7


#### Issues

- **408** - setIdChanged doesn't correctly handle element sources/targets
- **410** - setConnector (whether applied via type or directly) removes custom css classes of other types
- **412** - Endpoint style cannot be transparent 
- **415** - Unnecessary endpoint may be created at when drag and drop endpoint from one node to another.

## 1.7.6

### Changes between 1.7.5 and 1.7.6

A minor bugfix release, with a few new options for controlling connection detachment (and one small backwards 
compatibility issue to be aware of)

#### Backwards Compatibility

- All versions of jsPlumb prior to 1.7.6 would fire `beforeDetach` for both new Connection drags and also 
dragging of existing Connections. As of 1.7.6 this latter behaviour has been moved to the `beforeStartDetach` 
interceptor.

#### New Functionality

-  `revalidate` now supports the same arguments as repaint - an ID, an Element, or a list-like
    object (such as the results of $(..) or document.querySelectorAll)

- added `beforeStartDetach` interceptor: a function that is called before an existing connection is dragged off of 
one of its endpoints, and which can return false to cancel the drag.

- The `unbind` method on various objects (jsPlumbInstance, Connection, Endpoint to name a few) now supports passing a 
Function to be unbound, rather than just some event name.

- Connectors now have a `getLength` function, which returns their length in pixels. To access from a Connection,
      you need to first get the connector: `someConnection.getConnector().getLength()`

#### Issues

- **350** - recalculateOffsets not working
- **353** - multiple select disabled
- **367** - rendering and drag/drop errors when parent element scrolled
- **369** - unbinding events
- **383** - jsPlumb.setDraggable fails for getElementsByClassName return value
- **392** - onMaxConnections jpc isn't defined
- **402** - offset update cache
- **404** - statemachine demo makes ghost endpoints

## 1.7.5

### Changes between 1.7.4 and 1.7.5

A minor-ish release; no changes to the API. Some refactoring of JS and of CSS. But one notable thing is that touch events on Windows touch laptops are working now (in Chrome and IE; FF seems to still have issues)

#### Backwards Compatibility

- The jQuery flavour was removed from the `main` section in `bower.json`.

#### Issues

- **295** - draggable not working in chrome
- **340** - Draggable stop event doesn't get called on all elements when dragging multiple elements
- **341** - Add possibility to change z-order of the "inPlaceCopy" endpoint.
- **344** - add getUuids method to Connection
- **345** - Error when two linked objects are with exactly same position

## 1.7.4

### Changes between 1.7.3 and 1.7.4

#### Issues

  - **237** - scroll is ignored in offset calculations
  - **314** - jsPlumbUtil is not defined (webpack)
  - **329** - Scroll issue
  - **332** - endpoint label not working in newest version
  - **333** - ReattachConnections not working when a connection is detached (jquery & vanilla 1.7.3)
  - **336** - cannot drop a connection back on the endpoint to which it was previously attached


## 1.7.3

### Changes between 1.7.2 and 1.7.3

Predominantly a minor bugfix release, this version brings a degree of uniformity to the behaviour of elements configured with `makeSource` and `makeTarget`, and is a recommended upgrade if you are currently using any other 1.7.x version.

#### New Functionality

- There is a new interceptor in this release: `beforeDrag`.  You can use it to abort dragging a connection as soon as it starts, and also to supply the initial data for a Connection that uses a parameterized type.
- Added `jsPlumb.empty` function: remove child content from a node, including endpoints and connections, but not the element itself.


#### Backwards Compatibility

- The `doWhileSuspended` method has been aliased as `batch`, and `doWhileSuspended` is now deprecated, to be removed in version 2.0.0.

#### Issues

  - **187** - jsPlumb.draggable() doesn't work with forms
  - **281** - beforeDetach not triggered by `jsPlumb.detachAllConnections`
  - **287** - Cannot drop source of connection on makeTarget element after 1.6.4
  - **289** - Cannot prevent drop of source edge using beforeDrop on nested makeTarget elements
  - **297** - Distinguish drag\click for Vanilla jsPlumb
  - **298** - Fix for using library inside shadowDom (e.g. Polymer etc.)
  - **307** - Setting Container multiple times fires events multiple times
  - **311** - addType resets overlays
  - **313** - setContainer does not work when container has overflow: scroll;
  - **315** - setConnector removes existing overlays
  - **317** - Docs incorrectly refer to "mouseenter"
  - **326** - Connections not updating position - (detach, delete, readd, reconnect)
  

## 1.7.2

### Changes between 1.7.1 and 1.7.2

- Reverted a minor bugfix introduced by the fix for issue 276
- Updated continuous anchors to allow for several Continuous anchors to be in use on the one element.

## 1.7.1

### Changes between 1.7.0 and 1.7.1

#### Issues

- **276** - TypeError on dragging empty target endpoint


## 1.7.0

### Changes between 1.6.4 and 1.7.0

#### Backwards Compatibility

- Perhaps the biggest change between 1.6.4 and 1.7.0 is that YUI and MooTools are no longer supported.  It is recommended you use vanilla jsPlumb now. jQuery is still supported but it is neither as fast nor does it have as many features as vanilla jsPlumb.

- The `parent` argument to the `makeSource` function is no longer supported. It was being kept because neither YUI nor MooTools have the ability to support a drag filter, but now that those libraries are not supported this feature has been removed.  The `filter` approach is much more powerful.

#### New Functionality

Perhaps not strictly new functionality, but shiny enough to warrant being associated with the word "new", is the fact that jsPlumb 1.7.0 is considerably faster than any previous version.  A rough comparison: the default settings for the load test in jsPlumb generate 360 connections in total between 10 elements. in 1.6.4 this test averages about 1600ms in Chrome on a Mac.  In 1.7.0 that number is about 600ms on the same computer.

#### Issues

- **178** - Detachable endpoints: different behaviour between connect() and mouse-based connections
- **214** - Endpoint stays visible when should be terminated (right mouse button)
- **242** - Distinguish drag\click for Vanilla jsPlumb
- **245** - reinstate isConnectedTo method on Endpoint
- **246** - outlineColor ignored when gradient defined in paintStyle  
- **248** - dynamic anchor create fail
- **257** - allow for the scope of a makeSource element to be changed
- **258** - Typo in documentation: s/container/Container 
- **260** - isSource and isTarget usage with makeSource and makeTarget causes broken connections
- **261** - Two target endpoints close to each other: "TypeError: Cannot read property '0' of null"
- **262** - hoverPaintStyle only works for the first connection (maxConnections > 1) 
- **263** - TypeError: conn.endpoints is null
- **267** - continuous anchors with faces set do not paint on selected faces when not connected to anything
- **268** - Endpoint "Blank" generates endpoint with class "undefined"
- **269** - Source endpoint does not/cannot respect uniqueEndpoint setting
- **270** - Support `endpointStyle` in args to addEndpoint and makeSource/makeTarget

## 1.6.4

### Changes between 1.6.3 and 1.6.4

#### Backwards Compatibility

- No issues

#### New Functionality

- Connection types support 'anchor' and 'anchors' parameters now.

#### Miscellaneous

- YUI adapter now sets a 'base' url and retrieves everything via https.


## 1.6.3

### Changes between 1.6.2 and 1.6.3

#### Backwards Compatibility

- No issues

#### New Functionality

- Added optional `allowLoopback` boolean parameter to vanilla jsPlumb's `makeTarget` method. 
- When using parameterized types, unmatched values are now replaced with blank strings, rather than being left in place. For instance, if you had `label="${foo}"`, and you passed a blank 'foo' value, you used to see `"${foo}"`. Now you see `""`.
- You can set `visible:false` on an overlay spec, to have it initially invisible.
- Added `setHoverEnabled` method to jsPlumb.
- Added `clearTypes` method to Connection and Endpoint
- Connection and Endpoint types now support `cssClass` property. These are merged into an array if multiple types declare a cssClass.


### Issues

- **222** - Endpoints incorrectly calculated when the anchor faces of source/target are set to left/right
- **223** - beforeDetach not fired by jsPlumb
- **224** - endpointStyle of the jsPlumb.connect method does not work
- **227** - MaxConnections=1 console log error
- **230** - Endpoints not cleaned up after connector move
- **236** - makeTarget/makeSource drag issues
- **241** - Dropping existing connection creates an orphaned endpoint when beforeDrop returns false
- **243** - setConnector not correctly re-assigning event handler on overlays


## 1.6.2


### Changes between 1.6.1 and 1.6.2

#### Backwards Compatibility

- 1.6.2 has improved behaviour for determining what element to use as the Container. Previous 1.6.x versions defaulted to the document body, with the docs strongly recommending you set a Container. From 1.6.2, if there is no Container set when the user makes a first call to either addEndpoint, makeSource, makeTarget or connect, the Container is set to be the offsetParent of either the element being configure (in the case of `addEndpoint`, `makeSource` and `makeTarget`), or the source element, for the `connect` method.

- a consequence of this is that you can no longer manipulate `Defaults.Container` manually. Your changes will be ignored; `Defaults.Container` is referenced only in the constructor or in the `importDefaults` method. If you need access to the current Container, use the `getContainer` method.

- the order of parameters to the function `jsPlumbInstance.on` has changed, in the case that you are passing 4 parameters and using it for event delegation.  Previously, the order was `(element, filter, eventId, callback)` and now the order is `(element, eventId, filter, callback)`. This brings it into line with the order of parameters in jQuery's `on` function.  It is not very likely this will affect you: `jsPlumbInstance.on` is used internally, mostly (although it can be used to register events independently of jsPlumb if you want to use it).

### New Functionality

- The Container inferencing discussed above is both a backwards compatibility issue and also new functionality!
- added `setContainer`, to allow you to move an entire jsPlumb UI to some new parent
- added `getContainer`, to allow you to retrieve the current Container.

### Issues

- **207** - problem with absolute overlays
- **211** - setVisible(true) on hidden overlay whose connection has moved causes the overlay to repaint in the wrong place

## 1.6.1

This is a minor release in which a few issues related to zooming have been fixed.

### Changes between 1.6.0 and 1.6.1

#### Backwards Compatibility

No issues

#### Issues

- **206** Fix documentation error about jsPlumb.Defaults.Endpoints

#### New Functionality

Better handling of zooming in vanilla jsPlumb.


## 1.6.0

Version 1.6.0 is a major release of jsPlumb. With this version ships a "vanilla" version - it relies on no external libraries, and also has a few features that the other library adapters do not (see below). 

### Changes between 1.5.5 and 1.6.0

#### Backwards Compatibility

- There is no support for the canvas renderer in jsPlumb 1.6.0.
- The way in which library adapters inject their functionality into jsPlumb has changed. This will affect very few people; contact jsPlumb if you need help with this.
- All elements added by jsPlumb are appended to the current "Container", which defaults to the document body. This differs from previous versions, in which if there was no Container set then jsPlumb would append elements to the parent of a connection's source endpoint. For this reason it is now more than ever recommended that you set a Container.	 
- The `container` parameter on `addEndpoint` or `connect` calls is no longer supported.

#### Issues

  - **91**  - Old ID is being used on events after setId
  - **143** - SVG gradient fails when page url already contains a hash
  - **153** - jsPlumb.animate no longer supports jQuery selectors
  - **157** - connectionMoved event not fired (when using makeTarget)
  - **162** - Connector 'Flowchart' occurs an error.
  - **164** - makeSource fails when used in conjunction with uniqueEndpoint
  - **173** - jsPlumb.setDraggable([element_id],false); fails
  - **177** - Flowchart straight Line
  - **202** - Spurious mouse events in connector with outline
  - **203** - hoverClass on endpoints doesn't work

#### New Functionality

##### DOM Adapter

It isn't actually true to say that this adapter has no external dependencies; it actually relies on a couple of new projects written specifically for this ([Mottle](https://github.com/jsplumb/mottle) for events, and [Katavorio](https://github.com/jsplumb/katavorio) for drag/drop support. However, these dependencies are wrapped into the concatenated jsPlumb 1.6.0 JS file.

###### Multiple element dragging

The DOM adapter supports dragging (and dropping!) multiple elements at once.

###### Multiple drag/drop scopes

Also supported are multiple scopes for each draggable/droppable element.

###### Using Vanilla jsPlumb with jQuery

Even if you have jQuery in the page you can use vanilla jsPlumb; it will accept jQuery selectors as arguments. Keep in mind that you won't get jQuery selectors out of it, though - any methods that return an Element will return plain DOM Elements and you'll need to turn them in jQuery selectors yourself.

#### Miscellaneous

- Events now have `this` set correctly
- Added qUnit tests for Vanilla, YUI and MooTools adapters
- Various YUI and MooTools methods were upgraded to support passing in an element list (`setId` for one)
- Added setSource/setTarget methods, allowing you to retarget a Connection programmatically.
- Reduced the amount of functionality that is delegated to a support library
- Rewrote the way support libraries are integrated

## 1.5.5

### Changes between 1.5.4 and 1.5.5

#### Issues

- **138** - allow for connection type to be derived from connection params AND endpoint params.

## 1.5.4

### Changes between 1.5.3 and 1.5.4

#### Issues
- **105** - Blank endpoint cleanup fails
- **116** - Assign anchors wont connect
- **117** - Assign anchors fail on source
- **127** - Docs on making elements draggable should note required CSS
- **128** - expose original event on `connectionDragStop` callback
- **129** - connection event fired twice by makeTarget with parent option.

#### New Functionality

- `"Assign"` anchors now work with the `makeSource` method.
- The `connectionDragStop` event now supplies the original event as the second argument to the callback function.

#### Miscellaneous

  - fixed an issue causing SVG gradients to fail when a BASE tag is present in the document.

## 1.5.3
### Changes between 1.5.2 and 1.5.3

#### Backwards Compatibility

- The fix for issue 112 involved making a change to the circumstances under which a `connectionDetached` event is fired. When you drag the source or target of an existing connection to some other endpoint, `connectionDetached` is no longer fired. Instead, a `connectionMoved` event is fired, containing the connection that was moved, the index of the endpoint that changed (0 for source, 1 for target), and the original and new source and target endpoints.

#### Issues

- **77** - Endpoint types should support Anchor parameter         
- **88** - reinstate labelStyle parameter on Label overlay.
- **90** - overlay setVisible not working (SVG/VML)
- **95** - Nested element positions not updated
- **100** - add setParent function
- **101** - JS error when detaching connection during connection callback
- **103** - IE8: connector hide does not hide overlays or background lines
- **107** - remove the necessity to set isSource/isTarget in order to make an endpoint draggable
- **108** - strange anchor orientation behaviour
- **109** - Dropping new connections on overlapping elements leads to crash after connection is deleted
- **111** - Absolute positioned arrow in wrong location
- **112** - Deleting a connection after changing its source endpoint causes failure.
- **113** - IE8 - state machine - loops are not displayed

#### New Functionality
- A setParent function was added. jsPlumb changes the parent of some element and updates its internal references accordingly (issue 100).
- Endpoint types now support the anchor parameter (issue 77)
- The `labelStyle` parameter on Label overlays has made a comeback (issue 88). The argument went along the lines of it being useful if you wanted to programmatically generate a label style.
- jsPlumb now automatically updates the internal offsets of some element that has draggable children (obviating the need for you to call `recalculateOffsets` yourself).
- When making a programmatic connection to an endpoint that was not marked `isSource:true` or `isTarget:true`, if the connection is detachable then the endpoint is made draggable, in order to allow users to drag the connection to detach it. Connections dragged off of source or target endpoints in this way can be dropped back onto their original endpoint or onto other endpoints with the same scope, but you cannot subsequently drag a new connection from an endpoint that has been made draggable by this method.
- `connectionMoved` event added. This is fired whenever the source or target of an existing connection is dragged to some other Endpoint.


#### Miscellaneous

- An issue was fixed that was preventing the ability to supply a dynamic anchor with parameters, eg

    `[ [ [ 1,0,0,1], [1,1,1,1] ], { selector:function() { ... } } ]`


## 1.5.2
### Changes between 1.5.1 and 1.5.2

#### Backwards Compatibility

- Issue 86, fixed in 1.5.2, changes the priority in which parameters are applied to a connection. The documentation has always stated that source takes priority, but in fact the code was the other way round, with target taking priority. Now source does take priority.

#### Issues

- **84** - jsPlumb 1.5.1 Arrow Disappears on IE8 when connector is straight
- **85** - dragging target endpoints created by makeTarget not working
- **86** - Connection parameters override order

#### Miscellaneous

- An issue that caused the SVG renderer to paint overlays before the connector was ready when the types API was used was also fixed.

## 1.5.1
### Changes between 1.5.0 and 1.5.1

#### Issues

- **81** - Uncaught TypeError: Cannot read property 'uuid' of null
- **82** - Blank endpoint doesn't cleanup properly
- **83** - for connections made with makeTarget originalEvent is not set

## 1.5.0
### Changes between 1.4.1 and 1.5.0

Release 1.5.0 contains several bugfixes and one or two minor enhancements, but the biggest change since 1.4.1 is the way jsPlumb handles inheritance internally - it has switched from a 'module pattern' architecture to a prototypal-based setup.  The module pattern is good for information hiding, but it makes objects bigger, and its far easier to leak memory with that sort of arrangement than it is with a prototypal inheritance scheme. 

The build has been switched from the original Ant build to Grunt with release 1.5.0, and with this has come the ability to 
build versions of jsPlumb that omit functionality you do not need (see [here](Build)).

  1. [Backwards Compatibility](#backwards)
  - [New Functionality](#new)
  - [Issues Fixed](#issues)
  - [Miscellaneous](#misc)

<a name="backwards"></a>
### Backwards Compatibility
	   
- `jsPlumb.addClass`, `jsPlumb.removeClass` and removed `jsPlumb.hasClass` removed. You don't need these. You can use the methods from the underlying library.
- `makeTargets` method removed from jsPlumb. You can pass an array or selector to `makeTarget`.
- `makeSources` method removed from jsPlumb. You can pass an array or selector to `makeSource`.
- `jsPlumb.detach` no longer supports passing in two elements as arguments.  Use instead either 


`jsPlumb.detach({source:someDiv, target:someOtherDiv});`

or

`jsPlumb.select({source:someDiv, target:someOtherDiv}).detach();`

- `jsPlumbConnectionDetached` event, which was deprecated, has been removed. Use `connectionDetached`.
- `jsPlumbConnection` event, which was deprecated, has been removed. Use `connection`.
- `Endpoint.isConnectedTo` method removed.  it didnt work properly as it only checked for connections where the Endpoint was the source.
- Many places in jsPlumb that used to use library-specific selectors for elements now use pure DOM elements.  It is best to re-select any elements you are getting from a jsPlumb object, even if you supplied them as a selector, as jsPlumb will have unwrapped your selector into a DOM element.

<a name="new"></a>
### New Functionality
  	     
- `jsPlumb.setSuspendDrawing` returns the value of `suspendDrawing` _before_ the call was made.
- `Endpoint.setElement` works properly now.
 
<a name="issues"></a>
### Issues Fixed

- **27** - investigate why a new connection is created after drag          
- **37** - .addClass() not working - IE8
- **39** - problem about connectionDrag event
- **49** - Calling detachEveryConnection winds up calling repaintEverything once for each endpoint
- **51** - arrow overlay orientation at location 1 on flowchart connectors
- **54** - Memory Leak Issue
- **57** - DOMException while dragging endpoints
- **60** - flowchart connector start position wrong
- **63**  - Flowchart midpoint=0 is ignored 
- **65** - Uncaught exception in IE 8
- **69** - jsPlumb.detach(connection) is really slow with larger graphs
- **72** - Drag and drop connections fail to work correctly when using makeTarget
- **75** - changing continuous anchor is ignored
- **76** - jsPlumb doesn't work in XHTML documents         

<a name="misc"></a>
### Miscellaneous

Nothing to report.<|MERGE_RESOLUTION|>--- conflicted
+++ resolved
@@ -1,5 +1,3 @@
-<<<<<<< HEAD
-=======
 ## 2.2.0
 
 
@@ -21,7 +19,6 @@
 - straight connectors extracted to a separate JS file for dev
 - added disable/enable functionality example to sources and targets demo
 
->>>>>>> 532b8196
 ## 2.1.6
 
 - setTargetEnabled/setSourceEnabled now return the previous value of the enabled state.
@@ -35,21 +32,15 @@
 - issue 533 - Dragging multiple nodes causes incorrect connectors position
 - `reset` method sets hover suspended flag to false now.
 
-<<<<<<< HEAD
-=======
-
-
->>>>>>> 532b8196
+
+
 ## 2.1.4
 
 - issue 530 - Further fix related to issue 530, in which elements that had connections prior to being added to a group
 were sometimes getting an offset applied when dragging. The fix for this removed some code that was put in for issue 231, 
 but it turns out the fix for issue 231 had broken somewhere along the line and this change set that right too.
 
-<<<<<<< HEAD
-=======
-
->>>>>>> 532b8196
+
 ## 2.1.3
 
 - issue 530 - Element with existing connections being added to Groups.
@@ -62,7 +53,7 @@
 
 ## 2.1.1
 
-- bugfix for groups: element exposed now via getEl method, not directly as el.
+- bugfix for groups: element exposed now via getEl method, not directly as el. 
 
 ## 2.1.0
 
