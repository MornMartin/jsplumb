--- conflicted
+++ resolved
@@ -1,10 +1,6 @@
 {
   "name": "jsPlumb",
-<<<<<<< HEAD
-  "version": "2.1.7",
-=======
   "version": "2.2.0",
->>>>>>> 532b8196
   "ignore": [
     "demo",
     "dist/apidocs",
@@ -35,11 +31,7 @@
     "test"
   ],
   "main": [
-<<<<<<< HEAD
-    "dist/js/jsPlumb-2.1.7.js"
-=======
     "dist/js/jsPlumb-2.2.0.js"
->>>>>>> 532b8196
   ],
   "homepage": "https://jsplumbtoolkit.com",
   "authors": [
